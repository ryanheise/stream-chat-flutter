import 'dart:async';
import 'dart:io';

import 'package:emojis/emoji.dart';
import 'package:file_picker/file_picker.dart';
import 'package:flutter/cupertino.dart';
import 'package:flutter/foundation.dart';
import 'package:flutter/material.dart';
import 'package:flutter_keyboard_visibility/flutter_keyboard_visibility.dart';
import 'package:flutter_svg/flutter_svg.dart';
import 'package:http_parser/http_parser.dart' as httpParser;
import 'package:image_picker/image_picker.dart';
import 'package:mime/mime.dart';
import 'package:photo_manager/photo_manager.dart';
import 'package:stream_chat/stream_chat.dart';
import 'package:stream_chat_flutter/src/compress_video_service.dart';
import 'package:stream_chat_flutter/src/media_list_view.dart';
import 'package:stream_chat_flutter/src/message_list_view.dart';
import 'package:stream_chat_flutter/src/stream_chat_theme.dart';
import 'package:stream_chat_flutter/src/stream_svg_icon.dart';
import 'package:stream_chat_flutter/src/user_avatar.dart';
import 'package:substring_highlight/substring_highlight.dart';
import 'package:video_compress/video_compress.dart';

import '../stream_chat_flutter.dart';
import 'stream_channel.dart';

typedef FileUploader = Future<String> Function(PlatformFile, Channel);
typedef AttachmentThumbnailBuilder = Widget Function(
  BuildContext,
  _SendingAttachment,
);

enum ActionsLocation {
  left,
  right,
}

enum DefaultAttachmentTypes {
  image,
  video,
  file,
}

const _kMinMediaPickerSize = 360.0;

const _kMaxAttachmentSize = 20480; //20MB

/// Inactive state
/// ![screenshot](https://raw.githubusercontent.com/GetStream/stream-chat-flutter/master/screenshots/message_input.png)
/// ![screenshot](https://raw.githubusercontent.com/GetStream/stream-chat-flutter/master/screenshots/message_input_paint.png)
/// Focused state
/// ![screenshot](https://raw.githubusercontent.com/GetStream/stream-chat-flutter/master/screenshots/message_input2.png)
/// ![screenshot](https://raw.githubusercontent.com/GetStream/stream-chat-flutter/master/screenshots/message_input2_paint.png)
///
/// Widget used to enter the message and add attachments
///
/// ```dart
/// class ChannelPage extends StatelessWidget {
///   const ChannelPage({
///     Key key,
///   }) : super(key: key);
///
///   @override
///   Widget build(BuildContext context) {
///     return Scaffold(
///       appBar: ChannelHeader(),
///       body: Column(
///         children: <Widget>[
///           Expanded(
///             child: MessageListView(
///               threadBuilder: (_, parentMessage) {
///                 return ThreadPage(
///                   parent: parentMessage,
///                 );
///               },
///             ),
///           ),
///           MessageInput(),
///         ],
///       ),
///     );
///   }
/// }
/// ```
///
/// You usually put this widget in the same page of a [MessageListView] as the bottom widget.
///
/// The widget renders the ui based on the first ancestor of type [StreamChatTheme].
/// Modify it to change the widget appearance.
class MessageInput extends StatefulWidget {
  /// Instantiate a new MessageInput
  MessageInput({
    Key key,
    this.onMessageSent,
    this.preMessageSending,
    this.parentMessage,
    this.editMessage,
    this.maxHeight = 150,
    this.keyboardType = TextInputType.multiline,
    this.disableAttachments = false,
    this.doImageUploadRequest,
    this.doFileUploadRequest,
    this.initialMessage,
    this.textEditingController,
    this.actions,
    this.actionsLocation = ActionsLocation.left,
    this.attachmentThumbnailBuilders,
    this.focusNode,
  }) : super(key: key);

  /// Message to edit
  final Message editMessage;

  /// Message to start with
  final Message initialMessage;

  /// Function called after sending the message
  final void Function(Message) onMessageSent;

  /// Function called right before sending the message
  /// Use this to transform the message
  final FutureOr<Message> Function(Message) preMessageSending;

  /// Parent message in case of a thread
  final Message parentMessage;

  /// Maximum Height for the TextField to grow before it starts scrolling
  final double maxHeight;

  /// The keyboard type assigned to the TextField
  final TextInputType keyboardType;

  /// If true the attachments button will not be displayed
  final bool disableAttachments;

  /// Override image upload request
  final FileUploader doImageUploadRequest;

  /// Override file upload request
  final FileUploader doFileUploadRequest;

  /// The text controller of the TextField
  final TextEditingController textEditingController;

  /// List of action widgets
  final List<Widget> actions;

  /// The location of the custom actions
  final ActionsLocation actionsLocation;

  /// Map that defines a thumbnail builder for an attachment type
  final Map<String, AttachmentThumbnailBuilder> attachmentThumbnailBuilders;

  /// The focus node associated to the TextField
  final FocusNode focusNode;

  @override
  MessageInputState createState() => MessageInputState();

  /// Use this method to get the current [StreamChatState] instance
  static MessageInputState of(BuildContext context) {
    MessageInputState messageInputState;

    messageInputState = context.findAncestorStateOfType<MessageInputState>();

    if (messageInputState == null) {
      throw Exception(
          'You must have a MessageInput widget as anchestor of your widget tree');
    }

    return messageInputState;
  }
}

class MessageInputState extends State<MessageInput> {
  final List<_SendingAttachment> _attachments = [];
  final List<User> _mentionedUsers = [];

  final _imagePicker = ImagePicker();
  FocusNode _focusNode;
  bool _inputEnabled = true;
  bool _messageIsPresent = false;
  bool _animateContainer = true;
  bool _commandEnabled = false;
  OverlayEntry _commandsOverlay, _mentionsOverlay, _emojiOverlay;
  Iterable<String> _emojiNames;

  Command _chosenCommand;
  bool _actionsShrunk = false;
  bool _sendAsDm = false;
  bool _openFilePickerSection = false;
  int _filePickerIndex = 0;
  double _filePickerSize = _kMinMediaPickerSize;

  /// The editing controller passed to the input TextField
  TextEditingController textEditingController;

  @override
  Widget build(BuildContext context) {
    return SafeArea(
      child: GestureDetector(
        onPanUpdate: (details) {
          if (details.delta.dy > 0) {
            _focusNode.unfocus();
            if (_openFilePickerSection) {
              setState(() {
                _openFilePickerSection = false;
              });
            }
          }
        },
        child: Column(
          mainAxisSize: MainAxisSize.min,
          children: [
            Padding(
              padding: const EdgeInsets.all(8.0),
              child: _buildTextField(context),
            ),
            if (widget.parentMessage != null)
              Padding(
                padding: const EdgeInsets.symmetric(horizontal: 8.0),
                child: _buildDmCheckbox(),
              ),
            _buildFilePickerSection(),
          ],
        ),
      ),
    );
  }

  Flex _buildTextField(BuildContext context) {
    return Flex(
      direction: Axis.horizontal,
      crossAxisAlignment: CrossAxisAlignment.end,
      children: <Widget>[
        if (!_commandEnabled) _buildExpandActionsButton(),
        if (widget.actionsLocation == ActionsLocation.left)
          ...widget.actions ?? [],
        _buildTextInput(context),
        _animateSendButton(context),
        if (widget.actionsLocation == ActionsLocation.right)
          ...widget.actions ?? [],
      ],
    );
  }

  Widget _buildDmCheckbox() {
    return Container(
      height: 36,
      padding: const EdgeInsets.only(
        left: 12,
        bottom: 12,
        top: 8,
      ),
      child: Row(
        crossAxisAlignment: CrossAxisAlignment.center,
        children: [
          Container(
            height: 16,
            width: 16,
            foregroundDecoration: BoxDecoration(
              border: _sendAsDm
                  ? null
                  : Border.all(
                      color: Colors.black.withOpacity(.5),
                      width: 2,
                    ),
              borderRadius: BorderRadius.circular(3),
            ),
            child: Center(
              child: Material(
                borderRadius: BorderRadius.circular(3),
                color: _sendAsDm
                    ? StreamChatTheme.of(context).accentColor
                    : Colors.white,
                child: InkWell(
                  onTap: () {
                    setState(() {
                      _sendAsDm = !_sendAsDm;
                    });
                  },
                  child: AnimatedCrossFade(
                    duration: Duration(milliseconds: 300),
                    reverseDuration: Duration(milliseconds: 300),
                    crossFadeState: _sendAsDm
                        ? CrossFadeState.showFirst
                        : CrossFadeState.showSecond,
                    firstChild: StreamSvgIcon.check(
                      size: 16.0,
                      color: Colors.white,
                    ),
                    secondChild: SizedBox(
                      height: 16,
                      width: 16,
                    ),
                  ),
                ),
              ),
            ),
          ),
          Padding(
            padding: const EdgeInsets.symmetric(horizontal: 16.0),
            child: Text('Send also as direct message'),
          ),
        ],
      ),
    );
  }

  AnimatedCrossFade _animateSendButton(BuildContext context) {
    return AnimatedCrossFade(
      crossFadeState: ((_messageIsPresent || _attachments.isNotEmpty) &&
              _attachments.every((a) => a.uploaded == true))
          ? CrossFadeState.showFirst
          : CrossFadeState.showSecond,
      firstChild: _buildSendButton(context),
      secondChild: _buildIdleSendButton(context),
      duration: Duration(milliseconds: 300),
      alignment: Alignment.center,
    );
  }

  Widget _buildExpandActionsButton() {
    return AnimatedCrossFade(
      crossFadeState:
          _actionsShrunk ? CrossFadeState.showFirst : CrossFadeState.showSecond,
      firstChild: InkWell(
        onTap: () {
          setState(() {
            _actionsShrunk = false;
          });
        },
        child: Padding(
          padding: const EdgeInsets.all(8.0) + EdgeInsets.only(bottom: 3.0),
          child: StreamSvgIcon.emptyCircleLeft(
            color: StreamChatTheme.of(context).accentColor,
          ),
        ),
      ),
      secondChild: Row(
        mainAxisAlignment: MainAxisAlignment.spaceEvenly,
        children: [
          if (!widget.disableAttachments) _buildAttachmentButton(),
          if (widget.editMessage == null &&
              StreamChannel.of(context).channel?.config?.commands?.isNotEmpty ==
                  true)
            _buildCommandButton(),
        ],
      ),
      duration: Duration(milliseconds: 300),
      alignment: Alignment.center,
    );
  }

  Expanded _buildTextInput(BuildContext context) {
    return Expanded(
      child: Center(
        child: Container(
          clipBehavior: Clip.antiAlias,
          decoration: BoxDecoration(
            borderRadius: BorderRadius.circular(24.0),
            border: Border.all(
              color: Colors.grey,
            ),
          ),
          padding: _attachments.isEmpty ? null : EdgeInsets.all(6.0),
          child: Column(
            mainAxisSize: MainAxisSize.min,
            children: [
              _buildAttachments(),
              LimitedBox(
                maxHeight: widget.maxHeight,
                child: TextField(
                  key: Key('messageInputText'),
                  enabled: _inputEnabled,
                  minLines: null,
                  maxLines: null,
                  onSubmitted: (_) {
                    sendMessage();
                  },
                  keyboardType: widget.keyboardType,
                  controller: textEditingController,
                  focusNode: _focusNode,
                  style: Theme.of(context).textTheme.bodyText2,
                  autofocus: false,
                  textAlignVertical: TextAlignVertical.center,
                  decoration: InputDecoration(
                    isDense: true,
                    hintText: _getHint(),
                    prefixText: _commandEnabled ? null : '   ',
                    border: OutlineInputBorder(
                        borderSide: BorderSide(color: Colors.transparent)),
                    focusedBorder: OutlineInputBorder(
                        borderSide: BorderSide(color: Colors.transparent)),
                    enabledBorder: OutlineInputBorder(
                        borderSide: BorderSide(color: Colors.transparent)),
                    errorBorder: OutlineInputBorder(
                        borderSide: BorderSide(color: Colors.transparent)),
                    disabledBorder: OutlineInputBorder(
                        borderSide: BorderSide(color: Colors.transparent)),
                    contentPadding: EdgeInsets.symmetric(
                      horizontal: 16,
                      vertical: 13,
                    ),
                    prefixIcon: _commandEnabled
                        ? Padding(
                            padding:
                                const EdgeInsets.symmetric(horizontal: 8.0),
                            child: Chip(
                              backgroundColor:
                                  StreamChatTheme.of(context).accentColor,
                              padding: EdgeInsets.zero,
                              labelPadding:
                                  EdgeInsets.symmetric(horizontal: 9.0),
                              label: Row(
                                mainAxisSize: MainAxisSize.min,
                                mainAxisAlignment: MainAxisAlignment.center,
                                children: [
                                  StreamSvgIcon.lightning(
                                    color: Colors.white,
                                    size: 16.0,
                                  ),
                                  Text(
                                    _chosenCommand?.name?.toUpperCase() ?? "",
                                    style: TextStyle(
                                        color: Colors.white, fontSize: 12.0),
                                  ),
                                ],
                              ),
                            ),
                          )
                        : null,
                    suffixIcon: _commandEnabled
                        ? InkWell(
                            child: Padding(
                              padding:
                                  const EdgeInsets.symmetric(horizontal: 8.0),
                              child: StreamSvgIcon.close_small(),
                            ),
                            onTap: () {
                              setState(() {
                                _commandEnabled = false;
                              });
                            },
                          )
                        : null,
                    suffixIconConstraints: BoxConstraints(
                      maxHeight: 24.0,
                      maxWidth: 40.0,
                    ),
                  ),
                  textCapitalization: TextCapitalization.sentences,
                ),
              )
            ],
          ),
        ),
      ),
    );
  }

  Timer _debounce;

  void _onChanged(BuildContext context, String s) {
    if (_debounce?.isActive == true) _debounce.cancel();
    _debounce = Timer(
      const Duration(milliseconds: 350),
      () {
        if (!mounted) {
          return;
        }
        StreamChannel.of(context).channel.keyStroke().catchError((e) {});

        setState(() {
          _messageIsPresent = s.trim().isNotEmpty;
          _actionsShrunk = s.trim().isNotEmpty;
        });

        _commandsOverlay?.remove();
        _commandsOverlay = null;
        _mentionsOverlay?.remove();
        _mentionsOverlay = null;
        _emojiOverlay?.remove();
        _emojiOverlay = null;

        _checkCommands(s.trim(), context);

        _checkMentions(s, context);

        _checkEmoji(s, context);
      },
    );
  }

  String _getHint() {
    if (_commandEnabled && _chosenCommand.name == 'giphy') {
      return 'Search GIFs';
    }
    if (_attachments.isNotEmpty) {
      return 'Add a comment or send';
    }
    return 'Write a message';
  }

  void _checkEmoji(String s, BuildContext context) {
    if (s.isNotEmpty &&
        textEditingController.selection.baseOffset > 0 &&
        textEditingController.text
            .substring(
              0,
              textEditingController.selection.baseOffset,
            )
            .contains(':')) {
      final textToSelection = textEditingController.text
          .substring(0, textEditingController.value.selection.start);
      final splits = textToSelection.split(':');
      final query = splits[splits.length - 2]?.toLowerCase();
      final emoji = Emoji.byName(query);

      if (textToSelection.endsWith(':') && emoji != null) {
        _chooseEmoji(splits.sublist(0, splits.length - 1), emoji);
      } else {
        _emojiOverlay = _buildEmojiOverlay();

        if (_emojiOverlay != null) {
          Overlay.of(context).insert(_emojiOverlay);
        }
      }
    }
  }

  void _checkMentions(String s, BuildContext context) {
    if (s.isNotEmpty &&
        textEditingController.selection.baseOffset > 0 &&
        textEditingController.text
            .substring(0, textEditingController.selection.baseOffset)
            .split(' ')
            .last
            .contains('@')) {
      _mentionsOverlay = _buildMentionsOverlayEntry();
      Overlay.of(context).insert(_mentionsOverlay);
    }
  }

  void _checkCommands(String s, BuildContext context) {
    if (s.startsWith('/')) {
      var matchedCommandsList = StreamChannel.of(context)
              .channel
              .config
              ?.commands
              ?.where((element) => element.name == s.substring(1))
              ?.toList() ??
          [];

      if (matchedCommandsList.length == 1) {
        _chosenCommand = matchedCommandsList[0];
        textEditingController.clear();
        _messageIsPresent = false;
        setState(() {
          _commandEnabled = true;
        });
        _commandsOverlay.remove();
        _commandsOverlay = null;
      } else {
        _commandsOverlay = _buildCommandsOverlayEntry();
        Overlay.of(context).insert(_commandsOverlay);
      }
    }
  }

  OverlayEntry _buildCommandsOverlayEntry() {
    final text = textEditingController.text.trimLeft();
    final commands = StreamChannel.of(context)
            .channel
            .config
            ?.commands
            ?.where((c) => c.name.contains(text.replaceFirst('/', '')))
            ?.toList() ??
        [];

    RenderBox renderBox = context.findRenderObject();
    final size = renderBox.size;

    return OverlayEntry(builder: (context) {
      return Positioned(
        bottom: size.height + MediaQuery.of(context).viewInsets.bottom,
        left: 0,
        right: 0,
        child: TweenAnimationBuilder<double>(
            tween: Tween(begin: 0.0, end: 1.0),
            duration: Duration(milliseconds: 300),
            curve: Curves.easeInOutExpo,
            builder: (context, val, wid) {
              return Transform.scale(
                alignment: Alignment.center,
                scale: val,
                child: Padding(
                  padding: const EdgeInsets.all(8.0),
                  child: Card(
                    elevation: 2.0,
                    shape: RoundedRectangleBorder(
                      borderRadius: BorderRadius.circular(8.0),
                    ),
                    color: StreamChatTheme.of(context).primaryColor,
                    clipBehavior: Clip.antiAlias,
                    child: Container(
                      constraints: BoxConstraints.loose(Size.fromHeight(400)),
                      decoration: BoxDecoration(
                          color: StreamChatTheme.of(context).primaryColor,
                          borderRadius: BorderRadius.circular(8.0)),
                      child: ListView(
                        padding: const EdgeInsets.all(0),
                        shrinkWrap: true,
                        children: [
                          if (commands.isNotEmpty)
                            Padding(
                              padding:
                                  const EdgeInsets.only(left: 8.0, top: 8.0),
                              child: Row(
                                children: [
                                  Padding(
                                    padding: const EdgeInsets.symmetric(
                                      horizontal: 8.0,
                                    ),
                                    child: StreamSvgIcon.lightning(
                                      color: StreamChatTheme.of(context)
                                          .accentColor,
                                    ),
                                  ),
                                  Text(
                                    'Instant Commands',
                                    style: TextStyle(
                                      color: Colors.black.withOpacity(.5),
                                    ),
                                  )
                                ],
                              ),
                            ),
                          ...commands
                              .map(
                                (c) => ListTile(
                                  leading: c.name == 'giphy'
                                      ? _buildGiphyIcon()
                                      : null,
                                  title: Text.rich(
                                    TextSpan(
                                      text: '${c.name.capitalize()}',
                                      style: TextStyle(
                                          fontWeight: FontWeight.bold),
                                      children: [
                                        TextSpan(
                                          text: ' /${c.name} ${c.args}',
                                          style: TextStyle(
                                            fontWeight: FontWeight.w300,
                                          ),
                                        ),
                                      ],
                                    ),
                                  ),
                                  trailing: CircleAvatar(
                                    backgroundColor:
                                        StreamChatTheme.of(context).accentColor,
                                    child: StreamSvgIcon.lightning(
                                      color: Colors.white,
                                      size: 12.5,
                                    ),
                                    maxRadius: 12,
                                  ),
                                  //subtitle: Text(c.description),
                                  onTap: () {
                                    _setCommand(c);
                                  },
                                ),
                              )
                              .toList(),
                        ],
                      ),
                    ),
                  ),
                ),
              );
            }),
      );
    });
  }

  Widget _buildFilePickerSection() {
    var _attachmentContainsFile =
        _attachments.any((element) => element?.attachment?.type == 'file');

    Color _getIconColor(int index) {
      switch (index) {
        case 0:
          return _attachments.isEmpty
              ? StreamChatTheme.of(context).accentColor
              : (!_attachmentContainsFile
                  ? StreamChatTheme.of(context).accentColor
                  : Colors.black.withOpacity(0.2));
          break;
        case 1:
          return _attachmentContainsFile
              ? StreamChatTheme.of(context).accentColor
              : (_attachments.isEmpty
                  ? Colors.black.withOpacity(0.5)
                  : Colors.black.withOpacity(0.2));
          break;
        case 2:
          return _attachmentContainsFile && _attachments.isNotEmpty
              ? Colors.black.withOpacity(0.2)
              : Colors.black.withOpacity(0.5);
          break;
        case 3:
          return _attachmentContainsFile && _attachments.isNotEmpty
              ? Colors.black.withOpacity(0.2)
              : Colors.black.withOpacity(0.5);
          break;
      }
    }

    return AnimatedContainer(
      duration: _animateContainer ? Duration(milliseconds: 300) : Duration.zero,
      height: _openFilePickerSection ? _filePickerSize : 0,
      child: Material(
        color: Color(0xFFF2F2F2),
        child: Column(
          children: [
            Row(
              mainAxisAlignment: MainAxisAlignment.start,
              children: [
                IconButton(
                  iconSize: 24,
                  icon: StreamSvgIcon.pictures(
                    color: _getIconColor(0),
                  ),
                  onPressed: _attachmentContainsFile && _attachments.isNotEmpty
                      ? null
                      : () {
                          setState(() {
                            _filePickerIndex = 0;
                          });
                        },
                ),
                IconButton(
                  iconSize: 32,
                  icon: StreamSvgIcon.files(
                    color: _getIconColor(1),
                  ),
                  onPressed: !_attachmentContainsFile && _attachments.isNotEmpty
                      ? null
                      : () {
                          pickFile(DefaultAttachmentTypes.file, false);
                        },
                ),
                IconButton(
                  iconSize: 24,
                  icon: StreamSvgIcon.camera(
                    color: _getIconColor(2),
                  ),
                  onPressed: _attachmentContainsFile && _attachments.isNotEmpty
                      ? null
                      : () {
                          pickFile(DefaultAttachmentTypes.image, true);
                        },
                ),
                IconButton(
                  padding: const EdgeInsets.all(0),
                  iconSize: 24,
                  icon: StreamSvgIcon.record(
                    color: _getIconColor(3),
                  ),
                  onPressed: _attachmentContainsFile && _attachments.isNotEmpty
                      ? null
                      : () {
                          pickFile(DefaultAttachmentTypes.video, true);
                        },
                ),
              ],
            ),
            GestureDetector(
              onVerticalDragUpdate: (update) {
                setState(() {
                  _animateContainer = false;
                  _filePickerSize = (_filePickerSize - update.delta.dy).clamp(
                    _kMinMediaPickerSize,
                    MediaQuery.of(context).size.height / 1.7,
                  );
                });
              },
              child: Container(
                decoration: BoxDecoration(
                  color: Colors.white,
                  borderRadius: BorderRadius.only(
                    topLeft: Radius.circular(16.0),
                    topRight: Radius.circular(16.0),
                  ),
                ),
                child: Container(
                  width: double.infinity,
                  child: Center(
                    child: Padding(
                      padding: const EdgeInsets.all(8.0),
                      child: Container(
                        width: 40.0,
                        height: 4.0,
                        decoration: BoxDecoration(
                          color: Color(0xFFF2F2F2),
                          borderRadius: BorderRadius.circular(4.0),
                        ),
                      ),
                    ),
                  ),
                ),
              ),
            ),
            if (_openFilePickerSection)
              Expanded(
                child: Container(
                  decoration: BoxDecoration(
                    color: Colors.white,
                    borderRadius: BorderRadius.circular(8.0),
                  ),
                  child: _buildPickerSection(),
                ),
              ),
          ],
        ),
      ),
    );
  }

  Widget _buildPickerSection() {
    var _attachmentContainsFile =
        _attachments.any((element) => element.attachment?.type == 'file');

    switch (_filePickerIndex) {
      case 0:
        return FutureBuilder<bool>(
            future: PhotoManager.requestPermission(),
            builder: (context, snapshot) {
              if (!snapshot.hasData) {
                return Center(
                  child: CircularProgressIndicator(),
                );
              }

              if (snapshot.data) {
                if (_attachmentContainsFile) {
                  return GestureDetector(
                    onTap: () {
                      pickFile(DefaultAttachmentTypes.file);
                    },
                    child: Container(
                      constraints: BoxConstraints.expand(),
                      color: Color(0xfff2f2f2),
                      child: Text(
                        'Add more files',
                        style: TextStyle(
                          color: StreamChatTheme.of(context).accentColor,
                          fontWeight: FontWeight.bold,
                        ),
                      ),
                      alignment: Alignment.center,
                    ),
                  );
                }
                return MediaListView(
                  selectedIds: _attachments.map((e) => e.id).toList(),
                  onSelect: (media) async {
                    if (!_attachments
                        .any((element) => element.id == media.id)) {
                      _addAttachment(media);
                    } else {
                      setState(() {
                        _attachments
                            .removeWhere((element) => element.id == media.id);
                      });
                    }
                  },
                );
              }

              return InkWell(
                onTap: () async {
                  PhotoManager.openSetting();
                },
                child: Container(
                  color: Color(0xFFF2F2F2),
                  child: Column(
                    mainAxisAlignment: MainAxisAlignment.center,
                    crossAxisAlignment: CrossAxisAlignment.stretch,
                    children: [
                      SvgPicture.asset(
                        'svgs/icon_picture_empty_state.svg',
                        package: 'stream_chat_flutter',
                        height: 140,
                        color: StreamChatTheme.of(context).accentColor,
                      ),
                      Center(
                        child: Text(
                          'Allow access to your gallery',
                          style: TextStyle(
                            fontSize: 14,
                            fontWeight: FontWeight.bold,
                            color: StreamChatTheme.of(context).accentColor,
                          ),
                        ),
                      ),
                    ],
                  ),
                ),
              );
            });
        break;
    }
  }

  void _addAttachment(AssetEntity medium) async {
    final attachment = _SendingAttachment(
      id: medium.id,
    );
    try {
      setState(() {
        _attachments.add(attachment);
      });
      final mediaFile = await medium.originFile;

      var file = PlatformFile(
        path: mediaFile.path,
        size: ((await mediaFile.length()) / 1024).ceil(),
        bytes: mediaFile.readAsBytesSync(),
      );

      if (file.size > _kMaxAttachmentSize) {
        if (medium?.type == AssetType.video) {
          final mediaInfo = await CompressVideoService.compressVideo(file.path);

          if (mediaInfo.filesize / (1024 * 1024) > _kMaxAttachmentSize) {
            Scaffold.of(context).showSnackBar(
              SnackBar(
                content: Text(
                  'The file is too large to upload. The file size limit is 20MB. We tried compressing it, but it was not enough.',
                ),
              ),
            );

            setState(() {
              _attachments.remove(attachment);
            });
            return;
          }
          file = PlatformFile(
            name: file.name,
            size: (mediaInfo.filesize / 1024).ceil(),
            bytes: await mediaInfo.file.readAsBytes(),
            path: mediaInfo.path,
          );
        } else {
          Scaffold.of(context).showSnackBar(
            SnackBar(
              content: Text(
                'The file is too large to upload. The file size limit is 20MB',
              ),
            ),
          );
        }
      }

      final channel = StreamChannel.of(context).channel;
      setState(() {
        attachment
          ..file = file
          ..attachment = Attachment(
            localUri: file.path != null ? Uri.parse(file.path) : null,
            type: medium?.type == AssetType.image ? 'image' : 'video',
          );
      });

      final url = await _uploadAttachment(
          file,
          medium.type == AssetType.image
              ? DefaultAttachmentTypes.image
              : DefaultAttachmentTypes.video,
          channel);

      final fileType = medium.type == AssetType.image
          ? DefaultAttachmentTypes.image
          : DefaultAttachmentTypes.video;

      if (fileType == DefaultAttachmentTypes.image) {
        attachment.attachment = attachment.attachment.copyWith(
          imageUrl: url,
        );
      } else {
        attachment.attachment = attachment.attachment.copyWith(
          assetUrl: url,
        );
      }

      if (mounted) {
        setState(() {
          attachment.uploaded = true;
        });
      }
    } catch (e, s) {
      setState(() {
        _attachments.remove(attachment);
      });
      print(e);
      print(s);
      Scaffold.of(context).showSnackBar(
        SnackBar(
          content: Text('Error adding the attachment: $e'),
        ),
      );
    }
  }

  CircleAvatar _buildGiphyIcon() {
    if (kIsWeb) {
      return CircleAvatar(
        backgroundColor: Colors.black,
        child: Image.asset(
          'images/giphy_icon.png',
          package: 'stream_chat_flutter',
          width: 24.0,
          height: 24.0,
        ),
        radius: 12,
      );
    } else {
      return CircleAvatar(
        child: SvgPicture.asset(
          'svgs/giphy_icon.svg',
          package: 'stream_chat_flutter',
          width: 24.0,
          height: 24.0,
        ),
        radius: 12,
      );
    }
  }

  OverlayEntry _buildMentionsOverlayEntry() {
    final splits = textEditingController.text
        .substring(0, textEditingController.value.selection.start)
        .split('@');
    final query = splits.last.toLowerCase();

    Future<List<Member>> queryMembers;

    if (query.isNotEmpty) {
      queryMembers = StreamChannel.of(context).channel.queryMembers(filter: {
        'name': {
          '\$autocomplete': query,
        },
      }).then((res) => res.members);
    }

    final members = StreamChannel.of(context).channel.state.members?.where((m) {
          return m.user.name.toLowerCase().contains(query);
        })?.toList() ??
        [];

    RenderBox renderBox = context.findRenderObject();
    final size = renderBox.size;

    return OverlayEntry(builder: (context) {
      return Positioned(
        bottom: size.height + MediaQuery.of(context).viewInsets.bottom,
        left: 0,
        right: 0,
        child: TweenAnimationBuilder<double>(
            tween: Tween(begin: 0.0, end: 1.0),
            duration: Duration(milliseconds: 300),
            curve: Curves.easeInOutExpo,
            builder: (context, val, wid) {
              return Transform.scale(
                scale: val,
                child: Card(
                  margin: EdgeInsets.all(8.0),
                  elevation: 2.0,
                  color: StreamChatTheme.of(context).primaryColor,
                  shape: RoundedRectangleBorder(
                    borderRadius: BorderRadius.circular(8.0),
                  ),
                  clipBehavior: Clip.antiAlias,
                  child: Container(
                    constraints: BoxConstraints.loose(Size.fromHeight(400)),
                    decoration: BoxDecoration(
                      color: StreamChatTheme.of(context).primaryColor,
                    ),
                    child: FutureBuilder<List<Member>>(
                        future: queryMembers ?? Future.value(members),
                        initialData: members,
                        builder: (context, snapshot) {
                          return ListView(
                            padding: const EdgeInsets.all(0),
                            shrinkWrap: true,
                            children: snapshot.data
                                .map((m) => ListTile(
                                      leading: UserAvatar(
                                        constraints: BoxConstraints.tight(
                                          Size(
                                            40,
                                            40,
                                          ),
                                        ),
                                        user: m.user,
                                      ),
                                      title: Text(
                                        '${m.user.name}',
                                        style: TextStyle(
                                            fontWeight: FontWeight.bold),
                                      ),
                                      subtitle: Text('@${m.userId}'),
                                      trailing: StreamSvgIcon.mentions(
                                        color: StreamChatTheme.of(context)
                                            .accentColor,
                                      ),
                                      onTap: () {
                                        _mentionedUsers.add(m.user);

                                        splits[splits.length - 1] = m.user.name;
                                        final rejoin = splits.join('@');

                                        textEditingController.value =
                                            TextEditingValue(
                                          text: rejoin +
                                              textEditingController.text
                                                  .substring(
                                                      textEditingController
                                                          .selection.start),
                                          selection: TextSelection.collapsed(
                                            offset: rejoin.length,
                                          ),
                                        );
                                        _debounce.cancel();
                                        _mentionsOverlay?.remove();
                                        _mentionsOverlay = null;
                                      },
                                    ))
                                .toList(),
                          );
                        }),
                  ),
                ),
              );
            }),
      );
    });
  }

  OverlayEntry _buildEmojiOverlay() {
    final splits = textEditingController.text
        .substring(0, textEditingController.value.selection.start)
        .split(':');
    final query = splits.last.toLowerCase();

    if (query.isEmpty) {
      return null;
    }

    final emojis = _emojiNames
        .where((e) => e.contains(query))
        .map((e) => Emoji.byName(e))
        .where((e) => e != null);

    if (emojis.isEmpty) {
      return null;
    }

    RenderBox renderBox = context.findRenderObject();
    final size = renderBox.size;

    return OverlayEntry(builder: (context) {
      return Positioned(
        bottom: size.height + MediaQuery.of(context).viewInsets.bottom,
        left: 0,
        right: 0,
        child: Card(
          margin: EdgeInsets.all(8.0),
          elevation: 2.0,
          color: StreamChatTheme.of(context).primaryColor,
          shape: RoundedRectangleBorder(
            borderRadius: BorderRadius.circular(8.0),
          ),
          clipBehavior: Clip.antiAlias,
          child: Container(
            constraints: BoxConstraints.loose(Size.fromHeight(200)),
            decoration: BoxDecoration(
              boxShadow: [
                BoxShadow(
                  spreadRadius: -8,
                  blurRadius: 5.0,
                  offset: Offset(0, -4),
                ),
              ],
              color: StreamChatTheme.of(context).primaryColor,
            ),
            child: ListView.builder(
                padding: const EdgeInsets.all(0),
                shrinkWrap: true,
                itemCount: emojis.length + 1,
                itemBuilder: (context, i) {
                  if (i == 0) {
                    return Padding(
                      padding: const EdgeInsets.only(left: 8.0, top: 8.0),
                      child: Row(
                        children: [
                          Padding(
                            padding:
                                const EdgeInsets.symmetric(horizontal: 8.0),
                            child: StreamSvgIcon.smile(
                              color: StreamChatTheme.of(context).accentColor,
                            ),
                          ),
                          Flexible(
                            child: Text(
                              'Emoji matching "$query"',
                              style: TextStyle(
                                color: Colors.black.withOpacity(.5),
                              ),
                            ),
                          )
                        ],
                      ),
                    );
                  }

                  final emoji = emojis.elementAt(i - 1);
                  return ListTile(
                    title: SubstringHighlight(
                      text: "${emoji.char} ${emoji.name.replaceAll('_', ' ')}",
                      term: query,
                      textStyleHighlight:
                          Theme.of(context).textTheme.headline6.copyWith(
                                fontSize: 14.5,
                                fontWeight: FontWeight.bold,
                              ),
                      textStyle: Theme.of(context).textTheme.headline6.copyWith(
                            fontSize: 14.5,
                          ),
                    ),
                    onTap: () {
                      _chooseEmoji(splits, emoji);
                    },
                  );
                }),
          ),
        ),
      );
    });
  }

  void _chooseEmoji(List<String> splits, Emoji emoji) {
    final rejoin = splits.sublist(0, splits.length - 1).join(':') + emoji.char;

    textEditingController.value = TextEditingValue(
      text: rejoin +
          textEditingController.text
              .substring(textEditingController.selection.start),
      selection: TextSelection.collapsed(
        offset: rejoin.length,
      ),
    );

    _emojiOverlay?.remove();
    _emojiOverlay = null;
  }

  void _setCommand(Command c) {
    textEditingController.clear();
    setState(() {
      _chosenCommand = c;
      _commandEnabled = true;
      _messageIsPresent = false;
    });
    _commandsOverlay?.remove();
    _commandsOverlay = null;
  }

  Widget _buildAttachments() {
    return _attachments.isEmpty
        ? Container()
        : Column(
            children: [
              if (_attachments.any((e) => e.attachment?.type == 'file'))
                LimitedBox(
                  maxHeight: 73.0,
                  child: ListView(
                    scrollDirection: Axis.horizontal,
                    children: _attachments
                        .where((e) => e.attachment?.type == 'file')
                        .map(
                          (e) => Padding(
                            padding:
                                const EdgeInsets.symmetric(horizontal: 8.0),
                            child: ClipRRect(
                              borderRadius: BorderRadius.circular(10),
                              clipBehavior: Clip.antiAlias,
                              child: FileAttachment(
                                attachment: e.attachment,
                                attachmentType: FileAttachmentType.local,
                                file: e.file,
                                size: Size(
                                  MediaQuery.of(context).size.width * 0.55,
                                  MediaQuery.of(context).size.height * 0.3,
                                ),
                                trailing: Padding(
                                  padding: const EdgeInsets.all(8.0),
                                  child: InkWell(
                                    child: CircleAvatar(
                                      backgroundColor:
                                          Colors.black.withOpacity(0.2),
                                      maxRadius: 12.0,
                                      child: StreamSvgIcon.close(
                                        color: Colors.white,
                                      ),
                                    ),
                                    onTap: () {
                                      setState(() {
                                        _attachments.remove(e);
                                      });
                                    },
                                  ),
                                ),
                              ),
                            ),
                          ),
                        )
                        .toList(),
                  ),
                ),
              if (_attachments.any((e) => e.attachment?.type != 'file'))
                LimitedBox(
                  maxHeight: 104.0,
                  child: ListView(
                    scrollDirection: Axis.horizontal,
                    children: _attachments
                        .where((e) => e.attachment?.type != 'file')
                        .map(
                          (attachment) => Padding(
                            padding: const EdgeInsets.all(8.0),
                            child: ClipRRect(
                              borderRadius: BorderRadius.circular(10),
                              clipBehavior: Clip.antiAlias,
                              child: Stack(
                                children: <Widget>[
                                  AspectRatio(
                                    aspectRatio: 1.0,
                                    child: Container(
                                      height: 104,
                                      width: 104,
                                      child: _buildAttachment(attachment),
                                    ),
                                  ),
                                  _buildRemoveButton(attachment),
                                  attachment.uploaded
                                      ? SizedBox()
                                      : Positioned.fill(
                                          child: Center(
                                            child: Padding(
                                              padding:
                                                  const EdgeInsets.all(16.0),
                                              child:
                                                  CircularProgressIndicator(),
                                            ),
                                          ),
                                        ),
                                ],
                              ),
                            ),
                          ),
                        )
                        .toList(),
                  ),
                ),
            ],
          );
  }

  Positioned _buildRemoveButton(_SendingAttachment attachment) {
    return Positioned(
      height: 24,
      width: 24,
      top: 4,
      right: 4,
      child: RawMaterialButton(
        shape: RoundedRectangleBorder(
          borderRadius: BorderRadius.circular(16),
        ),
        elevation: 0,
        highlightElevation: 0,
        focusElevation: 0,
        disabledElevation: 0,
        hoverElevation: 0,
        onPressed: () {
          setState(() {
            _attachments.remove(attachment);
          });
        },
        fillColor: Colors.black.withOpacity(.5),
        child: Center(
          child: StreamSvgIcon.close(
            size: 24,
            color: Colors.white,
          ),
        ),
      ),
    );
  }

  Widget _buildAttachment(_SendingAttachment attachment) {
    if (widget.attachmentThumbnailBuilders
            ?.containsKey(attachment.attachment?.type) ==
        true) {
      return widget.attachmentThumbnailBuilders[attachment.attachment?.type](
        context,
        attachment,
      );
    }

    if (attachment.attachment == null) {
      return SizedBox();
    }

    switch (attachment.attachment?.type) {
      case 'image':
      case 'giphy':
        return attachment.file != null
            ? Image.memory(
                attachment.file.bytes,
                fit: BoxFit.cover,
                errorBuilder: (context, _, __) {
                  return Image.asset(
                    'images/placeholder.png',
                    package: 'stream_chat_flutter',
                  );
                },
              )
            : Image.network(
                attachment.attachment.imageUrl,
                fit: BoxFit.cover,
              );
        break;
      case 'video':
        return Stack(
          children: [
            Positioned.fill(
              child: Container(
                child: FutureBuilder<File>(
                  future: VideoCompress.getFileThumbnail(attachment.file.path),
                  builder: (context, snapshot) {
                    if (!snapshot.hasData) {
                      return Image.asset(
                        'images/placeholder.png',
                        package: 'stream_chat_flutter',
                      );
                    }

                    return Image.file(
                      snapshot.data,
                      fit: BoxFit.cover,
                    );
                  },
                ),
              ),
            ),
            Positioned(
              left: 8,
              bottom: 10,
              child: SvgPicture.asset(
                'svgs/video_call_icon.svg',
                package: 'stream_chat_flutter',
              ),
            ),
          ],
        );
        break;
      default:
        return Container(
          child: Icon(Icons.insert_drive_file),
          color: Colors.black26,
        );
    }
  }

  Widget _buildCommandButton() {
    return InkWell(
      child: Padding(
        padding:
            const EdgeInsets.only(left: 4.0, right: 8.0, top: 8.0, bottom: 8.0),
        child: StreamSvgIcon.lightning(
          color: _commandsOverlay != null
              ? StreamChatTheme.of(context).accentColor
              : Color(0xFF000000).withAlpha(128),
        ),
      ),
      onTap: () async {
        if (_openFilePickerSection) {
          setState(() {
            _animateContainer = false;
            _openFilePickerSection = false;
            _filePickerSize = _kMinMediaPickerSize;
          });
          await Future.delayed(Duration(milliseconds: 300));
        }

        if (_commandsOverlay == null) {
          setState(() {
            _commandsOverlay = _buildCommandsOverlayEntry();
            Overlay.of(context).insert(_commandsOverlay);
          });
        } else {
          setState(() {
            _commandsOverlay?.remove();
            _commandsOverlay = null;
          });
        }
      },
    );
  }

  Widget _buildAttachmentButton() {
    var padding = widget.editMessage == null ? 4.0 : 8.0;
    return Center(
      child: InkWell(
        child: Padding(
          padding:
              EdgeInsets.only(left: 8.0, right: padding, top: 8.0, bottom: 8.0),
          child: StreamSvgIcon.attach(
            color: _openFilePickerSection
                ? StreamChatTheme.of(context).accentColor
                : Color(0xFF000000).withAlpha(128),
          ),
        ),
        onTap: () async {
          _emojiOverlay?.remove();
          _emojiOverlay = null;
          _commandsOverlay?.remove();
          _commandsOverlay = null;
          _mentionsOverlay?.remove();
          _mentionsOverlay = null;

          if (_openFilePickerSection) {
            setState(() {
              _animateContainer = true;
              _openFilePickerSection = false;
              _filePickerSize = _kMinMediaPickerSize;
            });
          } else {
            showAttachmentModal();
          }
        },
      ),
    );
  }

  /// Show the attachment modal, making the user choose where to pick a media from
  void showAttachmentModal() {
    if (_focusNode.hasFocus) {
      _focusNode.unfocus();
    }

    if (!kIsWeb) {
      setState(() {
        _openFilePickerSection = true;
      });
    } else {
      showModalBottomSheet(
          clipBehavior: Clip.hardEdge,
          shape: RoundedRectangleBorder(
            borderRadius: BorderRadius.only(
              topLeft: Radius.circular(32),
              topRight: Radius.circular(32),
            ),
          ),
          context: context,
          isScrollControlled: true,
          builder: (_) {
            return Column(
              mainAxisSize: MainAxisSize.min,
              children: <Widget>[
                ListTile(
                  title: Text(
                    'Add a file',
                    style: TextStyle(
                      fontWeight: FontWeight.bold,
                    ),
                  ),
                ),
                ListTile(
                  leading: Icon(Icons.image),
                  title: Text('Upload a photo'),
                  onTap: () {
                    pickFile(DefaultAttachmentTypes.image, false);
                    Navigator.pop(context);
                  },
                ),
                ListTile(
                  leading: Icon(Icons.video_library),
                  title: Text('Upload a video'),
                  onTap: () {
                    pickFile(DefaultAttachmentTypes.video, false);
                    Navigator.pop(context);
                  },
                ),
                if (!kIsWeb)
                  ListTile(
                    leading: Icon(Icons.camera_alt),
                    title: Text('Photo from camera'),
                    onTap: () {
                      pickFile(DefaultAttachmentTypes.image, true);
                      Navigator.pop(context);
                    },
                  ),
                if (!kIsWeb)
                  ListTile(
                    leading: Icon(Icons.videocam),
                    title: Text('Video from camera'),
                    onTap: () {
                      pickFile(DefaultAttachmentTypes.video, true);
                      Navigator.pop(context);
                    },
                  ),
                ListTile(
                  leading: Icon(Icons.insert_drive_file),
                  title: Text('Upload a file'),
                  onTap: () {
                    pickFile(DefaultAttachmentTypes.file, false);
                    Navigator.pop(context);
                  },
                ),
              ],
            );
          });
    }
  }

  /// Add an attachment to the sending message
  /// Use this to add custom type attachments
  void addAttachment(Attachment attachment) {
    setState(() {
      _attachments.add(_SendingAttachment(
        attachment: attachment,
        uploaded: true,
      ));
    });
  }

  /// Pick a file from the device
  /// If [camera] is true then the camera will open
  void pickFile(DefaultAttachmentTypes fileType, [bool camera = false]) async {
    setState(() {
      _inputEnabled = false;
    });

    PlatformFile file;
    String attachmentType;

    if (fileType == DefaultAttachmentTypes.image) {
      attachmentType = 'image';
    } else if (fileType == DefaultAttachmentTypes.video) {
      attachmentType = 'video';
    } else if (fileType == DefaultAttachmentTypes.file) {
      attachmentType = 'file';
    }

    if (camera) {
      PickedFile pickedFile;
      if (fileType == DefaultAttachmentTypes.image) {
        pickedFile = await _imagePicker.getImage(source: ImageSource.camera);
      } else if (fileType == DefaultAttachmentTypes.video) {
        pickedFile = await _imagePicker.getVideo(source: ImageSource.camera);
      }
      if (pickedFile == null) {
        return;
      }
      final bytes = await pickedFile.readAsBytes();
      file = PlatformFile(
        size: (bytes.length / 1024).ceil(),
        path: pickedFile.path,
        bytes: bytes,
      );
    } else {
      FileType type;
      if (fileType == DefaultAttachmentTypes.image) {
        type = FileType.image;
      } else if (fileType == DefaultAttachmentTypes.video) {
        type = FileType.video;
      } else if (fileType == DefaultAttachmentTypes.file) {
        type = FileType.any;
      }
      final res = await FilePicker.platform.pickFiles(
        type: type,
        withData: true,
      );
      if (res?.files?.isNotEmpty == true) {
        file = res.files.single;
      }
    }

    setState(() {
      _inputEnabled = true;
    });

    if (file == null) {
      return;
    }

    final mimeType = _getMimeType(file.path.split('/').last);

    Map<String, dynamic> extraDataMap = {};

    if (camera) {
      if (mimeType.type == 'video' || mimeType.type == 'image') {
        attachmentType = mimeType.type;
      }
    } else {
      attachmentType = 'file';
    }

    if (mimeType?.subtype != null) {
      extraDataMap['mime_type'] = mimeType.subtype.toLowerCase();
    }

    if (file.size != null) {
      extraDataMap['file_size'] = file.size;
    }

    final channel = StreamChannel.of(context).channel;
    final attachment = _SendingAttachment(
      file: file,
      attachment: Attachment(
        localUri: file.path != null ? Uri.parse(file.path) : null,
        type: attachmentType,
        extraData: extraDataMap.isNotEmpty ? extraDataMap : null,
        title: file.name,
      ),
    );

    setState(() {
      _attachments.add(attachment);
    });

    if (file.size > _kMaxAttachmentSize) {
      if (attachmentType == 'video') {
        final mediaInfo = await CompressVideoService.compressVideo(file.path);
        file = PlatformFile(
          name: mediaInfo.title,
          size: (mediaInfo.filesize / 1024).ceil(),
          bytes: await mediaInfo.file.readAsBytes(),
          path: mediaInfo.path,
        );
        setState(() {
          attachment.file = file;
        });
      } else {
        Scaffold.of(context).showSnackBar(
          SnackBar(
            content: Text(
              'The file is too large to upload. The file size limit is 20MB',
            ),
          ),
        );
        setState(() {
          _attachments.remove(attachment);
        });
        return;
      }
    }

    final url = await _uploadAttachment(file, fileType, channel);

    if (fileType == DefaultAttachmentTypes.image) {
      attachment.attachment = attachment.attachment.copyWith(
        imageUrl: url,
      );
    } else {
      attachment.attachment = attachment.attachment.copyWith(
        assetUrl: url,
      );
    }

    setState(() {
      attachment.uploaded = true;
    });
  }

  Future<String> _uploadAttachment(
    PlatformFile file,
    DefaultAttachmentTypes type,
    Channel channel,
  ) async {
    String url;
    if (type == DefaultAttachmentTypes.image) {
      if (widget.doImageUploadRequest != null) {
        url = await widget.doImageUploadRequest(file, channel);
      } else {
        url = await _uploadImage(file, channel);
      }
    } else {
      if (widget.doFileUploadRequest != null) {
        url = await widget.doFileUploadRequest(file, channel);
      } else {
        url = await _uploadFile(file, channel);
      }
    }
    return url;
  }

  Future<String> _uploadImage(PlatformFile file, Channel channel) async {
    final filename = file.path?.split('/')?.last;
    final mimeType = _getMimeType(filename);
    final bytes = file.bytes;
    final res = await channel.sendImage(
      MultipartFile.fromBytes(
        bytes,
        filename: filename,
        contentType: mimeType,
      ),
    );
    return res.file;
  }

  httpParser.MediaType _getMimeType(String filename) {
    httpParser.MediaType mimeType;
    if (filename != null) {
      if (filename.toLowerCase().endsWith('heic')) {
        mimeType = httpParser.MediaType.parse('image/heic');
      } else {
        mimeType = httpParser.MediaType.parse(lookupMimeType(filename));
      }
    }

    return mimeType;
  }

  Future<String> _uploadFile(PlatformFile file, Channel channel) async {
    final filename = file.path?.split('/')?.last;
    final mimeType = _getMimeType(filename);
    final bytes = file.bytes;
    final res = await channel.sendFile(
      MultipartFile.fromBytes(
        bytes,
        filename: filename,
        contentType: mimeType,
      ),
    );
    return res.file;
  }

  Widget _buildIdleSendButton(BuildContext context) {
    return Padding(
      padding: const EdgeInsets.all(8.0) + EdgeInsets.only(bottom: 3.0),
      child: Center(
          child: InkWell(
        onTap: () {
          sendMessage();
        },
        child: StreamSvgIcon(
          assetName: _getIdleSendIcon(),
          color: Colors.grey,
          height: 24.0,
          width: 24.0,
        ),
      )),
    );
  }

  Widget _buildSendButton(BuildContext context) {
    return Center(
      child: Padding(
        padding: const EdgeInsets.all(8.0) + EdgeInsets.only(bottom: 3.0),
        child: InkWell(
          onTap: () {
            sendMessage();
          },
          child: StreamSvgIcon(
            assetName: _getSendIcon(),
            color: StreamChatTheme.of(context).accentColor,
            height: 24.0,
            width: 24.0,
          ),
        ),
      ),
    );
  }

  String _getIdleSendIcon() {
    if (_commandEnabled) {
      return 'Icon_search.svg';
    } else {
      return 'Icon_circle_right.svg';
    }
  }

  String _getSendIcon() {
    if (widget.editMessage != null) {
      return 'Icon_circle_up.svg';
    } else if (_commandEnabled) {
      return 'Icon_search.svg';
    } else {
      return 'Icon_circle_up.svg';
    }
  }

  /// Sends the current message
  void sendMessage() async {
    var text = textEditingController.text.trim();
    if (text.isEmpty && _attachments.isEmpty) {
      return;
    }

    if (_commandEnabled) {
      text = '/${_chosenCommand.name} ' + text;
    }

    final attachments = List<_SendingAttachment>.from(_attachments);

    textEditingController.clear();
    _attachments.clear();

    setState(() {
      _messageIsPresent = false;
      _commandEnabled = false;
    });

    _commandsOverlay?.remove();
    _commandsOverlay = null;
    _mentionsOverlay?.remove();
    _mentionsOverlay = null;

<<<<<<< HEAD
    final streamChannel = StreamChannel.of(context);
    final channel = streamChannel.channel;

=======
>>>>>>> 5e7e5aaa
    Future sendingFuture;
    Message message;
    if (widget.editMessage != null) {
      message = widget.editMessage.copyWith(
        text: text,
        attachments: _getAttachments(attachments).toList(),
        mentionedUsers:
            _mentionedUsers.where((u) => text.contains('@${u.name}')).toList(),
      );
    } else {
      message = (widget.initialMessage ?? Message()).copyWith(
        parentId: widget.parentMessage?.id,
        text: text,
        attachments: _getAttachments(attachments).toList(),
        mentionedUsers:
            _mentionedUsers.where((u) => text.contains('@${u.name}')).toList(),
        showInChannel: widget.parentMessage != null ? _sendAsDm : null,
      );
    }

    if (widget.preMessageSending != null) {
      message = await widget.preMessageSending(message);
    }

<<<<<<< HEAD
    if (!channel.state.isUpToDate) {
      await streamChannel.reloadChannel();
    }
=======
    final channel = StreamChannel.of(context).channel;
>>>>>>> 5e7e5aaa

    if (widget.editMessage == null ||
        widget.editMessage.status == MessageSendingStatus.FAILED) {
      sendingFuture = channel.sendMessage(message);
    } else {
      sendingFuture = StreamChat.of(context).client.updateMessage(
            message,
            channel.cid,
          );
    }

    return sendingFuture.then((resp) {
      if (widget.onMessageSent != null) {
        widget.onMessageSent(resp.message);
      } else {
        if (widget.editMessage != null) {
          Navigator.pop(context);
        }
      }
    });
  }

  Iterable<Attachment> _getAttachments(List<_SendingAttachment> attachments) {
    return attachments.map((attachment) {
      return attachment.attachment;
    });
  }

  StreamSubscription _keyboardListener;

  @override
  void initState() {
    super.initState();

    _focusNode = widget.focusNode ?? FocusNode();

    _emojiNames = Emoji.all().map((e) => e.name);

    if (!kIsWeb) {
      _keyboardListener = KeyboardVisibility.onChange.listen((visible) {
        if (_focusNode.hasFocus) {
          _onChanged(context, textEditingController.text);
        }
      });
    }

    textEditingController =
        widget.textEditingController ?? TextEditingController();
    if (widget.editMessage != null || widget.initialMessage != null) {
      _parseExistingMessage(widget.editMessage ?? widget.initialMessage);
    }

    textEditingController.addListener(() {
      _onChanged(context, textEditingController.text);
    });

    _focusNode.addListener(() {
      if (_focusNode.hasFocus) {
        _openFilePickerSection = false;
      }
    });
  }

  void _parseExistingMessage(Message message) {
    textEditingController.text = message.text;

    _messageIsPresent = true;

    message.attachments?.forEach((attachment) {
      _attachments.add(_SendingAttachment(
        attachment: attachment,
        uploaded: true,
      ));
    });
  }

  @override
  void dispose() {
    _commandsOverlay?.remove();
    _emojiOverlay?.remove();
    _mentionsOverlay?.remove();
    _keyboardListener?.cancel();
    super.dispose();
  }

  bool _initialized = false;

  @override
  void didChangeDependencies() {
    if (widget.editMessage != null && !_initialized) {
      FocusScope.of(context).requestFocus(_focusNode);
      _initialized = true;
    }
    super.didChangeDependencies();
  }
}

class _SendingAttachment {
  PlatformFile file;
  Attachment attachment;
  bool uploaded;
  String id;

  _SendingAttachment({
    this.file,
    this.attachment,
    this.uploaded = false,
    this.id,
  });
}

extension StringExtension on String {
  String capitalize() {
    return "${this[0].toUpperCase()}${this.substring(1)}";
  }
}

/// Represents a 2-tuple, or pair.
class Tuple2<T1, T2> {
  /// Returns the first item of the tuple
  final T1 item1;

  /// Returns the second item of the tuple
  final T2 item2;

  /// Creates a new tuple value with the specified items.
  const Tuple2(this.item1, this.item2);

  /// Create a new tuple value with the specified list [items].
  factory Tuple2.fromList(List items) {
    if (items.length != 2) {
      throw ArgumentError('items must have length 2');
    }

    return Tuple2<T1, T2>(items[0] as T1, items[1] as T2);
  }

  /// Returns a tuple with the first item set to the specified value.
  Tuple2<T1, T2> withItem1(T1 v) => Tuple2<T1, T2>(v, item2);

  /// Returns a tuple with the second item set to the specified value.
  Tuple2<T1, T2> withItem2(T2 v) => Tuple2<T1, T2>(item1, v);

  /// Creates a [List] containing the items of this [Tuple2].
  ///
  /// The elements are in item order. The list is variable-length
  /// if [growable] is true.
  List toList({bool growable = false}) =>
      List.from([item1, item2], growable: growable);

  @override
  String toString() => '[$item1, $item2]';

  @override
  bool operator ==(Object other) =>
      other is Tuple2 && other.item1 == item1 && other.item2 == item2;
}<|MERGE_RESOLUTION|>--- conflicted
+++ resolved
@@ -21,6 +21,7 @@
 import 'package:stream_chat_flutter/src/user_avatar.dart';
 import 'package:substring_highlight/substring_highlight.dart';
 import 'package:video_compress/video_compress.dart';
+import 'package:photo_manager/photo_manager.dart';
 
 import '../stream_chat_flutter.dart';
 import 'stream_channel.dart';
@@ -461,7 +462,6 @@
   }
 
   Timer _debounce;
-
   void _onChanged(BuildContext context, String s) {
     if (_debounce?.isActive == true) _debounce.cancel();
     _debounce = Timer(
@@ -1932,12 +1932,6 @@
     _mentionsOverlay?.remove();
     _mentionsOverlay = null;
 
-<<<<<<< HEAD
-    final streamChannel = StreamChannel.of(context);
-    final channel = streamChannel.channel;
-
-=======
->>>>>>> 5e7e5aaa
     Future sendingFuture;
     Message message;
     if (widget.editMessage != null) {
@@ -1962,13 +1956,7 @@
       message = await widget.preMessageSending(message);
     }
 
-<<<<<<< HEAD
-    if (!channel.state.isUpToDate) {
-      await streamChannel.reloadChannel();
-    }
-=======
     final channel = StreamChannel.of(context).channel;
->>>>>>> 5e7e5aaa
 
     if (widget.editMessage == null ||
         widget.editMessage.status == MessageSendingStatus.FAILED) {
@@ -2055,7 +2043,6 @@
   }
 
   bool _initialized = false;
-
   @override
   void didChangeDependencies() {
     if (widget.editMessage != null && !_initialized) {
