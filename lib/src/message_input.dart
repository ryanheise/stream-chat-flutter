import 'dart:async';
import 'dart:math';

import 'package:emojis/emoji.dart';
import 'package:file_picker/file_picker.dart';
import 'package:flutter/cupertino.dart';
import 'package:flutter/foundation.dart';
import 'package:flutter/material.dart';
import 'package:flutter_keyboard_visibility/flutter_keyboard_visibility.dart';
import 'package:flutter_svg/flutter_svg.dart';
import 'package:http_parser/http_parser.dart';
import 'package:image_picker/image_picker.dart';
import 'package:mime/mime.dart';
import 'package:photo_gallery/photo_gallery.dart';
import 'package:stream_chat/stream_chat.dart';
import 'package:stream_chat_flutter/src/message_list_view.dart';
import 'package:stream_chat_flutter/src/stream_chat_theme.dart';
import 'package:stream_chat_flutter/src/user_avatar.dart';
import 'package:substring_highlight/substring_highlight.dart';

import '../stream_chat_flutter.dart';
import 'stream_channel.dart';

typedef FileUploader = Future<String> Function(PlatformFile, Channel);
typedef AttachmentThumbnailBuilder = Widget Function(
  BuildContext,
  _SendingAttachment,
);

enum ActionsLocation {
  left,
  right,
}

enum DefaultAttachmentTypes {
  image,
  video,
  file,
}

/// Inactive state
/// ![screenshot](https://raw.githubusercontent.com/GetStream/stream-chat-flutter/master/screenshots/message_input.png)
/// ![screenshot](https://raw.githubusercontent.com/GetStream/stream-chat-flutter/master/screenshots/message_input_paint.png)
/// Focused state
/// ![screenshot](https://raw.githubusercontent.com/GetStream/stream-chat-flutter/master/screenshots/message_input2.png)
/// ![screenshot](https://raw.githubusercontent.com/GetStream/stream-chat-flutter/master/screenshots/message_input2_paint.png)
///
/// Widget used to enter the message and add attachments
///
/// ```dart
/// class ChannelPage extends StatelessWidget {
///   const ChannelPage({
///     Key key,
///   }) : super(key: key);
///
///   @override
///   Widget build(BuildContext context) {
///     return Scaffold(
///       appBar: ChannelHeader(),
///       body: Column(
///         children: <Widget>[
///           Expanded(
///             child: MessageListView(
///               threadBuilder: (_, parentMessage) {
///                 return ThreadPage(
///                   parent: parentMessage,
///                 );
///               },
///             ),
///           ),
///           MessageInput(),
///         ],
///       ),
///     );
///   }
/// }
/// ```
///
/// You usually put this widget in the same page of a [MessageListView] as the bottom widget.
///
/// The widget renders the ui based on the first ancestor of type [StreamChatTheme].
/// Modify it to change the widget appearance.
class MessageInput extends StatefulWidget {
  /// Instantiate a new MessageInput
  MessageInput({
    Key key,
    this.onMessageSent,
    this.preMessageSending,
    this.parentMessage,
    this.editMessage,
    this.maxHeight = 150,
    this.keyboardType = TextInputType.multiline,
    this.disableAttachments = false,
    this.doImageUploadRequest,
    this.doFileUploadRequest,
    this.initialMessage,
    this.textEditingController,
    this.actions,
    this.actionsLocation = ActionsLocation.left,
    this.attachmentThumbnailBuilders,
  }) : super(key: key);

  /// Message to edit
  final Message editMessage;

  /// Message to start with
  final Message initialMessage;

  /// Function called after sending the message
  final void Function(Message) onMessageSent;

  /// Function called right before sending the message
  /// Use this to transform the message
  final FutureOr<Message> Function(Message) preMessageSending;

  /// Parent message in case of a thread
  final Message parentMessage;

  /// Maximum Height for the TextField to grow before it starts scrolling
  final double maxHeight;

  /// The keyboard type assigned to the TextField
  final TextInputType keyboardType;

  /// If true the attachments button will not be displayed
  final bool disableAttachments;

  /// Override image upload request
  final FileUploader doImageUploadRequest;

  /// Override file upload request
  final FileUploader doFileUploadRequest;

  /// The text controller of the TextField
  final TextEditingController textEditingController;

  /// List of action widgets
  final List<Widget> actions;

  /// The location of the custom actions
  final ActionsLocation actionsLocation;

  /// Map that defines a thumbnail builder for an attachment type
  final Map<String, AttachmentThumbnailBuilder> attachmentThumbnailBuilders;

  @override
  MessageInputState createState() => MessageInputState();

  /// Use this method to get the current [StreamChatState] instance
  static MessageInputState of(BuildContext context) {
    MessageInputState messageInputState;

    messageInputState = context.findAncestorStateOfType<MessageInputState>();

    if (messageInputState == null) {
      throw Exception(
          'You must have a MessageInput widget as anchestor of your widget tree');
    }

    return messageInputState;
  }
}

class MessageInputState extends State<MessageInput> {
  final List<_SendingAttachment> _attachments = [];
  final _focusNode = FocusNode();
  final List<User> _mentionedUsers = [];

  final _imagePicker = ImagePicker();
  bool _inputEnabled = true;
  bool _messageIsPresent = false;
  bool _typingStarted = false;
  bool _commandEnabled = false;
  OverlayEntry _commandsOverlay, _mentionsOverlay, _emojiOverlay;
  Iterable<String> _emojiNames;

  Command _chosenCommand;
  bool _actionsShrunk = false;
  bool _sendAsDm = false;
  bool _openFilePickerSection = false;
  int _filePickerIndex = 0;
  double _filePickerSize = 250.0;

  Tuple2<List<Medium>, List<dynamic>> _mediaData = Tuple2([], []);

  /// The editing controller passed to the input TextField
  TextEditingController textEditingController;

  @override
  Widget build(BuildContext context) {
    return SafeArea(
      child: GestureDetector(
        onPanUpdate: (details) {
          if (details.delta.dy > 0) {
            _focusNode.unfocus();
          }
        },
        child: Column(
          mainAxisSize: MainAxisSize.min,
          children: [
            Padding(
              padding: const EdgeInsets.all(8.0),
              child: _buildTextField(context),
            ),
            if (widget.parentMessage != null)
              Padding(
                padding: const EdgeInsets.symmetric(horizontal: 8.0),
                child: _buildDmCheckbox(),
              ),
            if (_openFilePickerSection) _buildFilePickerSection(),
          ],
        ),
      ),
    );
  }

  Flex _buildTextField(BuildContext context) {
    return Flex(
      direction: Axis.horizontal,
      crossAxisAlignment: CrossAxisAlignment.center,
      children: <Widget>[
        if (!_commandEnabled) _buildExpandActionsButton(),
        if (widget.actionsLocation == ActionsLocation.left)
          ...widget.actions ?? [],
        _buildTextInput(context),
        _animateSendButton(context),
        if (widget.actionsLocation == ActionsLocation.right)
          ...widget.actions ?? [],
      ],
    );
  }

  Widget _buildDmCheckbox() {
    return Container(
      height: 36,
      padding: const EdgeInsets.only(
        left: 12,
        bottom: 12,
        top: 8,
      ),
      child: Row(
        crossAxisAlignment: CrossAxisAlignment.center,
        children: [
          Container(
            height: 16,
            width: 16,
            foregroundDecoration: BoxDecoration(
              border: _sendAsDm
                  ? null
                  : Border.all(
                      color: Colors.black.withOpacity(.5),
                      width: 2,
                    ),
              borderRadius: BorderRadius.circular(3),
            ),
            child: Center(
              child: Material(
                borderRadius: BorderRadius.circular(3),
                color: _sendAsDm
                    ? StreamChatTheme.of(context).accentColor
                    : Colors.white,
                child: InkWell(
                  onTap: () {
                    setState(() {
                      _sendAsDm = !_sendAsDm;
                    });
                  },
                  child: AnimatedCrossFade(
                    duration: Duration(milliseconds: 300),
                    reverseDuration: Duration(milliseconds: 300),
                    crossFadeState: _sendAsDm
                        ? CrossFadeState.showFirst
                        : CrossFadeState.showSecond,
                    firstChild: Icon(
                      StreamIcons.check,
                      size: 16.0,
                      color: Colors.white,
                    ),
                    secondChild: SizedBox(
                      height: 16,
                      width: 16,
                    ),
                  ),
                ),
              ),
            ),
          ),
          Padding(
            padding: const EdgeInsets.symmetric(horizontal: 16.0),
            child: Text('Send also as direct message'),
          ),
        ],
      ),
    );
  }

  AnimatedCrossFade _animateSendButton(BuildContext context) {
    return AnimatedCrossFade(
      crossFadeState: ((_messageIsPresent || _attachments.isNotEmpty) &&
              _attachments.every((a) => a.uploaded == true))
          ? CrossFadeState.showFirst
          : CrossFadeState.showSecond,
      firstChild: _buildSendButton(context),
      secondChild: _buildIdleSendButton(context),
      duration: Duration(milliseconds: 300),
      alignment: Alignment.center,
    );
  }

  Widget _buildExpandActionsButton() {
    return AnimatedCrossFade(
      crossFadeState:
          _actionsShrunk ? CrossFadeState.showFirst : CrossFadeState.showSecond,
      firstChild: IconButton(
        onPressed: () {
          setState(() {
            _actionsShrunk = false;
          });
        },
        icon: Icon(
          StreamIcons.circle_left,
          color: StreamChatTheme.of(context).accentColor,
        ),
      ),
      secondChild: Row(
        mainAxisAlignment: MainAxisAlignment.spaceEvenly,
        children: [
          if (!widget.disableAttachments) _buildAttachmentButton(),
          if (widget.editMessage == null) _buildCommandButton(),
        ],
      ),
      duration: Duration(milliseconds: 300),
      alignment: Alignment.center,
    );
  }

  Expanded _buildTextInput(BuildContext context) {
    return Expanded(
      child: Center(
        child: Container(
          clipBehavior: Clip.antiAlias,
          decoration: BoxDecoration(
            borderRadius: BorderRadius.circular(32.0),
            border: Border.all(
              color: Colors.grey,
            ),
          ),
          child: Column(
            mainAxisSize: MainAxisSize.min,
            children: [
              _buildAttachments(),
              LimitedBox(
                maxHeight: widget.maxHeight,
                child: TextField(
                  key: Key('messageInputText'),
                  enabled: _inputEnabled,
                  minLines: null,
                  maxLines: null,
                  onSubmitted: (_) {
                    sendMessage();
                  },
                  keyboardType: widget.keyboardType,
                  controller: textEditingController,
                  focusNode: _focusNode,
                  onChanged: (s) {
                    StreamChannel.of(context).channel.keyStroke();

                    setState(() {
                      _messageIsPresent = s.trim().isNotEmpty;
                      _actionsShrunk = s.trim().isNotEmpty;
                    });

                    _commandsOverlay?.remove();
                    _commandsOverlay = null;
                    _mentionsOverlay?.remove();
                    _mentionsOverlay = null;
                    _emojiOverlay?.remove();
                    _emojiOverlay = null;

                    _checkCommands(s.trimLeft(), context);

                    _checkMentions(s, context);

                    _checkEmoji(s, context);
                  },
                  onTap: () {
                    setState(() {
                      _typingStarted = true;
                    });
                  },
                  style: Theme.of(context).textTheme.bodyText2,
                  autofocus: false,
                  textAlignVertical: TextAlignVertical.center,
                  decoration: InputDecoration(
                    hintText:
                        (_commandEnabled && _chosenCommand.name == 'giphy')
                            ? 'Search GIFs'
                            : 'Write a message',
                    prefixText: _commandEnabled ? null : '   ',
                    border: OutlineInputBorder(
                        borderSide: BorderSide(color: Colors.transparent)),
                    focusedBorder: OutlineInputBorder(
                        borderSide: BorderSide(color: Colors.transparent)),
                    enabledBorder: OutlineInputBorder(
                        borderSide: BorderSide(color: Colors.transparent)),
                    errorBorder: OutlineInputBorder(
                        borderSide: BorderSide(color: Colors.transparent)),
                    disabledBorder: OutlineInputBorder(
                        borderSide: BorderSide(color: Colors.transparent)),
                    contentPadding: EdgeInsets.all(8),
                    prefixIcon: _commandEnabled
                        ? Padding(
                            padding:
                                const EdgeInsets.symmetric(horizontal: 8.0),
                            child: Chip(
                              backgroundColor:
                                  StreamChatTheme.of(context).accentColor,
                              label: Text(
                                _chosenCommand?.name ?? "",
                                style: TextStyle(color: Colors.white),
                              ),
                              avatar: Icon(
                                StreamIcons.lightning,
                                color: Colors.white,
                              ),
                            ),
                          )
                        : null,
                    suffixIcon: _commandEnabled
                        ? IconButton(
                            icon: Icon(Icons.cancel_outlined),
                            onPressed: () {
                              setState(() {
                                _commandEnabled = false;
                              });
                            },
                          )
                        : null,
                  ),
                  textCapitalization: TextCapitalization.sentences,
                ),
              )
            ],
          ),
        ),
      ),
    );
  }

<<<<<<< HEAD
=======
  void _checkEmoji(String s, BuildContext context) {
    if (textEditingController.selection.isCollapsed &&
        (s.isNotEmpty && s[textEditingController.selection.start - 1] == ':' ||
            textEditingController.text
                .substring(
                  0,
                  textEditingController.selection.start,
                )
                .contains(':'))) {
      final textToSelection = textEditingController.text
          .substring(0, textEditingController.value.selection.start);
      final splits = textToSelection.split(':');
      final query = splits[splits.length - 2]?.toLowerCase();
      final emoji = Emoji.byName(query);

      if (textToSelection.endsWith(':') && emoji != null) {
        _chooseEmoji(splits.sublist(0, splits.length - 1), emoji);
      } else {
        _emojiOverlay = _buildEmojiOverlay();

        if (_emojiOverlay != null) {
          Overlay.of(context).insert(_emojiOverlay);
        }
      }
    }
  }

  void _checkMentions(String s, BuildContext context) {
    if (textEditingController.selection.isCollapsed &&
        (s.isNotEmpty && s[textEditingController.selection.start - 1] == '@' ||
            textEditingController.text
                .substring(0, textEditingController.selection.start)
                .split(' ')
                .last
                .contains('@'))) {
      _mentionsOverlay = _buildMentionsOverlayEntry();
      Overlay.of(context).insert(_mentionsOverlay);
    }
  }

  void _checkCommands(String s, BuildContext context) {
    if (s.startsWith('/')) {
      var matchedCommandsList = StreamChannel.of(context)
          .channel
          .config
          .commands
          .where((element) => element.name == s.substring(1))
          .toList();

      if (matchedCommandsList.length == 1) {
        _chosenCommand = matchedCommandsList[0];
        textEditingController.clear();
        _messageIsPresent = false;
        setState(() {
          _commandEnabled = true;
        });
        _commandsOverlay.remove();
        _commandsOverlay = null;
      } else {
        _commandsOverlay = _buildCommandsOverlayEntry();
        Overlay.of(context).insert(_commandsOverlay);
      }
    }
  }

>>>>>>> 73f5b334
  OverlayEntry _buildCommandsOverlayEntry() {
    final text = textEditingController.text.trimLeft();
    final commands = StreamChannel.of(context)
        .channel
        .config
        .commands
        .where((c) => c.name.contains(text.replaceFirst('/', '')))
        .toList();

    RenderBox renderBox = context.findRenderObject();
    final size = renderBox.size;

    return OverlayEntry(builder: (context) {
      return Positioned(
        bottom: size.height + MediaQuery.of(context).viewInsets.bottom,
        left: 0,
        right: 0,
        child: Padding(
          padding: const EdgeInsets.all(8.0),
          child: Card(
            elevation: 2.0,
            shape: RoundedRectangleBorder(
              borderRadius: BorderRadius.circular(8.0),
            ),
            color: StreamChatTheme.of(context).primaryColor,
            clipBehavior: Clip.antiAlias,
            child: Container(
              constraints: BoxConstraints.loose(Size.fromHeight(400)),
              decoration: BoxDecoration(
                  color: StreamChatTheme.of(context).primaryColor,
                  borderRadius: BorderRadius.circular(8.0)),
              child: ListView(
                padding: const EdgeInsets.all(0),
                shrinkWrap: true,
                children: [
                  if (commands.isNotEmpty)
                    Padding(
                      padding: const EdgeInsets.only(left: 8.0, top: 8.0),
                      child: Row(
                        children: [
                          Padding(
                            padding:
                                const EdgeInsets.symmetric(horizontal: 8.0),
                            child: Icon(StreamIcons.lightning,
                                color: StreamChatTheme.of(context).accentColor),
                          ),
                          Text(
                            'Instant Commands',
                            style: TextStyle(
                              color: Colors.black.withOpacity(.5),
                            ),
                          )
                        ],
                      ),
                    ),
                  ...commands
                      .map(
                        (c) => ListTile(
                          leading: c.name == 'giphy' ? _buildGiphyIcon() : null,
                          title: Text.rich(
                            TextSpan(
                              text: '${c.name.capitalize()}',
                              style: TextStyle(fontWeight: FontWeight.bold),
                              children: [
                                TextSpan(
                                  text: ' /${c.name} ${c.args}',
                                  style: TextStyle(
                                    fontWeight: FontWeight.w300,
                                  ),
                                ),
                              ],
                            ),
                          ),
                          trailing: CircleAvatar(
                            backgroundColor:
                                StreamChatTheme.of(context).accentColor,
                            child: Icon(
                              StreamIcons.lightning,
                              color: Colors.white,
                              size: 12.5,
                            ),
                            maxRadius: 12,
                          ),
                          //subtitle: Text(c.description),
                          onTap: () {
                            _setCommand(c);
                          },
                        ),
                      )
                      .toList(),
                ],
              ),
            ),
          ),
        ),
      );
    });
  }

<<<<<<< HEAD
  Widget _buildFilePickerSection() {
    return Container(
      color: Color(0xFFF2F2F2),
      height: _filePickerSize,
      child: Column(
        children: [
          Row(
            mainAxisAlignment: MainAxisAlignment.start,
            children: [
              IconButton(
                icon: Icon(
                  StreamIcons.picture,
                  color: _filePickerIndex == 0
                      ? StreamChatTheme.of(context).accentColor
                      : Colors.black.withOpacity(0.5),
                ),
                onPressed: () {
                  setState(() {
                    _filePickerIndex = 0;
                  });
                },
              ),
              IconButton(
                icon: Icon(
                  StreamIcons.folder,
                  color: _filePickerIndex == 1
                      ? StreamChatTheme.of(context).accentColor
                      : Colors.black.withOpacity(0.5),
                ),
                onPressed: () {
                  pickFile(DefaultAttachmentTypes.file, false);
                },
              ),
              IconButton(
                icon: Icon(
                  StreamIcons.camera,
                  color: _filePickerIndex == 2
                      ? StreamChatTheme.of(context).accentColor
                      : Colors.black.withOpacity(0.5),
                ),
                onPressed: () {
                  pickFile(DefaultAttachmentTypes.image, true);
                },
              ),
            ],
          ),
          Container(
            decoration: BoxDecoration(
              color: Colors.white,
              borderRadius: BorderRadius.only(
                topLeft: Radius.circular(16.0),
                topRight: Radius.circular(16.0),
              ),
            ),
            child: Row(
              mainAxisAlignment: MainAxisAlignment.center,
              children: [
                GestureDetector(
                  onVerticalDragUpdate: (update) {
                    setState(() {
                      _filePickerSize -= update.delta.dy;
                      if (_filePickerSize < 100) {
                        _filePickerSize = 100.0;
                      } else if (_filePickerSize > 500) {
                        _filePickerSize = 500;
                      }
                    });
                  },
                  child: Padding(
                    padding: const EdgeInsets.all(8.0),
                    child: Container(
                      width: 40.0,
                      height: 4.0,
                      decoration: BoxDecoration(
                        color: Color(0xFFF2F2F2),
                        borderRadius: BorderRadius.circular(4.0),
                      ),
                    ),
                  ),
                ),
              ],
            ),
          ),
          Expanded(
            child: Container(
              decoration: BoxDecoration(
                color: Colors.white,
                borderRadius: BorderRadius.circular(8.0),
              ),
              child: _buildPickerSection(),
            ),
          ),
        ],
      ),
    );
  }

  Widget _buildPickerSection() {
    switch (_filePickerIndex) {
      case 0:
        return GridView.builder(
          itemCount: _mediaData.item2.length,
          gridDelegate: SliverGridDelegateWithFixedCrossAxisCount(
              crossAxisCount: 3),
          itemBuilder: (context, position) {
            return Padding(
              padding: const EdgeInsets.symmetric(
                  horizontal: 1.0, vertical: 1.0),
              child: InkWell(
                child: Stack(
                  children: [
                    AspectRatio(
                      aspectRatio: 1.0,
                      child: Image.memory(
                        _mediaData.item2[position],
                        fit: _mediaData.item1[position].height >
                            _mediaData.item1[position].width
                            ? BoxFit.fitWidth
                            : BoxFit.fitHeight,
                      ),
                    ),
                    if (_attachments.any((element) =>
                    element.id == _mediaData.item1[position].id))
                      Container(
                        color: Colors.black.withOpacity(0.5),
                        child: Center(
                          child: Icon(
                            StreamIcons.check_send,
                            color: Colors.white,
                            size: 24.0,
                          ),
                        ),
                      ),
                  ],
                ),
                onTap: () {
                  if (!_attachments.any((element) =>
                  element.id == _mediaData.item1[position].id)) {
                    _addAttachment(_mediaData.item1[position]);
                  } else {
                    _attachments.removeWhere((element) =>
                    element.id == _mediaData.item1[position].id);
                    setState(() {});
                  }
                },
              ),
            );
          },
        );
        break;
      case 1:
        break;
      case 2:
        break;
    }
  }

  void _addAttachment(Medium medium) async {
    var mediaFile = await PhotoGallery.getFile(mediumId: medium.id);

    var file = PlatformFile(
      path: mediaFile.path,
      bytes: mediaFile.readAsBytesSync(),
    );

    setState(() {
      _inputEnabled = true;
    });

    if (file == null) {
      return;
    }

    final channel = StreamChannel.of(context).channel;
    final attachment = _SendingAttachment(
      file: file,
      attachment: Attachment(
        localUri: file.path != null ? Uri.parse(file.path) : null,
        type: medium.mediumType == MediumType.image ? 'image' : 'video',
      ),
      id: medium.id,
    );

    setState(() {
      _attachments.add(attachment);
    });

    final url = await _uploadAttachment(
        file,
        medium.mediumType == MediumType.image
            ? DefaultAttachmentTypes.image
            : DefaultAttachmentTypes.video,
        channel);

    var fileType = medium.mediumType == MediumType.image
        ? DefaultAttachmentTypes.image
        : DefaultAttachmentTypes.video;

    if (fileType == DefaultAttachmentTypes.image) {
      attachment.attachment = attachment.attachment.copyWith(
        imageUrl: url,
      );
    } else {
      attachment.attachment = attachment.attachment.copyWith(
        assetUrl: url,
      );
    }

    setState(() {
      attachment.uploaded = true;
    });
  }

  void _getAllMedia() async {
    var allAlbums = await PhotoGallery.listAlbums(mediumType: MediumType.image);
    //var allVideoAlbums = await PhotoGallery.listAlbums(mediumType: MediumType.video);
    List<Medium> resultList = [];
    List<List<dynamic>> resultThumbnailList = [];

    for (var album in allAlbums) {
      var data = await album.listMedia();
      resultList.addAll(data.items);
    }

    // for (var album in allVideoAlbums) {
    //   var data = await album.listMedia();
    //   resultList.addAll(data.items);
    // }

    resultList.sort((a, b) => a.modifiedDate.compareTo(b.modifiedDate));

    for (var e in resultList) {
      resultThumbnailList.add(await PhotoGallery.getThumbnail(mediumId: e.id));
    }

    setState(() {
      _mediaData = Tuple2<List<Medium>, List<dynamic>>(resultList, resultThumbnailList);
    });
=======
  CircleAvatar _buildGiphyIcon() {
    if (kIsWeb) {
      return CircleAvatar(
        backgroundColor: Colors.black,
        child: Image.asset(
          'images/giphy_icon.png',
          package: 'stream_chat_flutter',
          width: 24.0,
          height: 24.0,
        ),
        radius: 12,
      );
    } else {
      return CircleAvatar(
        child: SvgPicture.asset(
          'svgs/giphy_icon.svg',
          package: 'stream_chat_flutter',
          width: 24.0,
          height: 24.0,
        ),
        radius: 12,
      );
    }
>>>>>>> 73f5b334
  }

  OverlayEntry _buildMentionsOverlayEntry() {
    final splits = textEditingController.text
        .substring(0, textEditingController.value.selection.start)
        .split('@');
    final query = splits.last.toLowerCase();

    Future<List<Member>> queryMembers;

    if (query.isNotEmpty) {
      queryMembers = StreamChannel.of(context).channel.queryMembers(filter: {
        'name': {
          '\$autocomplete': query,
        },
      }).then((res) => res.members);
    }

    final members = StreamChannel.of(context).channel.state.members?.where((m) {
          return m.user.name.toLowerCase().contains(query);
        })?.toList() ??
        [];

    RenderBox renderBox = context.findRenderObject();
    final size = renderBox.size;

    return OverlayEntry(builder: (context) {
      return Positioned(
        bottom: size.height + MediaQuery.of(context).viewInsets.bottom,
        left: 0,
        right: 0,
        child: Card(
          margin: EdgeInsets.all(8.0),
          elevation: 2.0,
          color: StreamChatTheme.of(context).primaryColor,
          shape: RoundedRectangleBorder(
            borderRadius: BorderRadius.circular(8.0),
          ),
          clipBehavior: Clip.antiAlias,
          child: Container(
            constraints: BoxConstraints.loose(Size.fromHeight(400)),
            decoration: BoxDecoration(
              color: StreamChatTheme.of(context).primaryColor,
            ),
            child: FutureBuilder<List<Member>>(
                future: queryMembers ?? Future.value(members),
                initialData: members,
                builder: (context, snapshot) {
                  return ListView(
                    padding: const EdgeInsets.all(0),
                    shrinkWrap: true,
                    children: snapshot.data
                        .map((m) => ListTile(
                              leading: UserAvatar(
                                constraints: BoxConstraints.tight(
                                  Size(
                                    40,
                                    40,
                                  ),
                                ),
                                user: m.user,
                              ),
                              title: Text(
                                '${m.user.name}',
                                style: TextStyle(fontWeight: FontWeight.bold),
                              ),
                              subtitle: Text('@${m.userId}'),
                              trailing: Icon(
                                StreamIcons.at_mention,
                                color: StreamChatTheme.of(context).accentColor,
                              ),
                              onTap: () {
                                _mentionedUsers.add(m.user);

                                splits[splits.length - 1] = m.user.name;
                                final rejoin = splits.join('@');

                                textEditingController.value = TextEditingValue(
                                  text: rejoin +
                                      textEditingController.text.substring(
                                          textEditingController
                                              .selection.start),
                                  selection: TextSelection.collapsed(
                                    offset: rejoin.length,
                                  ),
                                );

                                _mentionsOverlay?.remove();
                                _mentionsOverlay = null;
                              },
                            ))
                        .toList(),
                  );
                }),
          ),
        ),
      );
    });
  }

  OverlayEntry _buildEmojiOverlay() {
    final splits = textEditingController.text
        .substring(0, textEditingController.value.selection.start)
        .split(':');
    final query = splits.last.toLowerCase();

    if (query.isEmpty) {
      return null;
    }

    final emojis = _emojiNames
        .where((e) => e.contains(query))
        .map((e) => Emoji.byName(e))
        .where((e) => e != null);

    if (emojis.isEmpty) {
      return null;
    }

    RenderBox renderBox = context.findRenderObject();
    final size = renderBox.size;

    return OverlayEntry(builder: (context) {
      return Positioned(
        bottom: size.height + MediaQuery.of(context).viewInsets.bottom,
        left: 0,
        right: 0,
        child: Card(
          margin: EdgeInsets.all(8.0),
          elevation: 2.0,
          color: StreamChatTheme.of(context).primaryColor,
          shape: RoundedRectangleBorder(
            borderRadius: BorderRadius.circular(8.0),
          ),
          clipBehavior: Clip.antiAlias,
          child: Container(
            constraints: BoxConstraints.loose(Size.fromHeight(200)),
            decoration: BoxDecoration(
              boxShadow: [
                BoxShadow(
                  spreadRadius: -8,
                  blurRadius: 5.0,
                  offset: Offset(0, -4),
                ),
              ],
              color: StreamChatTheme.of(context).primaryColor,
            ),
            child: ListView.builder(
                padding: const EdgeInsets.all(0),
                shrinkWrap: true,
                itemCount: emojis.length + 1,
                itemBuilder: (context, i) {
                  if (i == 0) {
                    return Padding(
                      padding: const EdgeInsets.only(left: 8.0, top: 8.0),
                      child: Row(
                        children: [
                          Padding(
                            padding:
                                const EdgeInsets.symmetric(horizontal: 8.0),
                            child: Icon(
                              StreamIcons.smile,
                              color: StreamChatTheme.of(context).accentColor,
                            ),
                          ),
                          Flexible(
                            child: Text(
                              'Emoji matching "$query"',
                              style: TextStyle(
                                color: Colors.black.withOpacity(.5),
                              ),
                            ),
                          )
                        ],
                      ),
                    );
                  }

                  final emoji = emojis.elementAt(i - 1);
                  return ListTile(
                    title: SubstringHighlight(
                      text: "${emoji.char} ${emoji.name.replaceAll('_', ' ')}",
                      term: query,
                      textStyleHighlight:
                          Theme.of(context).textTheme.headline6.copyWith(
                                fontSize: 14.5,
                                fontWeight: FontWeight.bold,
                              ),
                      textStyle: Theme.of(context).textTheme.headline6.copyWith(
                            fontSize: 14.5,
                          ),
                    ),
                    onTap: () {
                      _chooseEmoji(splits, emoji);
                    },
                  );
                }),
          ),
        ),
      );
    });
  }

  void _chooseEmoji(List<String> splits, Emoji emoji) {
    final rejoin = splits.sublist(0, splits.length - 1).join(':') + emoji.char;

    textEditingController.value = TextEditingValue(
      text: rejoin +
          textEditingController.text
              .substring(textEditingController.selection.start),
      selection: TextSelection.collapsed(
        offset: rejoin.length,
      ),
    );

    _emojiOverlay?.remove();
    _emojiOverlay = null;
  }

  void _setCommand(Command c) {
    textEditingController.clear();
    setState(() {
      _chosenCommand = c;
      _commandEnabled = true;
      _messageIsPresent = false;
    });
    _commandsOverlay?.remove();
    _commandsOverlay = null;
  }

  Widget _buildAttachments() {
    return _attachments.isEmpty
        ? Container()
        : LimitedBox(
            maxHeight: 76.0,
            child: ListView(
              scrollDirection: Axis.horizontal,
              children: _attachments
                  .map(
                    (attachment) => Padding(
                      padding: const EdgeInsets.all(8.0),
                      child: ClipRRect(
                        borderRadius: BorderRadius.circular(10),
                        child: Stack(
                          children: <Widget>[
                            AspectRatio(
                              aspectRatio: 1.0,
                              child: Container(
                                height: 50,
                                width: 50,
                                child: _buildAttachment(attachment),
                              ),
                            ),
                            _buildRemoveButton(attachment),
                            attachment.uploaded
                                ? SizedBox()
                                : Positioned.fill(
                                    child: Center(
                                      child: Padding(
                                        padding: const EdgeInsets.all(16.0),
                                        child: CircularProgressIndicator(),
                                      ),
                                    ),
                                  ),
                          ],
                        ),
                      ),
                    ),
                  )
                  .toList(),
            ),
          );
  }

  Positioned _buildRemoveButton(_SendingAttachment attachment) {
    return Positioned(
      height: 16,
      width: 16,
      top: 4,
      right: 4,
      child: RawMaterialButton(
        shape: RoundedRectangleBorder(
          borderRadius: BorderRadius.circular(16),
        ),
        elevation: 0,
        highlightElevation: 0,
        focusElevation: 0,
        disabledElevation: 0,
        hoverElevation: 0,
        onPressed: () {
          setState(() {
            _attachments.remove(attachment);
          });
        },
        fillColor: Colors.white.withOpacity(.5),
        child: Center(
          child: Icon(
            Icons.close,
            size: 15,
          ),
        ),
      ),
    );
  }

  Widget _buildAttachment(_SendingAttachment attachment) {
    if (widget.attachmentThumbnailBuilders
            ?.containsKey(attachment.attachment.type) ==
        true) {
      return widget.attachmentThumbnailBuilders[attachment.attachment.type](
        context,
        attachment,
      );
    }

    switch (attachment.attachment.type) {
      case 'image':
      case 'giphy':
        return attachment.file != null
            ? Image.memory(
                attachment.file.bytes,
                fit: BoxFit.cover,
              )
            : Image.network(
                attachment.attachment.imageUrl ??
                    attachment.attachment.thumbUrl,
                fit: BoxFit.cover,
              );
        break;
      case 'video':
        return Container(
          child: Icon(Icons.videocam),
          color: Colors.black26,
        );
        break;
      default:
        return Container(
          child: Icon(Icons.insert_drive_file),
          color: Colors.black26,
        );
    }
  }

  Widget _buildCommandButton() {
    return Center(
      child: InkWell(
        child: Padding(
          padding: const EdgeInsets.only(
              left: 4.0, right: 8.0, top: 8.0, bottom: 8.0),
          child: Icon(
            StreamIcons.lightning,
            color: Color(0xFF000000).withAlpha(128),
          ),
        ),
        onTap: () {
          if (_commandsOverlay == null) {
            _commandsOverlay = _buildCommandsOverlayEntry();
            Overlay.of(context).insert(_commandsOverlay);
          } else {
            _commandsOverlay?.remove();
            _commandsOverlay = null;
          }
        },
      ),
    );
  }

  Widget _buildAttachmentButton() {
    var padding = widget.editMessage == null ? 4.0 : 8.0;
    return Center(
      child: InkWell(
        child: Padding(
          padding:
              EdgeInsets.only(left: 8.0, right: padding, top: 8.0, bottom: 8.0),
          child: Icon(
            StreamIcons.attach,
            color: Color(0xFF000000).withAlpha(128),
          ),
        ),
        onTap: () {
          if (_openFilePickerSection) {
            setState(() {
              _openFilePickerSection = false;
              _filePickerSize = 250.0;
            });
          } else {
            _getAllMedia();
            showAttachmentModal();
          }
        },
      ),
    );
  }

  /// Show the attachment modal, making the user choose where to pick a media from
  void showAttachmentModal() {
    if (_focusNode.hasFocus) {
      _focusNode.unfocus();
    }

    if (!kIsWeb) {
      setState(() {
        _openFilePickerSection = true;
      });
    } else {
      showModalBottomSheet(
          clipBehavior: Clip.hardEdge,
          shape: RoundedRectangleBorder(
            borderRadius: BorderRadius.only(
              topLeft: Radius.circular(32),
              topRight: Radius.circular(32),
            ),
          ),
          context: context,
          isScrollControlled: true,
          builder: (_) {
            return Column(
              mainAxisSize: MainAxisSize.min,
              children: <Widget>[
                ListTile(
                  title: Text(
                    'Add a file',
                    style: TextStyle(
                      fontWeight: FontWeight.bold,
                    ),
                  ),
                ),
                ListTile(
                  leading: Icon(Icons.image),
                  title: Text('Upload a photo'),
                  onTap: () {
                    pickFile(DefaultAttachmentTypes.image, false);
                    Navigator.pop(context);
                  },
                ),
                ListTile(
                  leading: Icon(Icons.video_library),
                  title: Text('Upload a video'),
                  onTap: () {
                    pickFile(DefaultAttachmentTypes.video, false);
                    Navigator.pop(context);
                  },
                ),
                if (!kIsWeb)
                  ListTile(
                    leading: Icon(Icons.camera_alt),
                    title: Text('Photo from camera'),
                    onTap: () {
                      pickFile(DefaultAttachmentTypes.image, true);
                      Navigator.pop(context);
                    },
                  ),
                if (!kIsWeb)
                  ListTile(
                    leading: Icon(Icons.videocam),
                    title: Text('Video from camera'),
                    onTap: () {
                      pickFile(DefaultAttachmentTypes.video, true);
                      Navigator.pop(context);
                    },
                  ),
                ListTile(
                  leading: Icon(Icons.insert_drive_file),
                  title: Text('Upload a file'),
                  onTap: () {
                    pickFile(DefaultAttachmentTypes.file, false);
                    Navigator.pop(context);
                  },
                ),
              ],
            );
          });
    }
  }

  /// Add an attachment to the sending message
  /// Use this to add custom type attachments
  void addAttachment(Attachment attachment) {
    setState(() {
      _attachments.add(_SendingAttachment(
        attachment: attachment,
        uploaded: true,
      ));
    });
  }

  /// Pick a file from the device
  /// If [camera] is true then the camera will open
  void pickFile(DefaultAttachmentTypes fileType, [bool camera = false]) async {
    setState(() {
      _inputEnabled = false;
    });

    PlatformFile file;
    String attachmentType;

    if (fileType == DefaultAttachmentTypes.image) {
      attachmentType = 'image';
    } else if (fileType == DefaultAttachmentTypes.video) {
      attachmentType = 'video';
    } else if (fileType == DefaultAttachmentTypes.file) {
      attachmentType = 'file';
    }

    if (camera) {
      PickedFile pickedFile;
      if (fileType == DefaultAttachmentTypes.image) {
        pickedFile = await _imagePicker.getImage(source: ImageSource.camera);
      } else if (fileType == DefaultAttachmentTypes.video) {
        pickedFile = await _imagePicker.getVideo(source: ImageSource.camera);
      }
      final bytes = await pickedFile.readAsBytes();
      file = PlatformFile(
        path: pickedFile.path,
        bytes: bytes,
      );
    } else {
      FileType type;
      if (fileType == DefaultAttachmentTypes.image) {
        type = FileType.image;
      } else if (fileType == DefaultAttachmentTypes.video) {
        type = FileType.video;
      } else if (fileType == DefaultAttachmentTypes.file) {
        type = FileType.any;
      }
      final res = await FilePicker.platform.pickFiles(
        type: type,
        withData: true,
      );
      if (res?.files?.isNotEmpty == true) {
        file = res.files.single;
        print('file.bytes?.length: ${file.bytes?.length}');
      }
    }

    setState(() {
      _inputEnabled = true;
    });

    if (file == null) {
      return;
    }

    final channel = StreamChannel.of(context).channel;
    final attachment = _SendingAttachment(
      file: file,
      attachment: Attachment(
        localUri: file.path != null ? Uri.parse(file.path) : null,
        type: attachmentType,
      ),
    );

    setState(() {
      _attachments.add(attachment);
    });

    final url = await _uploadAttachment(file, fileType, channel);

    if (fileType == DefaultAttachmentTypes.image) {
      attachment.attachment = attachment.attachment.copyWith(
        imageUrl: url,
      );
    } else {
      attachment.attachment = attachment.attachment.copyWith(
        assetUrl: url,
      );
    }

    setState(() {
      attachment.uploaded = true;
    });
  }

  Future<String> _uploadAttachment(
    PlatformFile file,
    DefaultAttachmentTypes type,
    Channel channel,
  ) async {
    String url;
    if (type == DefaultAttachmentTypes.image) {
      if (widget.doImageUploadRequest != null) {
        url = await widget.doImageUploadRequest(file, channel);
      } else {
        url = await _uploadImage(file, channel);
      }
    } else {
      if (widget.doFileUploadRequest != null) {
        url = await widget.doFileUploadRequest(file, channel);
      } else {
        url = await _uploadFile(file, channel);
      }
    }
    return url;
  }

  Future<String> _uploadImage(PlatformFile file, Channel channel) async {
    final filename = file.name ?? file.path?.split('/')?.last;
    final bytes = file.bytes;
    final res = await channel.sendImage(
      MultipartFile.fromBytes(
        bytes,
        filename: filename,
        contentType: MediaType.parse(lookupMimeType(filename)),
      ),
    );
    return res.file;
  }

  Future<String> _uploadFile(PlatformFile file, Channel channel) async {
    final filename = file.name ?? file.path?.split('/')?.last;
    final bytes = file.bytes;
    final res = await channel.sendFile(
      MultipartFile.fromBytes(
        bytes,
        filename: filename,
        contentType: MediaType.parse(lookupMimeType(filename)),
      ),
    );
    return res.file;
  }

  Widget _buildIdleSendButton(BuildContext context) {
    return IconTheme(
      data:
          StreamChatTheme.of(context).channelTheme.messageInputButtonIconTheme,
      child: Padding(
        padding: const EdgeInsets.all(8.0),
        child: Center(
            child: InkWell(
          onTap: () {
            sendMessage();
          },
          child: Icon(
            _getIdleSendIcon(),
            color: Colors.grey,
          ),
        )),
      ),
    );
  }

  Widget _buildSendButton(BuildContext context) {
    return IconTheme(
      data:
          StreamChatTheme.of(context).channelTheme.messageInputButtonIconTheme,
      child: Center(
        child: Padding(
          padding: const EdgeInsets.all(8.0),
          child: InkWell(
            onTap: () {
              sendMessage();
            },
            child: _getSendIcon(),
          ),
        ),
      ),
    );
  }

  IconData _getIdleSendIcon() {
    if (_commandEnabled) {
      return StreamIcons.search;
    } else {
      return StreamIcons.send_message;
    }
  }

  Widget _getSendIcon() {
    if (widget.editMessage != null) {
      return Icon(
        StreamIcons.check_send,
        color: StreamChatTheme.of(context).accentColor,
      );
    } else if (_commandEnabled) {
      return Icon(
        StreamIcons.search,
        color: StreamChatTheme.of(context).accentColor,
      );
    } else {
      return Transform.rotate(
          angle: -pi / 2,
          child: Icon(
            StreamIcons.send_message,
            color: StreamChatTheme.of(context).accentColor,
          ));
    }
  }

  /// Sends the current message
  void sendMessage() async {
    var text = textEditingController.text.trim();
    if (text.isEmpty && _attachments.isEmpty) {
      return;
    }

    if (_commandEnabled) {
      text = '/${_chosenCommand.name} ' + text;
    }

    final attachments = List<_SendingAttachment>.from(_attachments);

    textEditingController.clear();
    _attachments.clear();

    setState(() {
      _messageIsPresent = false;
      _typingStarted = false;
      _commandEnabled = false;
    });

    _commandsOverlay?.remove();
    _commandsOverlay = null;
    _mentionsOverlay?.remove();
    _mentionsOverlay = null;

    final channel = StreamChannel.of(context).channel;

    Future sendingFuture;
    Message message;
    if (widget.editMessage != null) {
      message = widget.editMessage.copyWith(
        text: text,
        attachments: _getAttachments(attachments).toList(),
        mentionedUsers:
            _mentionedUsers.where((u) => text.contains('@${u.name}')).toList(),
      );
    } else {
      message = (widget.initialMessage ?? Message()).copyWith(
        parentId: widget.parentMessage?.id,
        text: text,
        attachments: _getAttachments(attachments).toList(),
        mentionedUsers:
            _mentionedUsers.where((u) => text.contains('@${u.name}')).toList(),
        showInChannel: widget.parentMessage != null ? _sendAsDm : null,
      );
    }

    if (widget.preMessageSending != null) {
      message = await widget.preMessageSending(message);
    }

    if (widget.editMessage == null ||
        widget.editMessage.status == MessageSendingStatus.FAILED) {
      sendingFuture = channel.sendMessage(message);
    } else {
      sendingFuture = StreamChat.of(context).client.updateMessage(
            message,
            channel.cid,
          );
    }

    return sendingFuture.then((resp) {
      if (widget.onMessageSent != null) {
        widget.onMessageSent(resp.message);
      } else {
        if (widget.editMessage != null) {
          Navigator.pop(context);
        }
      }
    });
  }

  Iterable<Attachment> _getAttachments(List<_SendingAttachment> attachments) {
    return attachments.map((attachment) {
      return attachment.attachment;
    });
  }

  StreamSubscription _keyboardListener;

  @override
  void initState() {
    super.initState();

    _emojiNames = Emoji.all().map((e) => e.name);

    if (!kIsWeb) {
      _keyboardListener = KeyboardVisibility.onChange.listen((visible) {
        if (visible) {
          if (_commandsOverlay != null) {
            if (textEditingController.text.trimLeft().startsWith('/')) {
              WidgetsBinding.instance.addPostFrameCallback((_) {
                _commandsOverlay = _buildCommandsOverlayEntry();
                Overlay.of(context).insert(_commandsOverlay);
              });
            }
          }

          if (_mentionsOverlay != null) {
            if (textEditingController.text.contains('@')) {
              WidgetsBinding.instance.addPostFrameCallback((_) {
                _mentionsOverlay = _buildCommandsOverlayEntry();
                Overlay.of(context).insert(_mentionsOverlay);
              });
            }
          }

          if (_emojiOverlay != null) {
            if (textEditingController.text.contains(':')) {
              WidgetsBinding.instance.addPostFrameCallback((_) {
                _emojiOverlay = _buildEmojiOverlay();
                Overlay.of(context).insert(_emojiOverlay);
              });
            }
          }
        } else {
          if (_commandsOverlay != null) {
            _commandsOverlay.remove();
          }
          if (_mentionsOverlay != null) {
            _mentionsOverlay.remove();
          }
          if (_emojiOverlay != null) {
            _emojiOverlay.remove();
          }
        }
      });
    }

    textEditingController =
        widget.textEditingController ?? TextEditingController();
    if (widget.editMessage != null || widget.initialMessage != null) {
      _parseExistingMessage(widget.editMessage ?? widget.initialMessage);
    }

    _focusNode.addListener(() {
      if (_focusNode.hasFocus) {
        _openFilePickerSection = false;
      }
    });
  }

  void _parseExistingMessage(Message message) {
    textEditingController.text = message.text;

    _typingStarted = true;
    _messageIsPresent = true;

    message.attachments?.forEach((attachment) {
      _attachments.add(_SendingAttachment(
        attachment: attachment,
        uploaded: true,
      ));
    });
  }

  @override
  void dispose() {
    _commandsOverlay?.remove();
    _emojiOverlay?.remove();
    _mentionsOverlay?.remove();
    _keyboardListener?.cancel();
    super.dispose();
  }

  bool _initialized = false;
  @override
  void didChangeDependencies() {
    if (widget.editMessage != null && !_initialized) {
      FocusScope.of(context).requestFocus(_focusNode);
      _initialized = true;
    }
    super.didChangeDependencies();
  }
}

class _SendingAttachment {
  PlatformFile file;
  Attachment attachment;
  bool uploaded;
  String id;

  _SendingAttachment({
    this.file,
    this.attachment,
    this.uploaded = false,
    this.id,
  });
}

extension StringExtension on String {
  String capitalize() {
    return "${this[0].toUpperCase()}${this.substring(1)}";
  }
}

/// Represents a 2-tuple, or pair.
class Tuple2<T1, T2> {
  /// Returns the first item of the tuple
  final T1 item1;

  /// Returns the second item of the tuple
  final T2 item2;

  /// Creates a new tuple value with the specified items.
  const Tuple2(this.item1, this.item2);

  /// Create a new tuple value with the specified list [items].
  factory Tuple2.fromList(List items) {
    if (items.length != 2) {
      throw ArgumentError('items must have length 2');
    }

    return Tuple2<T1, T2>(items[0] as T1, items[1] as T2);
  }

  /// Returns a tuple with the first item set to the specified value.
  Tuple2<T1, T2> withItem1(T1 v) => Tuple2<T1, T2>(v, item2);

  /// Returns a tuple with the second item set to the specified value.
  Tuple2<T1, T2> withItem2(T2 v) => Tuple2<T1, T2>(item1, v);

  /// Creates a [List] containing the items of this [Tuple2].
  ///
  /// The elements are in item order. The list is variable-length
  /// if [growable] is true.
  List toList({bool growable = false}) =>
      List.from([item1, item2], growable: growable);

  @override
  String toString() => '[$item1, $item2]';

  @override
  bool operator ==(Object other) =>
      other is Tuple2 && other.item1 == item1 && other.item2 == item2;
}<|MERGE_RESOLUTION|>--- conflicted
+++ resolved
@@ -447,8 +447,6 @@
     );
   }
 
-<<<<<<< HEAD
-=======
   void _checkEmoji(String s, BuildContext context) {
     if (textEditingController.selection.isCollapsed &&
         (s.isNotEmpty && s[textEditingController.selection.start - 1] == ':' ||
@@ -514,7 +512,6 @@
     }
   }
 
->>>>>>> 73f5b334
   OverlayEntry _buildCommandsOverlayEntry() {
     final text = textEditingController.text.trimLeft();
     final commands = StreamChannel.of(context)
@@ -614,7 +611,6 @@
     });
   }
 
-<<<<<<< HEAD
   Widget _buildFilePickerSection() {
     return Container(
       color: Color(0xFFF2F2F2),
@@ -717,12 +713,12 @@
       case 0:
         return GridView.builder(
           itemCount: _mediaData.item2.length,
-          gridDelegate: SliverGridDelegateWithFixedCrossAxisCount(
-              crossAxisCount: 3),
+          gridDelegate:
+              SliverGridDelegateWithFixedCrossAxisCount(crossAxisCount: 3),
           itemBuilder: (context, position) {
             return Padding(
-              padding: const EdgeInsets.symmetric(
-                  horizontal: 1.0, vertical: 1.0),
+              padding:
+                  const EdgeInsets.symmetric(horizontal: 1.0, vertical: 1.0),
               child: InkWell(
                 child: Stack(
                   children: [
@@ -731,13 +727,13 @@
                       child: Image.memory(
                         _mediaData.item2[position],
                         fit: _mediaData.item1[position].height >
-                            _mediaData.item1[position].width
+                                _mediaData.item1[position].width
                             ? BoxFit.fitWidth
                             : BoxFit.fitHeight,
                       ),
                     ),
                     if (_attachments.any((element) =>
-                    element.id == _mediaData.item1[position].id))
+                        element.id == _mediaData.item1[position].id))
                       Container(
                         color: Colors.black.withOpacity(0.5),
                         child: Center(
@@ -752,11 +748,11 @@
                 ),
                 onTap: () {
                   if (!_attachments.any((element) =>
-                  element.id == _mediaData.item1[position].id)) {
+                      element.id == _mediaData.item1[position].id)) {
                     _addAttachment(_mediaData.item1[position]);
                   } else {
                     _attachments.removeWhere((element) =>
-                    element.id == _mediaData.item1[position].id);
+                        element.id == _mediaData.item1[position].id);
                     setState(() {});
                   }
                 },
@@ -851,9 +847,11 @@
     }
 
     setState(() {
-      _mediaData = Tuple2<List<Medium>, List<dynamic>>(resultList, resultThumbnailList);
+      _mediaData =
+          Tuple2<List<Medium>, List<dynamic>>(resultList, resultThumbnailList);
     });
-=======
+  }
+
   CircleAvatar _buildGiphyIcon() {
     if (kIsWeb) {
       return CircleAvatar(
@@ -877,7 +875,6 @@
         radius: 12,
       );
     }
->>>>>>> 73f5b334
   }
 
   OverlayEntry _buildMentionsOverlayEntry() {
