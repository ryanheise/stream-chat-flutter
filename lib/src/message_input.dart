import 'dart:async';
import 'dart:io';
import 'dart:math';

import 'package:emojis/emoji.dart';
import 'package:file_picker/file_picker.dart';
import 'package:flutter/cupertino.dart';
import 'package:flutter/foundation.dart';
import 'package:flutter/material.dart';
import 'package:flutter_keyboard_visibility/flutter_keyboard_visibility.dart';
import 'package:flutter_svg/flutter_svg.dart';
import 'package:http_parser/http_parser.dart' as httpParser;
import 'package:image_picker/image_picker.dart';
import 'package:media_gallery/media_gallery.dart';
import 'package:mime/mime.dart';
import 'package:permission_handler/permission_handler.dart';
import 'package:stream_chat/stream_chat.dart';
import 'package:stream_chat_flutter/src/media_list_view.dart';
import 'package:stream_chat_flutter/src/message_list_view.dart';
import 'package:stream_chat_flutter/src/stream_chat_theme.dart';
import 'package:stream_chat_flutter/src/user_avatar.dart';
import 'package:substring_highlight/substring_highlight.dart';

import '../stream_chat_flutter.dart';
import 'stream_channel.dart';

typedef FileUploader = Future<String> Function(PlatformFile, Channel);
typedef AttachmentThumbnailBuilder = Widget Function(
  BuildContext,
  _SendingAttachment,
);

enum ActionsLocation {
  left,
  right,
}

enum DefaultAttachmentTypes {
  image,
  video,
  file,
}

/// Inactive state
/// ![screenshot](https://raw.githubusercontent.com/GetStream/stream-chat-flutter/master/screenshots/message_input.png)
/// ![screenshot](https://raw.githubusercontent.com/GetStream/stream-chat-flutter/master/screenshots/message_input_paint.png)
/// Focused state
/// ![screenshot](https://raw.githubusercontent.com/GetStream/stream-chat-flutter/master/screenshots/message_input2.png)
/// ![screenshot](https://raw.githubusercontent.com/GetStream/stream-chat-flutter/master/screenshots/message_input2_paint.png)
///
/// Widget used to enter the message and add attachments
///
/// ```dart
/// class ChannelPage extends StatelessWidget {
///   const ChannelPage({
///     Key key,
///   }) : super(key: key);
///
///   @override
///   Widget build(BuildContext context) {
///     return Scaffold(
///       appBar: ChannelHeader(),
///       body: Column(
///         children: <Widget>[
///           Expanded(
///             child: MessageListView(
///               threadBuilder: (_, parentMessage) {
///                 return ThreadPage(
///                   parent: parentMessage,
///                 );
///               },
///             ),
///           ),
///           MessageInput(),
///         ],
///       ),
///     );
///   }
/// }
/// ```
///
/// You usually put this widget in the same page of a [MessageListView] as the bottom widget.
///
/// The widget renders the ui based on the first ancestor of type [StreamChatTheme].
/// Modify it to change the widget appearance.
class MessageInput extends StatefulWidget {
  /// Instantiate a new MessageInput
  MessageInput({
    Key key,
    this.onMessageSent,
    this.preMessageSending,
    this.parentMessage,
    this.editMessage,
    this.maxHeight = 150,
    this.keyboardType = TextInputType.multiline,
    this.disableAttachments = false,
    this.doImageUploadRequest,
    this.doFileUploadRequest,
    this.initialMessage,
    this.textEditingController,
    this.actions,
    this.actionsLocation = ActionsLocation.left,
    this.attachmentThumbnailBuilders,
<<<<<<< HEAD
=======
    this.inputTextStyle,
    this.attachmentIconColor,
>>>>>>> 84fea9f3
  }) : super(key: key);

  /// Message to edit
  final Message editMessage;

  /// Message to start with
  final Message initialMessage;

  /// Function called after sending the message
  final void Function(Message) onMessageSent;

  /// Function called right before sending the message
  /// Use this to transform the message
  final FutureOr<Message> Function(Message) preMessageSending;

  /// Parent message in case of a thread
  final Message parentMessage;

  /// Maximum Height for the TextField to grow before it starts scrolling
  final double maxHeight;

  /// The keyboard type assigned to the TextField
  final TextInputType keyboardType;

  /// If true the attachments button will not be displayed
  final bool disableAttachments;

  /// Override image upload request
  final FileUploader doImageUploadRequest;

  /// Override file upload request
  final FileUploader doFileUploadRequest;

  /// The text controller of the TextField
  final TextEditingController textEditingController;

  /// List of action widgets
  final List<Widget> actions;

  /// The location of the custom actions
  final ActionsLocation actionsLocation;

  /// Map that defines a thumbnail builder for an attachment type
  final Map<String, AttachmentThumbnailBuilder> attachmentThumbnailBuilders;

  @override
  MessageInputState createState() => MessageInputState();

  /// Use this method to get the current [StreamChatState] instance
  static MessageInputState of(BuildContext context) {
    MessageInputState messageInputState;

    messageInputState = context.findAncestorStateOfType<MessageInputState>();

    if (messageInputState == null) {
      throw Exception(
          'You must have a MessageInput widget as anchestor of your widget tree');
    }

    return messageInputState;
  }
}

class MessageInputState extends State<MessageInput> {
  final List<_SendingAttachment> _attachments = [];
  final _focusNode = FocusNode();
  final List<User> _mentionedUsers = [];

  final _imagePicker = ImagePicker();
  bool _inputEnabled = true;
  bool _messageIsPresent = false;
  bool _animateContainer = true;
  bool _commandEnabled = false;
  OverlayEntry _commandsOverlay, _mentionsOverlay, _emojiOverlay;
  Iterable<String> _emojiNames;

  Command _chosenCommand;
  bool _actionsShrunk = false;
  bool _sendAsDm = false;
  bool _openFilePickerSection = false;
  int _filePickerIndex = 0;
  double _filePickerSize = 250.0;

  /// The editing controller passed to the input TextField
  TextEditingController textEditingController;

  @override
  Widget build(BuildContext context) {
    return SafeArea(
      child: GestureDetector(
        onPanUpdate: (details) {
          if (details.delta.dy > 0) {
            _focusNode.unfocus();
          }
        },
        child: Column(
          mainAxisSize: MainAxisSize.min,
          children: [
            Padding(
              padding: const EdgeInsets.all(8.0),
              child: _buildTextField(context),
            ),
            if (widget.parentMessage != null)
              Padding(
                padding: const EdgeInsets.symmetric(horizontal: 8.0),
                child: _buildDmCheckbox(),
              ),
            _buildFilePickerSection(),
          ],
        ),
      ),
    );
  }

  Flex _buildTextField(BuildContext context) {
    return Flex(
      direction: Axis.horizontal,
      crossAxisAlignment: CrossAxisAlignment.end,
      children: <Widget>[
        if (!_commandEnabled) _buildExpandActionsButton(),
        if (widget.actionsLocation == ActionsLocation.left)
          ...widget.actions ?? [],
        _buildTextInput(context),
        _animateSendButton(context),
        if (widget.actionsLocation == ActionsLocation.right)
          ...widget.actions ?? [],
      ],
    );
  }

  Widget _buildDmCheckbox() {
    return Container(
      height: 36,
      padding: const EdgeInsets.only(
        left: 12,
        bottom: 12,
        top: 8,
      ),
      child: Row(
        crossAxisAlignment: CrossAxisAlignment.center,
        children: [
          Container(
            height: 16,
            width: 16,
            foregroundDecoration: BoxDecoration(
              border: _sendAsDm
                  ? null
                  : Border.all(
                      color: Colors.black.withOpacity(.5),
                      width: 2,
                    ),
              borderRadius: BorderRadius.circular(3),
            ),
            child: Center(
              child: Material(
                borderRadius: BorderRadius.circular(3),
                color: _sendAsDm
                    ? StreamChatTheme.of(context).accentColor
                    : Colors.white,
                child: InkWell(
                  onTap: () {
                    setState(() {
                      _sendAsDm = !_sendAsDm;
                    });
                  },
                  child: AnimatedCrossFade(
                    duration: Duration(milliseconds: 300),
                    reverseDuration: Duration(milliseconds: 300),
                    crossFadeState: _sendAsDm
                        ? CrossFadeState.showFirst
                        : CrossFadeState.showSecond,
                    firstChild: Icon(
                      StreamIcons.check,
                      size: 16.0,
                      color: Colors.white,
                    ),
                    secondChild: SizedBox(
                      height: 16,
                      width: 16,
                    ),
                  ),
                ),
              ),
            ),
          ),
          Padding(
            padding: const EdgeInsets.symmetric(horizontal: 16.0),
            child: Text('Send also as direct message'),
          ),
        ],
      ),
    );
  }

  AnimatedCrossFade _animateSendButton(BuildContext context) {
    return AnimatedCrossFade(
      crossFadeState: ((_messageIsPresent || _attachments.isNotEmpty) &&
              _attachments.every((a) => a.uploaded == true))
          ? CrossFadeState.showFirst
          : CrossFadeState.showSecond,
      firstChild: _buildSendButton(context),
      secondChild: _buildIdleSendButton(context),
      duration: Duration(milliseconds: 300),
      alignment: Alignment.center,
    );
  }

<<<<<<< HEAD
  Widget _buildExpandActionsButton() {
    return AnimatedCrossFade(
      crossFadeState:
          _actionsShrunk ? CrossFadeState.showFirst : CrossFadeState.showSecond,
      firstChild: IconButton(
        onPressed: () {
          setState(() {
            _actionsShrunk = false;
          });
        },
        icon: Icon(
          StreamIcons.circle_left,
          color: StreamChatTheme.of(context).accentColor,
=======
  Expanded _buildTextInput(BuildContext context) {
    return Expanded(
      child: LimitedBox(
        maxHeight: widget.maxHeight,
        child: TextField(
          key: Key('messageInputText'),
          enabled: _inputEnabled,
          minLines: null,
          maxLines: null,
          onSubmitted: (_) {
            sendMessage();
          },
          keyboardType: widget.keyboardType,
          controller: textEditingController,
          focusNode: _focusNode,
          onTap: () {
            setState(() {
              _typingStarted = true;
            });
          },
          style: widget.inputTextStyle ?? Theme.of(context).textTheme.bodyText2,
          autofocus: false,
          decoration: InputDecoration(
            hintText: 'Write a message',
            hintStyle:
                widget.inputTextStyle ?? Theme.of(context).textTheme.bodyText2,
            prefixText: '   ',
            border: InputBorder.none,
          ),
          textCapitalization: TextCapitalization.sentences,
>>>>>>> 84fea9f3
        ),
      ),
      secondChild: Row(
        mainAxisAlignment: MainAxisAlignment.spaceEvenly,
        children: [
          if (!widget.disableAttachments) _buildAttachmentButton(),
          if (widget.editMessage == null) _buildCommandButton(),
        ],
      ),
      duration: Duration(milliseconds: 300),
      alignment: Alignment.center,
    );
  }

  Expanded _buildTextInput(BuildContext context) {
    return Expanded(
      child: Center(
        child: Container(
          clipBehavior: Clip.antiAlias,
          decoration: BoxDecoration(
            borderRadius: BorderRadius.circular(20.0),
            border: Border.all(
              color: Colors.grey,
            ),
          ),
          child: Column(
            mainAxisSize: MainAxisSize.min,
            children: [
              _buildAttachments(),
              LimitedBox(
                maxHeight: widget.maxHeight,
                child: TextField(
                  key: Key('messageInputText'),
                  enabled: _inputEnabled,
                  minLines: null,
                  maxLines: null,
                  onSubmitted: (_) {
                    sendMessage();
                  },
                  keyboardType: widget.keyboardType,
                  controller: textEditingController,
                  focusNode: _focusNode,
                  onChanged: (s) {
                    StreamChannel.of(context).channel.keyStroke();

                    setState(() {
                      _messageIsPresent = s.trim().isNotEmpty;
                      _actionsShrunk = s.trim().isNotEmpty;
                    });

                    _commandsOverlay?.remove();
                    _commandsOverlay = null;
                    _mentionsOverlay?.remove();
                    _mentionsOverlay = null;
                    _emojiOverlay?.remove();
                    _emojiOverlay = null;

                    _checkCommands(s, context);

                    _checkMentions(s, context);

                    _checkEmoji(s, context);
                  },
                  style: Theme.of(context).textTheme.bodyText2,
                  autofocus: false,
                  textAlignVertical: TextAlignVertical.center,
                  decoration: InputDecoration(
                    hintText: _getHint(),
                    prefixText: _commandEnabled ? null : '   ',
                    border: OutlineInputBorder(
                        borderSide: BorderSide(color: Colors.transparent)),
                    focusedBorder: OutlineInputBorder(
                        borderSide: BorderSide(color: Colors.transparent)),
                    enabledBorder: OutlineInputBorder(
                        borderSide: BorderSide(color: Colors.transparent)),
                    errorBorder: OutlineInputBorder(
                        borderSide: BorderSide(color: Colors.transparent)),
                    disabledBorder: OutlineInputBorder(
                        borderSide: BorderSide(color: Colors.transparent)),
                    contentPadding: EdgeInsets.all(8),
                    prefixIcon: _commandEnabled
                        ? Padding(
                            padding:
                                const EdgeInsets.symmetric(horizontal: 8.0),
                            child: Chip(
                              backgroundColor:
                                  StreamChatTheme.of(context).accentColor,
                              label: Text(
                                _chosenCommand?.name ?? "",
                                style: TextStyle(color: Colors.white),
                              ),
                              avatar: Icon(
                                StreamIcons.lightning,
                                color: Colors.white,
                              ),
                            ),
                          )
                        : null,
                    suffixIcon: _commandEnabled
                        ? IconButton(
                            icon: Icon(Icons.cancel_outlined),
                            onPressed: () {
                              setState(() {
                                _commandEnabled = false;
                              });
                            },
                          )
                        : null,
                  ),
                  textCapitalization: TextCapitalization.sentences,
                ),
              )
            ],
          ),
        ),
      ),
    );
  }

  String _getHint() {
    if (_commandEnabled && _chosenCommand.name == 'giphy') {
      return 'Search GIFs';
    }
    if (_attachments.isNotEmpty) {
      return 'Add a comment or send';
    }
    return 'Write a message';
  }

  void _checkEmoji(String s, BuildContext context) {
    if (textEditingController.selection.isCollapsed &&
        (s.isNotEmpty && s[textEditingController.selection.start - 1] == ':' ||
            textEditingController.text
                .substring(
                  0,
                  textEditingController.selection.start,
                )
                .contains(':'))) {
      final textToSelection = textEditingController.text
          .substring(0, textEditingController.value.selection.start);
      final splits = textToSelection.split(':');
      final query = splits[splits.length - 2]?.toLowerCase();
      final emoji = Emoji.byName(query);

      if (textToSelection.endsWith(':') && emoji != null) {
        _chooseEmoji(splits.sublist(0, splits.length - 1), emoji);
      } else {
        _emojiOverlay = _buildEmojiOverlay();

        if (_emojiOverlay != null) {
          Overlay.of(context).insert(_emojiOverlay);
        }
      }
    }
  }

  void _checkMentions(String s, BuildContext context) {
    if (textEditingController.selection.isCollapsed &&
        (s.isNotEmpty && s[textEditingController.selection.start - 1] == '@' ||
            textEditingController.text
                .substring(0, textEditingController.selection.start)
                .split(' ')
                .last
                .contains('@'))) {
      _mentionsOverlay = _buildMentionsOverlayEntry();
      Overlay.of(context).insert(_mentionsOverlay);
    }
  }

  void _checkCommands(String s, BuildContext context) {
    if (s.startsWith('/')) {
      var matchedCommandsList = StreamChannel.of(context)
          .channel
          .config
          .commands
          .where((element) => element.name == s.substring(1))
          .toList();

      if (matchedCommandsList.length == 1) {
        _chosenCommand = matchedCommandsList[0];
        textEditingController.clear();
        _messageIsPresent = false;
        setState(() {
          _commandEnabled = true;
        });
        _commandsOverlay.remove();
        _commandsOverlay = null;
      } else {
        _commandsOverlay = _buildCommandsOverlayEntry();
        Overlay.of(context).insert(_commandsOverlay);
      }
    }
  }

  OverlayEntry _buildCommandsOverlayEntry() {
    final text = textEditingController.text.trimLeft();
    final commands = StreamChannel.of(context)
        .channel
        .config
        .commands
        .where((c) => c.name.contains(text.replaceFirst('/', '')))
        .toList();

    RenderBox renderBox = context.findRenderObject();
    final size = renderBox.size;

    return OverlayEntry(builder: (context) {
      return Positioned(
        bottom: size.height + MediaQuery.of(context).viewInsets.bottom,
        left: 0,
        right: 0,
        child: Padding(
          padding: const EdgeInsets.all(8.0),
          child: Card(
            elevation: 2.0,
            shape: RoundedRectangleBorder(
              borderRadius: BorderRadius.circular(8.0),
            ),
            color: StreamChatTheme.of(context).primaryColor,
            clipBehavior: Clip.antiAlias,
            child: Container(
              constraints: BoxConstraints.loose(Size.fromHeight(400)),
              decoration: BoxDecoration(
                  color: StreamChatTheme.of(context).primaryColor,
                  borderRadius: BorderRadius.circular(8.0)),
              child: ListView(
                padding: const EdgeInsets.all(0),
                shrinkWrap: true,
                children: [
                  if (commands.isNotEmpty)
                    Padding(
                      padding: const EdgeInsets.only(left: 8.0, top: 8.0),
                      child: Row(
                        children: [
                          Padding(
                            padding:
                                const EdgeInsets.symmetric(horizontal: 8.0),
                            child: Icon(
                              StreamIcons.lightning,
                              color: StreamChatTheme.of(context).accentColor,
                            ),
                          ),
                          Text(
                            'Instant Commands',
                            style: TextStyle(
                              color: Colors.black.withOpacity(.5),
                            ),
                          )
                        ],
                      ),
                    ),
                  ...commands
                      .map(
                        (c) => ListTile(
                          leading: c.name == 'giphy' ? _buildGiphyIcon() : null,
                          title: Text.rich(
                            TextSpan(
                              text: '${c.name.capitalize()}',
                              style: TextStyle(fontWeight: FontWeight.bold),
                              children: [
                                TextSpan(
                                  text: ' /${c.name} ${c.args}',
                                  style: TextStyle(
                                    fontWeight: FontWeight.w300,
                                  ),
                                ),
                              ],
                            ),
                          ),
                          trailing: CircleAvatar(
                            backgroundColor:
                                StreamChatTheme.of(context).accentColor,
                            child: Icon(
                              StreamIcons.lightning,
                              color: Colors.white,
                              size: 12.5,
                            ),
                            maxRadius: 12,
                          ),
                          //subtitle: Text(c.description),
                          onTap: () {
                            _setCommand(c);
                          },
                        ),
                      )
                      .toList(),
                ],
              ),
            ),
          ),
        ),
      );
    });
  }

  Widget _buildFilePickerSection() {
    return AnimatedContainer(
      duration: _animateContainer ? Duration(milliseconds: 300) : Duration.zero,
      height: _openFilePickerSection ? _filePickerSize : 0,
      child: Material(
        color: Color(0xFFF2F2F2),
        child: Column(
          children: [
            Row(
              mainAxisAlignment: MainAxisAlignment.start,
              children: [
                IconButton(
                  icon: Icon(
                    StreamIcons.picture,
                    size: 24,
                    color: _filePickerIndex == 0
                        ? StreamChatTheme.of(context).accentColor
                        : Colors.black.withOpacity(0.5),
                  ),
                  onPressed: () {
                    setState(() {
                      _filePickerIndex = 0;
                    });
                  },
                ),
                IconButton(
                  icon: Icon(
                    StreamIcons.folder,
                    size: 24,
                    color: _filePickerIndex == 1
                        ? StreamChatTheme.of(context).accentColor
                        : Colors.black.withOpacity(0.5),
                  ),
                  onPressed: () {
                    pickFile(DefaultAttachmentTypes.file, false);
                  },
                ),
                IconButton(
                  icon: Icon(
                    StreamIcons.camera,
                    size: 24,
                    color: _filePickerIndex == 2
                        ? StreamChatTheme.of(context).accentColor
                        : Colors.black.withOpacity(0.5),
                  ),
                  onPressed: () {
                    pickFile(DefaultAttachmentTypes.image, true);
                  },
                ),
                IconButton(
                  icon: Icon(
                    StreamIcons.record,
                    size: 24,
                    color: _filePickerIndex == 2
                        ? StreamChatTheme.of(context).accentColor
                        : Colors.black.withOpacity(0.5),
                  ),
                  onPressed: () {
                    pickFile(DefaultAttachmentTypes.video, true);
                  },
                ),
              ],
            ),
            GestureDetector(
              onVerticalDragUpdate: (update) {
                setState(() {
                  _animateContainer = false;
                  _filePickerSize = (_filePickerSize - update.delta.dy).clamp(
                    240.0,
                    MediaQuery.of(context).size.height / 1.7,
                  );
                });
              },
              child: Container(
                decoration: BoxDecoration(
                  color: Colors.white,
                  borderRadius: BorderRadius.only(
                    topLeft: Radius.circular(16.0),
                    topRight: Radius.circular(16.0),
                  ),
                ),
                child: Container(
                  width: double.infinity,
                  child: Center(
                    child: Padding(
                      padding: const EdgeInsets.all(8.0),
                      child: Container(
                        width: 40.0,
                        height: 4.0,
                        decoration: BoxDecoration(
                          color: Color(0xFFF2F2F2),
                          borderRadius: BorderRadius.circular(4.0),
                        ),
                      ),
                    ),
                  ),
                ),
              ),
            ),
            if (_openFilePickerSection)
              Expanded(
                child: Container(
                  decoration: BoxDecoration(
                    color: Colors.white,
                    borderRadius: BorderRadius.circular(8.0),
                  ),
                  child: _buildPickerSection(),
                ),
              ),
          ],
        ),
      ),
    );
  }

  Widget _buildPickerSection() {
    switch (_filePickerIndex) {
      case 0:
        return FutureBuilder<PermissionStatus>(
            future: Platform.isAndroid
                ? Permission.storage.status
                : Permission.photos.status,
            builder: (context, snapshot) {
              if (!snapshot.hasData) {
                return Center(
                  child: CircularProgressIndicator(),
                );
              }

              if (snapshot.data.isGranted) {
                return MediaListView(
                  selectedIds: _attachments.map((e) => e.id).toList(),
                  onSelect: (media) {
                    if (!_attachments
                        .any((element) => element.id == media.id)) {
                      _addAttachment(media);
                    } else {
                      _attachments
                          .removeWhere((element) => element.id == media.id);
                      setState(() {});
                    }
                  },
                );
              }

              return InkWell(
                onTap: () async {
                  var status = await (Platform.isAndroid
                      ? Permission.storage.status
                      : Permission.photos.status);
                  print('status: ${status}');
                  if (status.isPermanentlyDenied || status.isDenied) {
                    if (await openAppSettings()) {
                      setState(() {});
                    }
                  } else {
                    status = await (Platform.isAndroid
                            ? Permission.storage
                            : Permission.photos)
                        .request();
                    if (status.isGranted) {
                      setState(() {});
                    }
                  }
                },
                child: Container(
                  color: Color(0xFFF2F2F2),
                  child: Column(
                    mainAxisAlignment: MainAxisAlignment.center,
                    crossAxisAlignment: CrossAxisAlignment.stretch,
                    children: [
                      SvgPicture.asset(
                        'svgs/icon_picture_empty_state.svg',
                        package: 'stream_chat_flutter',
                        height: 140,
                        color: StreamChatTheme.of(context).accentColor,
                      ),
                      Center(
                        child: Text(
                          'Allow access to your gallery',
                          style: TextStyle(
                            fontSize: 14,
                            fontWeight: FontWeight.bold,
                            color: StreamChatTheme.of(context).accentColor,
                          ),
                        ),
                      ),
                    ],
                  ),
                ),
              );
            });
        break;
    }
  }

  void _addAttachment(Media medium) async {
    final mediaFile = await medium.getFile();
    final thumbBytes = await medium.getThumbnail();

    final file = PlatformFile(
      path: mediaFile.path,
      bytes: mediaFile.readAsBytesSync(),
    );

    final thumbFile = PlatformFile(
      bytes: thumbBytes,
      name: '${file.name ?? file.path?.split('/')?.last}_thumbnail.jpeg',
    );

    setState(() {
      _inputEnabled = true;
    });

    if (file == null) {
      return;
    }

    final channel = StreamChannel.of(context).channel;
    final attachment = _SendingAttachment(
      file: file,
      thumbFile: thumbFile,
      attachment: Attachment(
        localUri: file.path != null ? Uri.parse(file.path) : null,
        type: medium.mediaType == MediaType.image ? 'image' : 'video',
      ),
      id: medium.id,
    );

    setState(() {
      _attachments.add(attachment);
    });

    final thumbUrl = await _uploadImage(
      thumbFile,
      channel,
    );

    final url = await _uploadAttachment(
        file,
        medium.mediaType == MediaType.image
            ? DefaultAttachmentTypes.image
            : DefaultAttachmentTypes.video,
        channel);

    final fileType = medium.mediaType == MediaType.image
        ? DefaultAttachmentTypes.image
        : DefaultAttachmentTypes.video;

    if (fileType == DefaultAttachmentTypes.image) {
      attachment.attachment = attachment.attachment.copyWith(
        imageUrl: url,
        thumbUrl: thumbUrl,
      );
    } else {
      attachment.attachment = attachment.attachment.copyWith(
        assetUrl: url,
        thumbUrl: thumbUrl,
      );
    }

    setState(() {
      attachment.uploaded = true;
    });
  }

  CircleAvatar _buildGiphyIcon() {
    if (kIsWeb) {
      return CircleAvatar(
        backgroundColor: Colors.black,
        child: Image.asset(
          'images/giphy_icon.png',
          package: 'stream_chat_flutter',
          width: 24.0,
          height: 24.0,
        ),
        radius: 12,
      );
    } else {
      return CircleAvatar(
        child: SvgPicture.asset(
          'svgs/giphy_icon.svg',
          package: 'stream_chat_flutter',
          width: 24.0,
          height: 24.0,
        ),
        radius: 12,
      );
    }
  }

  OverlayEntry _buildMentionsOverlayEntry() {
    final splits = textEditingController.text
        .substring(0, textEditingController.value.selection.baseOffset)
        .split('@');
    final query = splits.last.toLowerCase();

    Future<List<Member>> queryMembers;

    if (query.isNotEmpty) {
      queryMembers = StreamChannel.of(context).channel.queryMembers(filter: {
        'name': {
          '\$autocomplete': query,
        },
      }).then((res) => res.members);
    }

    final members = StreamChannel.of(context).channel.state.members?.where((m) {
          return m.user.name.toLowerCase().contains(query);
        })?.toList() ??
        [];

    RenderBox renderBox = context.findRenderObject();
    final size = renderBox.size;

    return OverlayEntry(builder: (context) {
      return Positioned(
        bottom: size.height + MediaQuery.of(context).viewInsets.bottom,
        left: 0,
        right: 0,
        child: Card(
          margin: EdgeInsets.all(8.0),
          elevation: 2.0,
          color: StreamChatTheme.of(context).primaryColor,
          shape: RoundedRectangleBorder(
            borderRadius: BorderRadius.circular(8.0),
          ),
          clipBehavior: Clip.antiAlias,
          child: Container(
            constraints: BoxConstraints.loose(Size.fromHeight(400)),
            decoration: BoxDecoration(
              color: StreamChatTheme.of(context).primaryColor,
            ),
            child: FutureBuilder<List<Member>>(
                future: queryMembers ?? Future.value(members),
                initialData: members,
                builder: (context, snapshot) {
                  return ListView(
                    padding: const EdgeInsets.all(0),
                    shrinkWrap: true,
                    children: snapshot.data
                        .map((m) => ListTile(
                              leading: UserAvatar(
                                constraints: BoxConstraints.tight(
                                  Size(
                                    40,
                                    40,
                                  ),
                                ),
                                user: m.user,
                              ),
                              title: Text(
                                '${m.user.name}',
                                style: TextStyle(fontWeight: FontWeight.bold),
                              ),
                              subtitle: Text('@${m.userId}'),
                              trailing: Icon(
                                StreamIcons.at_mention,
                                color: StreamChatTheme.of(context).accentColor,
                              ),
                              onTap: () {
                                _mentionedUsers.add(m.user);

                                splits[splits.length - 1] = m.user.name;
                                final rejoin = splits.join('@');

                                textEditingController.value = TextEditingValue(
                                  text: rejoin +
                                      textEditingController.text.substring(
                                          textEditingController
                                              .selection.baseOffset),
                                  selection: TextSelection.collapsed(
                                    offset: rejoin.length,
                                  ),
                                );

                                _mentionsOverlay?.remove();
                                _mentionsOverlay = null;
                              },
                            ))
                        .toList(),
                  );
                }),
          ),
        ),
      );
    });
  }

  OverlayEntry _buildEmojiOverlay() {
    final splits = textEditingController.text
        .substring(0, textEditingController.value.selection.start)
        .split(':');
    final query = splits.last.toLowerCase();

    if (query.isEmpty) {
      return null;
    }

    final emojis = _emojiNames
        .where((e) => e.contains(query))
        .map((e) => Emoji.byName(e))
        .where((e) => e != null);

    if (emojis.isEmpty) {
      return null;
    }

    RenderBox renderBox = context.findRenderObject();
    final size = renderBox.size;

    return OverlayEntry(builder: (context) {
      return Positioned(
        bottom: size.height + MediaQuery.of(context).viewInsets.bottom,
        left: 0,
        right: 0,
        child: Card(
          margin: EdgeInsets.all(8.0),
          elevation: 2.0,
          color: StreamChatTheme.of(context).primaryColor,
          shape: RoundedRectangleBorder(
            borderRadius: BorderRadius.circular(8.0),
          ),
          clipBehavior: Clip.antiAlias,
          child: Container(
            constraints: BoxConstraints.loose(Size.fromHeight(200)),
            decoration: BoxDecoration(
              boxShadow: [
                BoxShadow(
                  spreadRadius: -8,
                  blurRadius: 5.0,
                  offset: Offset(0, -4),
                ),
              ],
              color: StreamChatTheme.of(context).primaryColor,
            ),
            child: ListView.builder(
                padding: const EdgeInsets.all(0),
                shrinkWrap: true,
                itemCount: emojis.length + 1,
                itemBuilder: (context, i) {
                  if (i == 0) {
                    return Padding(
                      padding: const EdgeInsets.only(left: 8.0, top: 8.0),
                      child: Row(
                        children: [
                          Padding(
                            padding:
                                const EdgeInsets.symmetric(horizontal: 8.0),
                            child: Icon(
                              StreamIcons.smile,
                              color: StreamChatTheme.of(context).accentColor,
                            ),
                          ),
                          Flexible(
                            child: Text(
                              'Emoji matching "$query"',
                              style: TextStyle(
                                color: Colors.black.withOpacity(.5),
                              ),
                            ),
                          )
                        ],
                      ),
                    );
                  }

                  final emoji = emojis.elementAt(i - 1);
                  return ListTile(
                    title: SubstringHighlight(
                      text: "${emoji.char} ${emoji.name.replaceAll('_', ' ')}",
                      term: query,
                      textStyleHighlight:
                          Theme.of(context).textTheme.headline6.copyWith(
                                fontSize: 14.5,
                                fontWeight: FontWeight.bold,
                              ),
                      textStyle: Theme.of(context).textTheme.headline6.copyWith(
                            fontSize: 14.5,
                          ),
                    ),
                    onTap: () {
                      _chooseEmoji(splits, emoji);
                    },
                  );
                }),
          ),
        ),
      );
    });
  }

  void _chooseEmoji(List<String> splits, Emoji emoji) {
    final rejoin = splits.sublist(0, splits.length - 1).join(':') + emoji.char;

    textEditingController.value = TextEditingValue(
      text: rejoin +
          textEditingController.text
              .substring(textEditingController.selection.start),
      selection: TextSelection.collapsed(
        offset: rejoin.length,
      ),
    );

    _emojiOverlay?.remove();
    _emojiOverlay = null;
  }

  void _setCommand(Command c) {
    textEditingController.clear();
    setState(() {
      _chosenCommand = c;
      _commandEnabled = true;
      _messageIsPresent = false;
    });
    _commandsOverlay?.remove();
    _commandsOverlay = null;
  }

  Widget _buildAttachments() {
    return _attachments.isEmpty
        ? Container()
        : LimitedBox(
            maxHeight: 104.0,
            child: ListView(
              scrollDirection: Axis.horizontal,
              children: _attachments
                  .map(
                    (attachment) => Padding(
                      padding: const EdgeInsets.all(8.0),
                      child: ClipRRect(
                        borderRadius: BorderRadius.circular(10),
                        child: Stack(
                          children: <Widget>[
                            AspectRatio(
                              aspectRatio: 1.0,
                              child: Container(
                                height: 104,
                                width: 104,
                                child: _buildAttachment(attachment),
                              ),
                            ),
                            _buildRemoveButton(attachment),
                            attachment.uploaded
                                ? SizedBox()
                                : Positioned.fill(
                                    child: Center(
                                      child: Padding(
                                        padding: const EdgeInsets.all(16.0),
                                        child: CircularProgressIndicator(),
                                      ),
                                    ),
                                  ),
                          ],
                        ),
                      ),
                    ),
                  )
                  .toList(),
            ),
          );
  }

  Positioned _buildRemoveButton(_SendingAttachment attachment) {
    return Positioned(
      height: 24,
      width: 24,
      top: 4,
      right: 4,
      child: RawMaterialButton(
        shape: RoundedRectangleBorder(
          borderRadius: BorderRadius.circular(16),
        ),
        elevation: 0,
        highlightElevation: 0,
        focusElevation: 0,
        disabledElevation: 0,
        hoverElevation: 0,
        onPressed: () {
          setState(() {
            _attachments.remove(attachment);
          });
        },
        fillColor: Colors.black.withOpacity(.5),
        child: Center(
          child: Icon(
            StreamIcons.close,
            size: 24,
            color: Colors.white,
          ),
        ),
      ),
    );
  }

  Widget _buildAttachment(_SendingAttachment attachment) {
    if (widget.attachmentThumbnailBuilders
            ?.containsKey(attachment.attachment.type) ==
        true) {
      return widget.attachmentThumbnailBuilders[attachment.attachment.type](
        context,
        attachment,
      );
    }

    switch (attachment.attachment.type) {
      case 'image':
      case 'giphy':
        return attachment.file != null
            ? Image.memory(
                attachment.file.bytes,
                fit: BoxFit.cover,
              )
            : Image.network(
                attachment.attachment.imageUrl ??
                    attachment.attachment.thumbUrl,
                fit: BoxFit.cover,
              );
        break;
      case 'video':
        return Stack(
          children: [
            Container(
              child: attachment.thumbFile != null
                  ? Image.memory(
                      attachment.thumbFile.bytes,
                      fit: BoxFit.cover,
                    )
                  : Icon(Icons.videocam),
              color: Colors.black26,
            ),
            Positioned(
              left: 8,
              bottom: 10,
              child: SvgPicture.asset(
                'svgs/video_call_icon.svg',
                package: 'stream_chat_flutter',
              ),
            ),
          ],
        );
        break;
      default:
        return Container(
          child: Icon(Icons.insert_drive_file),
          color: Colors.black26,
        );
    }
  }

  Widget _buildCommandButton() {
    return InkWell(
      child: Padding(
        padding:
            const EdgeInsets.only(left: 4.0, right: 8.0, top: 8.0, bottom: 8.0),
        child: Icon(
          StreamIcons.lightning,
          color: Color(0xFF000000).withAlpha(128),
        ),
      ),
      onTap: () {
        if (_commandsOverlay == null) {
          _commandsOverlay = _buildCommandsOverlayEntry();
          Overlay.of(context).insert(_commandsOverlay);
        } else {
          _commandsOverlay?.remove();
          _commandsOverlay = null;
        }
      },
    );
  }

  Widget _buildAttachmentButton() {
    var padding = widget.editMessage == null ? 4.0 : 8.0;
    return Center(
      child: InkWell(
        child: Padding(
          padding:
              EdgeInsets.only(left: 8.0, right: padding, top: 8.0, bottom: 8.0),
          child: Icon(
            StreamIcons.attach,
            color: _openFilePickerSection
                ? StreamChatTheme.of(context).accentColor
                : Color(0xFF000000).withAlpha(128),
          ),
        ),
        onTap: () async {
          _emojiOverlay?.remove();
          _emojiOverlay = null;
          _commandsOverlay?.remove();
          _commandsOverlay = null;
          _mentionsOverlay?.remove();
          _mentionsOverlay = null;

          if (_openFilePickerSection) {
            setState(() {
              _animateContainer = true;
              _openFilePickerSection = false;
              _filePickerSize = 250.0;
            });
          } else {
            final status = await (Platform.isAndroid
                ? Permission.storage.status
                : Permission.photos.status);
            if (status.isUndetermined) {
              await (Platform.isAndroid
                      ? Permission.storage
                      : Permission.photos)
                  .request();
            }
            showAttachmentModal();
          }
        },
      ),
    );
  }

  /// Show the attachment modal, making the user choose where to pick a media from
  void showAttachmentModal() {
    if (_focusNode.hasFocus) {
      _focusNode.unfocus();
    }

    if (!kIsWeb) {
      setState(() {
        _openFilePickerSection = true;
      });
    } else {
      showModalBottomSheet(
          clipBehavior: Clip.hardEdge,
          shape: RoundedRectangleBorder(
            borderRadius: BorderRadius.only(
              topLeft: Radius.circular(32),
              topRight: Radius.circular(32),
            ),
          ),
          context: context,
          isScrollControlled: true,
          builder: (_) {
            return Column(
              mainAxisSize: MainAxisSize.min,
              children: <Widget>[
                ListTile(
                  title: Text(
                    'Add a file',
                    style: TextStyle(
                      fontWeight: FontWeight.bold,
                    ),
                  ),
                ),
                ListTile(
                  leading: Icon(Icons.image),
                  title: Text('Upload a photo'),
                  onTap: () {
                    pickFile(DefaultAttachmentTypes.image, false);
                    Navigator.pop(context);
                  },
                ),
                ListTile(
                  leading: Icon(Icons.video_library),
                  title: Text('Upload a video'),
                  onTap: () {
                    pickFile(DefaultAttachmentTypes.video, false);
                    Navigator.pop(context);
                  },
                ),
                if (!kIsWeb)
                  ListTile(
                    leading: Icon(Icons.camera_alt),
                    title: Text('Photo from camera'),
                    onTap: () {
                      pickFile(DefaultAttachmentTypes.image, true);
                      Navigator.pop(context);
                    },
                  ),
                if (!kIsWeb)
                  ListTile(
                    leading: Icon(Icons.videocam),
                    title: Text('Video from camera'),
                    onTap: () {
                      pickFile(DefaultAttachmentTypes.video, true);
                      Navigator.pop(context);
                    },
                  ),
                ListTile(
                  leading: Icon(Icons.insert_drive_file),
                  title: Text('Upload a file'),
                  onTap: () {
                    pickFile(DefaultAttachmentTypes.file, false);
                    Navigator.pop(context);
                  },
                ),
              ],
            );
          });
    }
  }

  /// Add an attachment to the sending message
  /// Use this to add custom type attachments
  void addAttachment(Attachment attachment) {
    setState(() {
      _attachments.add(_SendingAttachment(
        attachment: attachment,
        uploaded: true,
      ));
    });
  }

  /// Pick a file from the device
  /// If [camera] is true then the camera will open
  void pickFile(DefaultAttachmentTypes fileType, [bool camera = false]) async {
    setState(() {
      _inputEnabled = false;
    });

    PlatformFile file;
    String attachmentType;

    if (fileType == DefaultAttachmentTypes.image) {
      attachmentType = 'image';
    } else if (fileType == DefaultAttachmentTypes.video) {
      attachmentType = 'video';
    } else if (fileType == DefaultAttachmentTypes.file) {
      attachmentType = 'file';
    }

    if (camera) {
      PickedFile pickedFile;
      if (fileType == DefaultAttachmentTypes.image) {
        pickedFile = await _imagePicker.getImage(source: ImageSource.camera);
      } else if (fileType == DefaultAttachmentTypes.video) {
        pickedFile = await _imagePicker.getVideo(source: ImageSource.camera);
      }
      final bytes = await pickedFile.readAsBytes();
      file = PlatformFile(
        path: pickedFile.path,
        bytes: bytes,
      );
    } else {
      FileType type;
      if (fileType == DefaultAttachmentTypes.image) {
        type = FileType.image;
      } else if (fileType == DefaultAttachmentTypes.video) {
        type = FileType.video;
      } else if (fileType == DefaultAttachmentTypes.file) {
        type = FileType.any;
      }
      final res = await FilePicker.platform.pickFiles(
        type: type,
        withData: true,
      );
      if (res?.files?.isNotEmpty == true) {
        file = res.files.single;
        print('file.bytes?.length: ${file.bytes?.length}');
      }
    }

    setState(() {
      _inputEnabled = true;
    });

    if (file == null) {
      return;
    }

    final channel = StreamChannel.of(context).channel;
    final attachment = _SendingAttachment(
      file: file,
      attachment: Attachment(
        localUri: file.path != null ? Uri.parse(file.path) : null,
        type: attachmentType,
      ),
    );

    setState(() {
      _attachments.add(attachment);
    });

    final url = await _uploadAttachment(file, fileType, channel);

    if (fileType == DefaultAttachmentTypes.image) {
      attachment.attachment = attachment.attachment.copyWith(
        imageUrl: url,
      );
    } else {
      attachment.attachment = attachment.attachment.copyWith(
        assetUrl: url,
      );
    }

    setState(() {
      attachment.uploaded = true;
    });
  }

  Future<String> _uploadAttachment(
    PlatformFile file,
    DefaultAttachmentTypes type,
    Channel channel,
  ) async {
    String url;
    if (type == DefaultAttachmentTypes.image) {
      if (widget.doImageUploadRequest != null) {
        url = await widget.doImageUploadRequest(file, channel);
      } else {
        url = await _uploadImage(file, channel);
      }
    } else {
      if (widget.doFileUploadRequest != null) {
        url = await widget.doFileUploadRequest(file, channel);
      } else {
        url = await _uploadFile(file, channel);
      }
    }
    return url;
  }

  Future<String> _uploadImage(PlatformFile file, Channel channel) async {
    final filename = file.name ?? file.path?.split('/')?.last;
    final bytes = file.bytes;
    final res = await channel.sendImage(
      MultipartFile.fromBytes(
        bytes,
        filename: filename,
        contentType: filename != null
            ? httpParser.MediaType.parse(lookupMimeType(filename))
            : null,
      ),
    );
    return res.file;
  }

  Future<String> _uploadFile(PlatformFile file, Channel channel) async {
    final filename = file.name ?? file.path?.split('/')?.last;
    final bytes = file.bytes;
    final res = await channel.sendFile(
      MultipartFile.fromBytes(
        bytes,
        filename: filename,
        contentType: httpParser.MediaType.parse(lookupMimeType(filename)),
      ),
    );
    return res.file;
  }

  Widget _buildIdleSendButton(BuildContext context) {
    return IconTheme(
      data:
          StreamChatTheme.of(context).channelTheme.messageInputButtonIconTheme,
      child: Padding(
        padding: const EdgeInsets.all(8.0),
        child: Center(
            child: InkWell(
          onTap: () {
            sendMessage();
          },
          child: Icon(
            _getIdleSendIcon(),
            color: Colors.grey,
          ),
        )),
      ),
    );
  }

  Widget _buildSendButton(BuildContext context) {
    return IconTheme(
      data:
          StreamChatTheme.of(context).channelTheme.messageInputButtonIconTheme,
      child: Center(
        child: Padding(
          padding: const EdgeInsets.all(8.0),
          child: InkWell(
            onTap: () {
              sendMessage();
            },
            child: _getSendIcon(),
          ),
        ),
      ),
    );
  }

  IconData _getIdleSendIcon() {
    if (_commandEnabled) {
      return StreamIcons.search;
    } else {
      return StreamIcons.send_message;
    }
  }

  Widget _getSendIcon() {
    if (widget.editMessage != null) {
      return Icon(
        StreamIcons.check_send,
        color: StreamChatTheme.of(context).accentColor,
      );
    } else if (_commandEnabled) {
      return Icon(
        StreamIcons.search,
        color: StreamChatTheme.of(context).accentColor,
      );
    } else {
      return Transform.rotate(
          angle: -pi / 2,
          child: Icon(
            StreamIcons.send_message,
            color: StreamChatTheme.of(context).accentColor,
          ));
    }
  }

  /// Sends the current message
  void sendMessage() async {
    var text = textEditingController.text.trim();
    if (text.isEmpty && _attachments.isEmpty) {
      return;
    }

    if (_commandEnabled) {
      text = '/${_chosenCommand.name} ' + text;
    }

    final attachments = List<_SendingAttachment>.from(_attachments);

    textEditingController.clear();
    _attachments.clear();

    setState(() {
      _messageIsPresent = false;
      _commandEnabled = false;
    });

    _commandsOverlay?.remove();
    _commandsOverlay = null;
    _mentionsOverlay?.remove();
    _mentionsOverlay = null;

    final channel = StreamChannel.of(context).channel;

    Future sendingFuture;
    Message message;
    if (widget.editMessage != null) {
      message = widget.editMessage.copyWith(
        text: text,
        attachments: _getAttachments(attachments).toList(),
        mentionedUsers:
            _mentionedUsers.where((u) => text.contains('@${u.name}')).toList(),
      );
    } else {
      message = (widget.initialMessage ?? Message()).copyWith(
        parentId: widget.parentMessage?.id,
        text: text,
        attachments: _getAttachments(attachments).toList(),
        mentionedUsers:
            _mentionedUsers.where((u) => text.contains('@${u.name}')).toList(),
        showInChannel: widget.parentMessage != null ? _sendAsDm : null,
      );
    }

    if (widget.preMessageSending != null) {
      message = await widget.preMessageSending(message);
    }

    if (widget.editMessage == null ||
        widget.editMessage.status == MessageSendingStatus.FAILED) {
      sendingFuture = channel.sendMessage(message);
    } else {
      sendingFuture = StreamChat.of(context).client.updateMessage(
            message,
            channel.cid,
          );
    }

    return sendingFuture.then((resp) {
      if (widget.onMessageSent != null) {
        widget.onMessageSent(resp.message);
      } else {
        if (widget.editMessage != null) {
          Navigator.pop(context);
        }
      }
    });
  }

  Iterable<Attachment> _getAttachments(List<_SendingAttachment> attachments) {
    return attachments.map((attachment) {
      return attachment.attachment;
    });
  }

  StreamSubscription _keyboardListener;

  @override
  void initState() {
    super.initState();

    _emojiNames = Emoji.all().map((e) => e.name);

    if (!kIsWeb) {
      _keyboardListener = KeyboardVisibility.onChange.listen((visible) {
        if (visible) {
<<<<<<< HEAD
          _checkCommands(textEditingController.text, context);
          _checkMentions(textEditingController.text, context);
          _checkEmoji(textEditingController.text, context);
=======
          _onChange();
        } else {
          _commandsOverlay?.remove();
          _commandsOverlay = null;
          _mentionsOverlay?.remove();
          _mentionsOverlay = null;
>>>>>>> 84fea9f3
        }
      });
    }

    textEditingController =
        widget.textEditingController ?? TextEditingController();

    textEditingController.addListener(_onChange);

    if (widget.editMessage != null || widget.initialMessage != null) {
      _parseExistingMessage(widget.editMessage ?? widget.initialMessage);
    }

    _focusNode.addListener(() {
      if (_focusNode.hasFocus) {
        _openFilePickerSection = false;
      }
    });
  }

  void _onChange() {
    final s = textEditingController.text;
    StreamChannel.of(context).channel.keyStroke(
          widget.parentMessage?.id,
        );

    setState(() {
      _messageIsPresent = s.trim().isNotEmpty;
    });

    _commandsOverlay?.remove();
    _commandsOverlay = null;
    _mentionsOverlay?.remove();
    _mentionsOverlay = null;

    if (s.trim().startsWith('/')) {
      _commandsOverlay = _buildCommandsOverlayEntry();
      Overlay.of(context).insert(_commandsOverlay);
    }

    if (_messageIsPresent &&
        textEditingController.selection.isCollapsed &&
        textEditingController.selection.baseOffset > 0 &&
        textEditingController.text
            .substring(0, textEditingController.selection.baseOffset)
            .split(' ')
            .last
            .contains('@')) {
      _mentionsOverlay = _buildMentionsOverlayEntry();
      Overlay.of(context).insert(_mentionsOverlay);
    }
  }

  void _parseExistingMessage(Message message) {
    textEditingController.text = message.text;

    _messageIsPresent = true;

    message.attachments?.forEach((attachment) {
      _attachments.add(_SendingAttachment(
        attachment: attachment,
        uploaded: true,
      ));
    });
  }

  @override
  void dispose() {
    _commandsOverlay?.remove();
    _emojiOverlay?.remove();
    _mentionsOverlay?.remove();
    _keyboardListener?.cancel();
    super.dispose();
  }

  bool _initialized = false;
  @override
  void didChangeDependencies() {
    if (widget.editMessage != null && !_initialized) {
      FocusScope.of(context).requestFocus(_focusNode);
      _initialized = true;
    }
    super.didChangeDependencies();
  }
}

class _SendingAttachment {
  PlatformFile file;
  PlatformFile thumbFile;
  Attachment attachment;
  bool uploaded;
  String id;

  _SendingAttachment({
    this.file,
    this.thumbFile,
    this.attachment,
    this.uploaded = false,
    this.id,
  });
}

extension StringExtension on String {
  String capitalize() {
    return "${this[0].toUpperCase()}${this.substring(1)}";
  }
}

/// Represents a 2-tuple, or pair.
class Tuple2<T1, T2> {
  /// Returns the first item of the tuple
  final T1 item1;

  /// Returns the second item of the tuple
  final T2 item2;

  /// Creates a new tuple value with the specified items.
  const Tuple2(this.item1, this.item2);

  /// Create a new tuple value with the specified list [items].
  factory Tuple2.fromList(List items) {
    if (items.length != 2) {
      throw ArgumentError('items must have length 2');
    }

    return Tuple2<T1, T2>(items[0] as T1, items[1] as T2);
  }

  /// Returns a tuple with the first item set to the specified value.
  Tuple2<T1, T2> withItem1(T1 v) => Tuple2<T1, T2>(v, item2);

  /// Returns a tuple with the second item set to the specified value.
  Tuple2<T1, T2> withItem2(T2 v) => Tuple2<T1, T2>(item1, v);

  /// Creates a [List] containing the items of this [Tuple2].
  ///
  /// The elements are in item order. The list is variable-length
  /// if [growable] is true.
  List toList({bool growable = false}) =>
      List.from([item1, item2], growable: growable);

  @override
  String toString() => '[$item1, $item2]';

  @override
  bool operator ==(Object other) =>
      other is Tuple2 && other.item1 == item1 && other.item2 == item2;
}<|MERGE_RESOLUTION|>--- conflicted
+++ resolved
@@ -101,11 +101,6 @@
     this.actions,
     this.actionsLocation = ActionsLocation.left,
     this.attachmentThumbnailBuilders,
-<<<<<<< HEAD
-=======
-    this.inputTextStyle,
-    this.attachmentIconColor,
->>>>>>> 84fea9f3
   }) : super(key: key);
 
   /// Message to edit
@@ -313,7 +308,6 @@
     );
   }
 
-<<<<<<< HEAD
   Widget _buildExpandActionsButton() {
     return AnimatedCrossFade(
       crossFadeState:
@@ -327,38 +321,6 @@
         icon: Icon(
           StreamIcons.circle_left,
           color: StreamChatTheme.of(context).accentColor,
-=======
-  Expanded _buildTextInput(BuildContext context) {
-    return Expanded(
-      child: LimitedBox(
-        maxHeight: widget.maxHeight,
-        child: TextField(
-          key: Key('messageInputText'),
-          enabled: _inputEnabled,
-          minLines: null,
-          maxLines: null,
-          onSubmitted: (_) {
-            sendMessage();
-          },
-          keyboardType: widget.keyboardType,
-          controller: textEditingController,
-          focusNode: _focusNode,
-          onTap: () {
-            setState(() {
-              _typingStarted = true;
-            });
-          },
-          style: widget.inputTextStyle ?? Theme.of(context).textTheme.bodyText2,
-          autofocus: false,
-          decoration: InputDecoration(
-            hintText: 'Write a message',
-            hintStyle:
-                widget.inputTextStyle ?? Theme.of(context).textTheme.bodyText2,
-            prefixText: '   ',
-            border: InputBorder.none,
-          ),
-          textCapitalization: TextCapitalization.sentences,
->>>>>>> 84fea9f3
         ),
       ),
       secondChild: Row(
@@ -402,25 +364,7 @@
                   controller: textEditingController,
                   focusNode: _focusNode,
                   onChanged: (s) {
-                    StreamChannel.of(context).channel.keyStroke();
-
-                    setState(() {
-                      _messageIsPresent = s.trim().isNotEmpty;
-                      _actionsShrunk = s.trim().isNotEmpty;
-                    });
-
-                    _commandsOverlay?.remove();
-                    _commandsOverlay = null;
-                    _mentionsOverlay?.remove();
-                    _mentionsOverlay = null;
-                    _emojiOverlay?.remove();
-                    _emojiOverlay = null;
-
-                    _checkCommands(s, context);
-
-                    _checkMentions(s, context);
-
-                    _checkEmoji(s, context);
+                    _onChanged(context, s);
                   },
                   style: Theme.of(context).textTheme.bodyText2,
                   autofocus: false,
@@ -478,6 +422,28 @@
     );
   }
 
+  void _onChanged(BuildContext context, String s) {
+    StreamChannel.of(context).channel.keyStroke();
+
+    setState(() {
+      _messageIsPresent = s.trim().isNotEmpty;
+      _actionsShrunk = s.trim().isNotEmpty;
+    });
+
+    _commandsOverlay?.remove();
+    _commandsOverlay = null;
+    _mentionsOverlay?.remove();
+    _mentionsOverlay = null;
+    _emojiOverlay?.remove();
+    _emojiOverlay = null;
+
+    _checkCommands(s.trim(), context);
+
+    _checkMentions(s, context);
+
+    _checkEmoji(s, context);
+  }
+
   String _getHint() {
     if (_commandEnabled && _chosenCommand.name == 'giphy') {
       return 'Search GIFs';
@@ -489,14 +455,14 @@
   }
 
   void _checkEmoji(String s, BuildContext context) {
-    if (textEditingController.selection.isCollapsed &&
-        (s.isNotEmpty && s[textEditingController.selection.start - 1] == ':' ||
-            textEditingController.text
-                .substring(
-                  0,
-                  textEditingController.selection.start,
-                )
-                .contains(':'))) {
+    if (s.isNotEmpty &&
+        textEditingController.selection.baseOffset > 0 &&
+        textEditingController.text
+            .substring(
+              0,
+              textEditingController.selection.baseOffset,
+            )
+            .contains(':')) {
       final textToSelection = textEditingController.text
           .substring(0, textEditingController.value.selection.start);
       final splits = textToSelection.split(':');
@@ -516,13 +482,13 @@
   }
 
   void _checkMentions(String s, BuildContext context) {
-    if (textEditingController.selection.isCollapsed &&
-        (s.isNotEmpty && s[textEditingController.selection.start - 1] == '@' ||
-            textEditingController.text
-                .substring(0, textEditingController.selection.start)
-                .split(' ')
-                .last
-                .contains('@'))) {
+    if (s.isNotEmpty &&
+        textEditingController.selection.baseOffset > 0 &&
+        textEditingController.text
+            .substring(0, textEditingController.selection.baseOffset)
+            .split(' ')
+            .last
+            .contains('@')) {
       _mentionsOverlay = _buildMentionsOverlayEntry();
       Overlay.of(context).insert(_mentionsOverlay);
     }
@@ -947,7 +913,7 @@
 
   OverlayEntry _buildMentionsOverlayEntry() {
     final splits = textEditingController.text
-        .substring(0, textEditingController.value.selection.baseOffset)
+        .substring(0, textEditingController.value.selection.start)
         .split('@');
     final query = splits.last.toLowerCase();
 
@@ -1024,7 +990,7 @@
                                   text: rejoin +
                                       textEditingController.text.substring(
                                           textEditingController
-                                              .selection.baseOffset),
+                                              .selection.start),
                                   selection: TextSelection.collapsed(
                                     offset: rejoin.length,
                                   ),
@@ -1756,70 +1722,25 @@
 
     if (!kIsWeb) {
       _keyboardListener = KeyboardVisibility.onChange.listen((visible) {
-        if (visible) {
-<<<<<<< HEAD
-          _checkCommands(textEditingController.text, context);
-          _checkMentions(textEditingController.text, context);
-          _checkEmoji(textEditingController.text, context);
-=======
-          _onChange();
-        } else {
-          _commandsOverlay?.remove();
-          _commandsOverlay = null;
-          _mentionsOverlay?.remove();
-          _mentionsOverlay = null;
->>>>>>> 84fea9f3
-        }
+        _onChanged(context, textEditingController.text);
       });
     }
 
     textEditingController =
         widget.textEditingController ?? TextEditingController();
-
-    textEditingController.addListener(_onChange);
-
     if (widget.editMessage != null || widget.initialMessage != null) {
       _parseExistingMessage(widget.editMessage ?? widget.initialMessage);
     }
+
+    textEditingController.addListener(() {
+      _onChanged(context, textEditingController.text);
+    });
 
     _focusNode.addListener(() {
       if (_focusNode.hasFocus) {
         _openFilePickerSection = false;
       }
     });
-  }
-
-  void _onChange() {
-    final s = textEditingController.text;
-    StreamChannel.of(context).channel.keyStroke(
-          widget.parentMessage?.id,
-        );
-
-    setState(() {
-      _messageIsPresent = s.trim().isNotEmpty;
-    });
-
-    _commandsOverlay?.remove();
-    _commandsOverlay = null;
-    _mentionsOverlay?.remove();
-    _mentionsOverlay = null;
-
-    if (s.trim().startsWith('/')) {
-      _commandsOverlay = _buildCommandsOverlayEntry();
-      Overlay.of(context).insert(_commandsOverlay);
-    }
-
-    if (_messageIsPresent &&
-        textEditingController.selection.isCollapsed &&
-        textEditingController.selection.baseOffset > 0 &&
-        textEditingController.text
-            .substring(0, textEditingController.selection.baseOffset)
-            .split(' ')
-            .last
-            .contains('@')) {
-      _mentionsOverlay = _buildMentionsOverlayEntry();
-      Overlay.of(context).insert(_mentionsOverlay);
-    }
   }
 
   void _parseExistingMessage(Message message) {
