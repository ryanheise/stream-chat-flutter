--- conflicted
+++ resolved
@@ -22,10 +22,7 @@
 import 'package:stream_chat_flutter/src/user_avatar.dart';
 import 'package:substring_highlight/substring_highlight.dart';
 import 'package:video_compress/video_compress.dart';
-<<<<<<< HEAD
 import 'extension.dart';
-=======
->>>>>>> 6339d370
 
 import '../stream_chat_flutter.dart';
 import 'reply_message_widget.dart';
@@ -370,25 +367,17 @@
     return AnimatedCrossFade(
       crossFadeState:
           _actionsShrunk ? CrossFadeState.showFirst : CrossFadeState.showSecond,
-      firstChild: InkWell(
-        onTap: () {
+      firstChild: IconButton(
+        onPressed: () {
           setState(() {
             _actionsShrunk = false;
           });
         },
-<<<<<<< HEAD
         visualDensity: VisualDensity.compact,
         splashRadius: 24,
         padding: const EdgeInsets.all(0),
         icon: StreamSvgIcon.emptyCircleLeft(
           color: StreamChatTheme.of(context).accentColor,
-=======
-        child: Padding(
-          padding: const EdgeInsets.all(8.0) + EdgeInsets.only(bottom: 3.0),
-          child: StreamSvgIcon.emptyCircleLeft(
-            color: StreamChatTheme.of(context).accentColor,
-          ),
->>>>>>> 6339d370
         ),
       ),
       secondChild: Row(
@@ -487,13 +476,9 @@
                           )
                         : null,
                     suffixIcon: _commandEnabled
-                        ? InkWell(
-                            child: Padding(
-                              padding:
-                                  const EdgeInsets.symmetric(horizontal: 8.0),
-                              child: StreamSvgIcon.close_small(),
-                            ),
-                            onTap: () {
+                        ? IconButton(
+                            icon: StreamSvgIcon.close_small(),
+                            onPressed: () {
                               setState(() {
                                 _commandEnabled = false;
                               });
@@ -1562,22 +1547,13 @@
   }
 
   Widget _buildCommandButton() {
-<<<<<<< HEAD
     return Padding(
       padding: const EdgeInsets.all(8.0),
       child: IconButton(
         icon: StreamSvgIcon.lightning(
-          color: Color(0xFF000000).withAlpha(128),
-=======
-    return InkWell(
-      child: Padding(
-        padding:
-            const EdgeInsets.only(left: 4.0, right: 8.0, top: 8.0, bottom: 8.0),
-        child: StreamSvgIcon.lightning(
           color: _commandsOverlay != null
               ? StreamChatTheme.of(context).accentColor
               : Color(0xFF000000).withAlpha(128),
->>>>>>> 6339d370
         ),
         padding: const EdgeInsets.all(0),
         constraints: BoxConstraints.tightFor(
@@ -1585,41 +1561,29 @@
           width: 24,
         ),
         splashRadius: 24,
-        onPressed: () {
+        onPressed: () async {
+          if (_openFilePickerSection) {
+            setState(() {
+              _animateContainer = false;
+              _openFilePickerSection = false;
+              _filePickerSize = _kMinMediaPickerSize;
+            });
+            await Future.delayed(Duration(milliseconds: 300));
+          }
+
           if (_commandsOverlay == null) {
-            _commandsOverlay = _buildCommandsOverlayEntry();
-            Overlay.of(context).insert(_commandsOverlay);
+            setState(() {
+              _commandsOverlay = _buildCommandsOverlayEntry();
+              Overlay.of(context).insert(_commandsOverlay);
+            });
           } else {
-            _commandsOverlay?.remove();
-            _commandsOverlay = null;
+            setState(() {
+              _commandsOverlay?.remove();
+              _commandsOverlay = null;
+            });
           }
         },
       ),
-<<<<<<< HEAD
-=======
-      onTap: () async {
-        if (_openFilePickerSection) {
-          setState(() {
-            _animateContainer = false;
-            _openFilePickerSection = false;
-            _filePickerSize = _kMinMediaPickerSize;
-          });
-          await Future.delayed(Duration(milliseconds: 300));
-        }
-
-        if (_commandsOverlay == null) {
-          setState(() {
-            _commandsOverlay = _buildCommandsOverlayEntry();
-            Overlay.of(context).insert(_commandsOverlay);
-          });
-        } else {
-          setState(() {
-            _commandsOverlay?.remove();
-            _commandsOverlay = null;
-          });
-        }
-      },
->>>>>>> 6339d370
     );
   }
 
@@ -1960,13 +1924,11 @@
 
   Widget _buildIdleSendButton(BuildContext context) {
     return Padding(
-      padding: const EdgeInsets.all(8.0) + EdgeInsets.only(bottom: 3.0),
+      padding: const EdgeInsets.all(8.0),
       child: Center(
         child: StreamSvgIcon(
           assetName: _getIdleSendIcon(),
           color: Colors.grey,
-          height: 24.0,
-          width: 24.0,
         ),
       ),
     );
@@ -1975,7 +1937,6 @@
   Widget _buildSendButton(BuildContext context) {
     return Center(
       child: Padding(
-<<<<<<< HEAD
         padding: const EdgeInsets.all(8.0),
         child: IconButton(
           onPressed: sendMessage,
@@ -1987,18 +1948,8 @@
             width: 24,
           ),
           icon: StreamSvgIcon(
-=======
-        padding: const EdgeInsets.all(8.0) + EdgeInsets.only(bottom: 3.0),
-        child: InkWell(
-          onTap: () {
-            sendMessage();
-          },
-          child: StreamSvgIcon(
->>>>>>> 6339d370
             assetName: _getSendIcon(),
             color: StreamChatTheme.of(context).accentColor,
-            height: 24.0,
-            width: 24.0,
           ),
         ),
       ),
