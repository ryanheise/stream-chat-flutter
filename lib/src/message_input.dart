--- conflicted
+++ resolved
@@ -366,33 +366,6 @@
                   keyboardType: widget.keyboardType,
                   controller: textEditingController,
                   focusNode: _focusNode,
-<<<<<<< HEAD
-                  onChanged: (s) {
-                    StreamChannel.of(context)
-                        .channel
-                        .keyStroke()
-                        .catchError((e) {});
-
-                    setState(() {
-                      _messageIsPresent = s.trim().isNotEmpty;
-                      _actionsShrunk = s.trim().isNotEmpty;
-                    });
-
-                    _commandsOverlay?.remove();
-                    _commandsOverlay = null;
-                    _mentionsOverlay?.remove();
-                    _mentionsOverlay = null;
-                    _emojiOverlay?.remove();
-                    _emojiOverlay = null;
-
-                    _checkCommands(s, context);
-
-                    _checkMentions(s, context);
-
-                    _checkEmoji(s, context);
-                  },
-=======
->>>>>>> 26e8ffea
                   style: Theme.of(context).textTheme.bodyText2,
                   autofocus: false,
                   textAlignVertical: TextAlignVertical.center,
@@ -509,17 +482,6 @@
   }
 
   void _checkMentions(String s, BuildContext context) {
-<<<<<<< HEAD
-    if (textEditingController.selection.isCollapsed &&
-        (s.isNotEmpty &&
-                textEditingController.selection.start > 0 &&
-                s[textEditingController.selection.start - 1] == '@' ||
-            textEditingController.text
-                .substring(0, textEditingController.selection.start)
-                .split(' ')
-                .last
-                .contains('@'))) {
-=======
     if (s.isNotEmpty &&
         textEditingController.selection.baseOffset > 0 &&
         textEditingController.text
@@ -527,7 +489,6 @@
             .split(' ')
             .last
             .contains('@')) {
->>>>>>> 26e8ffea
       _mentionsOverlay = _buildMentionsOverlayEntry();
       Overlay.of(context).insert(_mentionsOverlay);
     }
@@ -1602,9 +1563,14 @@
       child: Padding(
         padding: const EdgeInsets.all(8.0),
         child: Center(
-            child: Icon(
-          _getIdleSendIcon(),
-          color: Colors.grey,
+            child: InkWell(
+          onTap: () {
+            sendMessage();
+          },
+          child: Icon(
+            _getIdleSendIcon(),
+            color: Colors.grey,
+          ),
         )),
       ),
     );
