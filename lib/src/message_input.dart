import 'dart:io';

import 'package:file_picker/file_picker.dart';
import 'package:flutter/cupertino.dart';
import 'package:flutter/material.dart';
import 'package:flutter_keyboard_visibility/flutter_keyboard_visibility.dart';
import 'package:image_picker/image_picker.dart';
import 'package:stream_chat/stream_chat.dart';
import 'package:stream_chat_flutter/src/message_list_view.dart';
import 'package:stream_chat_flutter/src/stream_chat_theme.dart';
import 'package:stream_chat_flutter/src/user_avatar.dart';

import '../stream_chat_flutter.dart';
import 'stream_channel.dart';

/// Inactive state
/// ![screenshot](https://raw.githubusercontent.com/GetStream/stream-chat-flutter/master/screenshots/message_input.png)
/// ![screenshot](https://raw.githubusercontent.com/GetStream/stream-chat-flutter/master/screenshots/message_input_paint.png)
/// Focused state
/// ![screenshot](https://raw.githubusercontent.com/GetStream/stream-chat-flutter/master/screenshots/message_input2.png)
/// ![screenshot](https://raw.githubusercontent.com/GetStream/stream-chat-flutter/master/screenshots/message_input2_paint.png)
///
/// Widget used to enter the message and add attachments
///
/// ```dart
/// class ChannelPage extends StatelessWidget {
///   const ChannelPage({
///     Key key,
///   }) : super(key: key);
///
///   @override
///   Widget build(BuildContext context) {
///     return Scaffold(
///       appBar: ChannelHeader(),
///       body: Column(
///         children: <Widget>[
///           Expanded(
///             child: MessageListView(
///               threadBuilder: (_, parentMessage) {
///                 return ThreadPage(
///                   parent: parentMessage,
///                 );
///               },
///             ),
///           ),
///           MessageInput(),
///         ],
///       ),
///     );
///   }
/// }
/// ```
///
/// You usually put this widget in the same page of a [MessageListView] as the bottom widget.
///
/// The widget renders the ui based on the first ancestor of type [StreamChatTheme].
/// Modify it to change the widget appearance.
class MessageInput extends StatefulWidget {
<<<<<<< HEAD
  /// Instantiate a new MessageInput
=======
>>>>>>> c51b1bc0
  MessageInput({
    Key key,
    this.onMessageSent,
    this.parentMessage,
    this.editMessage,
    this.maxHeight = 150,
<<<<<<< HEAD
=======
    this.keyboardType = TextInputType.multiline,
    this.disableAttachments = false,
>>>>>>> c51b1bc0
  }) : super(key: key);

  /// Message to edit
  final Message editMessage;

  /// Function called after sending the message
  final void Function(Message) onMessageSent;

  /// Parent message in case of a thread
  final Message parentMessage;

  /// Maximum Height for the TextField to grow before it starts scrolling
  final double maxHeight;

  /// The keyboard type assigned to the TextField
  final TextInputType keyboardType;

  /// If true the attachments button will not be displayed
  final bool disableAttachments;

  @override
  _MessageInputState createState() => _MessageInputState();
}

class _MessageInputState extends State<MessageInput> {
  final List<_SendingAttachment> _attachments = [];
  final _focusNode = FocusNode();
  final List<User> _mentionedUsers = [];

  TextEditingController _textController;
  bool _inputEnabled = true;
  bool _messageIsPresent = false;
  bool _typingStarted = false;
  OverlayEntry _commandsOverlay, _mentionsOverlay;

  @override
  Widget build(BuildContext context) {
    return SafeArea(
      child: GestureDetector(
        onPanUpdate: (details) {
          if (details.delta.dy > 0) {
            _focusNode.unfocus();
          }
        },
        child: Padding(
          padding: const EdgeInsets.all(8.0),
          child: Stack(
            overflow: Overflow.visible,
            children: <Widget>[
              _buildBorder(context),
              Column(
                crossAxisAlignment: CrossAxisAlignment.start,
                children: [
                  _buildAttachments(),
                  _buildTextField(context),
                ],
              ),
            ],
          ),
        ),
      ),
    );
  }

  Flex _buildTextField(BuildContext context) {
    return Flex(
      direction: Axis.horizontal,
      crossAxisAlignment: CrossAxisAlignment.end,
      children: <Widget>[
        if (!widget.disableAttachments) _buildAttachmentButton(),
        _buildTextInput(context),
        _animateSendButton(context),
      ],
    );
  }

  AnimatedCrossFade _animateSendButton(BuildContext context) {
    return AnimatedCrossFade(
      crossFadeState: ((_messageIsPresent || _attachments.isNotEmpty) &&
              _attachments.every((a) => a.uploaded == true))
          ? CrossFadeState.showFirst
          : CrossFadeState.showSecond,
      firstChild: _buildSendButton(context),
      secondChild: SizedBox(),
      duration: Duration(milliseconds: 300),
      alignment: Alignment.center,
    );
  }

  Expanded _buildTextInput(BuildContext context) {
    return Expanded(
      child: LimitedBox(
        maxHeight: widget.maxHeight,
        child: TextField(
          key: Key('messageInputText'),
          enabled: _inputEnabled,
          minLines: null,
          maxLines: null,
          onSubmitted: (_) {
            _sendMessage(context);
          },
          keyboardType: widget.keyboardType,
          controller: _textController,
          focusNode: _focusNode,
          onChanged: (s) {
            StreamChannel.of(context).channel.keyStroke();

            setState(() {
              _messageIsPresent = s.trim().isNotEmpty;
            });

            _commandsOverlay?.remove();
            _commandsOverlay = null;
            _mentionsOverlay?.remove();
            _mentionsOverlay = null;

            if (s.startsWith('/')) {
              _commandsOverlay = _buildCommandsOverlayEntry();
              Overlay.of(context).insert(_commandsOverlay);
            }

            if (_textController.selection.isCollapsed &&
                (s[_textController.selection.start - 1] == '@' ||
                    _textController.text
                        .substring(0, _textController.selection.start)
                        .split(' ')
                        .last
                        .contains('@'))) {
              _mentionsOverlay = _buildMentionsOverlayEntry();
              Overlay.of(context).insert(_mentionsOverlay);
            }
          },
          onTap: () {
            setState(() {
              _typingStarted = true;
            });
          },
          style: Theme.of(context).textTheme.body1,
          autofocus: false,
          decoration: InputDecoration(
            hintText: 'Write a message',
            prefixText: '   ',
            border: InputBorder.none,
          ),
        ),
      ),
    );
  }

  Positioned _buildBorder(BuildContext context) {
    return Positioned.fill(
      child: Container(
        width: MediaQuery.of(context).size.width,
        padding: EdgeInsets.all(2),
        decoration: BoxDecoration(
          borderRadius: BorderRadius.circular(10.0),
          gradient: _getGradient(context),
        ),
        child: Container(
          decoration: BoxDecoration(
            color: StreamChatTheme.of(context)
                .channelTheme
                .inputBackground
                .withAlpha(255),
            borderRadius: BorderRadius.circular(10.0),
          ),
          child: Container(
            decoration: BoxDecoration(
              color: StreamChatTheme.of(context).channelTheme.inputBackground,
              borderRadius: BorderRadius.circular(10.0),
              border: Border.all(
                  color: _typingStarted
                      ? Colors.transparent
                      : Theme.of(context).brightness == Brightness.dark
                          ? Colors.white.withOpacity(.2)
                          : Colors.black.withOpacity(.2)),
            ),
          ),
        ),
      ),
    );
  }

  OverlayEntry _buildCommandsOverlayEntry() {
    final text = _textController.text;
    final commands = StreamChannel.of(context)
        .channel
        .config
        .commands
        .where((c) => c.name.contains(text.replaceFirst('/', '')))
        .toList();

    RenderBox renderBox = context.findRenderObject();
    final size = renderBox.size;

    return OverlayEntry(builder: (context) {
      return Positioned(
        bottom: size.height + MediaQuery.of(context).viewInsets.bottom,
        left: 0,
        right: 0,
        child: Material(
          color: StreamChatTheme.of(context).primaryColor,
          child: Container(
            constraints: BoxConstraints.loose(Size.fromHeight(400)),
            decoration: BoxDecoration(
              boxShadow: [
                BoxShadow(
                  spreadRadius: -8,
                  blurRadius: 5.0,
                  offset: Offset(0, -4),
                ),
              ],
              color: StreamChatTheme.of(context).primaryColor,
            ),
            child: Flex(
              mainAxisSize: MainAxisSize.min,
              direction: Axis.vertical,
              children: <Widget>[
                ListView(
                  padding: const EdgeInsets.all(0),
                  shrinkWrap: true,
                  children: commands
                      .map((c) => ListTile(
                            title: Text.rich(
                              TextSpan(
                                text: '${c.name}',
                                style: TextStyle(fontWeight: FontWeight.bold),
                                children: [
                                  TextSpan(
                                    text: ' ${c.args}',
                                    style: TextStyle(
                                      fontWeight: FontWeight.w300,
                                    ),
                                  ),
                                ],
                              ),
                            ),
                            subtitle: Text(c.description),
                            onTap: () {
                              _setCommand(c);
                            },
                          ))
                      .toList(),
                ),
              ],
            ),
          ),
        ),
      );
    });
  }

  OverlayEntry _buildMentionsOverlayEntry() {
    final splits = _textController.text
        .substring(0, _textController.value.selection.start)
        .split('@');
    final query = splits.last.toLowerCase();

    final members = StreamChannel.of(context).channel.state.members?.where((m) {
          return m.user.name.toLowerCase().contains(query);
        })?.toList() ??
        [];

    RenderBox renderBox = context.findRenderObject();
    final size = renderBox.size;

    return OverlayEntry(builder: (context) {
      return Positioned(
        bottom: size.height + MediaQuery.of(context).viewInsets.bottom,
        left: 0,
        right: 0,
        child: Material(
          color: StreamChatTheme.of(context).primaryColor,
          child: Container(
            constraints: BoxConstraints.loose(Size.fromHeight(400)),
            decoration: BoxDecoration(
              boxShadow: [
                BoxShadow(
                  spreadRadius: -8,
                  blurRadius: 5.0,
                  offset: Offset(0, -4),
                ),
              ],
              color: StreamChatTheme.of(context).primaryColor,
            ),
            child: Flex(
              mainAxisSize: MainAxisSize.min,
              direction: Axis.vertical,
              children: <Widget>[
                ListView(
                  padding: const EdgeInsets.all(0),
                  shrinkWrap: true,
                  children: members
                      .map((m) => ListTile(
                            leading: UserAvatar(
                              user: m.user,
                            ),
                            title: Text('${m.user.name}'),
                            onTap: () {
                              _mentionedUsers.add(m.user);

                              splits[splits.length - 1] = m.user.name;
                              final rejoin = splits.join('@');

                              _textController.value = TextEditingValue(
                                text: rejoin +
                                    _textController.text.substring(
                                        _textController.selection.start),
                                selection: TextSelection.collapsed(
                                  offset: rejoin.length,
                                ),
                              );

                              _mentionsOverlay?.remove();
                              _mentionsOverlay = null;
                            },
                          ))
                      .toList(),
                ),
              ],
            ),
          ),
        ),
      );
    });
  }

  void _setCommand(Command c) {
    _textController.value = TextEditingValue(
      text: '/${c.name} ',
      selection: TextSelection.collapsed(
        offset: c.name.length + 2,
      ),
    );
    _commandsOverlay?.remove();
    _commandsOverlay = null;
  }

  Gradient _getGradient(BuildContext context) {
    if (_typingStarted) {
      if (widget.editMessage == null) {
        return StreamChatTheme.of(context).channelTheme.inputGradient;
      }
      return LinearGradient(
        colors: [Colors.lightGreen, Colors.green],
      );
    } else {
      return null;
    }
  }

  Widget _buildAttachments() {
    return Wrap(
      direction: Axis.horizontal,
      children: _attachments
          .map(
            (attachment) => Padding(
              padding: const EdgeInsets.all(8.0),
              child: ClipRRect(
                borderRadius: BorderRadius.circular(10),
                child: Stack(
                  children: <Widget>[
                    Container(
                      height: 50,
                      width: 50,
                      child: _buildAttachment(attachment),
                    ),
                    Positioned(
                      height: 16,
                      width: 16,
                      top: 4,
                      right: 4,
                      child: RawMaterialButton(
                        shape: RoundedRectangleBorder(
                          borderRadius: BorderRadius.circular(16),
                        ),
                        elevation: 0,
                        highlightElevation: 0,
                        focusElevation: 0,
                        disabledElevation: 0,
                        hoverElevation: 0,
                        onPressed: () {
                          setState(() {
                            _attachments.remove(attachment);
                          });
                        },
                        fillColor: Colors.white.withOpacity(.5),
                        child: Center(
                          child: Icon(
                            Icons.close,
                            size: 15,
                            color: Colors.black,
                          ),
                        ),
                      ),
                    ),
                    attachment.uploaded
                        ? SizedBox()
                        : Positioned.fill(
                            child: Center(
                              child: Padding(
                                padding: const EdgeInsets.all(16.0),
                                child: CircularProgressIndicator(),
                              ),
                            ),
                          ),
                  ],
                ),
              ),
            ),
          )
          .toList(),
    );
  }

  Widget _buildAttachment(_SendingAttachment attachment) {
    switch (attachment.type) {
      case FileType.image:
        return attachment.file != null
            ? Image.file(
                attachment.file,
                fit: BoxFit.cover,
              )
            : Image.network(
                attachment.url,
                fit: BoxFit.cover,
              );
        break;
      case FileType.video:
        return Container(
          child: Icon(Icons.videocam),
          color: Colors.black26,
        );
        break;
      default:
        return Container(
          child: Icon(Icons.insert_drive_file),
          color: Colors.black26,
        );
    }
  }

  Material _buildAttachmentButton() {
    return Material(
      clipBehavior: Clip.hardEdge,
      shape: RoundedRectangleBorder(
        borderRadius: BorderRadius.circular(32),
      ),
      color: Colors.transparent,
      child: IconButton(
        onPressed: () {
          _showAttachmentModal();
        },
        icon: Icon(
          Icons.add_circle_outline,
        ),
      ),
    );
  }

  void _showAttachmentModal() {
    if (_focusNode.hasFocus) {
      _focusNode.unfocus();
    }

    showModalBottomSheet(
        clipBehavior: Clip.hardEdge,
        shape: RoundedRectangleBorder(
          borderRadius: BorderRadius.only(
            topLeft: Radius.circular(32),
            topRight: Radius.circular(32),
          ),
        ),
        context: context,
        isScrollControlled: true,
        builder: (_) {
          return Column(
            mainAxisSize: MainAxisSize.min,
            children: <Widget>[
              ListTile(
                title: Text(
                  'Add a file',
                  style: TextStyle(
                    fontWeight: FontWeight.bold,
                  ),
                ),
              ),
              ListTile(
                leading: Icon(Icons.image),
                title: Text('Upload a photo'),
                onTap: () {
                  _pickFile(FileType.image, false);
                  Navigator.pop(context);
                },
              ),
              ListTile(
                leading: Icon(Icons.video_library),
                title: Text('Upload a video'),
                onTap: () {
                  _pickFile(FileType.video, false);
                  Navigator.pop(context);
                },
              ),
              ListTile(
                leading: Icon(Icons.camera_alt),
                title: Text('Photo from camera'),
                onTap: () {
                  _pickFile(FileType.image, true);
                  Navigator.pop(context);
                },
              ),
              ListTile(
                leading: Icon(Icons.videocam),
                title: Text('Video from camera'),
                onTap: () {
                  _pickFile(FileType.video, true);
                  Navigator.pop(context);
                },
              ),
              ListTile(
                leading: Icon(Icons.insert_drive_file),
                title: Text('Upload a file'),
                onTap: () {
                  _pickFile(FileType.any, false);
                  Navigator.pop(context);
                },
              ),
            ],
          );
        });
  }

  void _pickFile(FileType type, bool camera) async {
    setState(() {
      _inputEnabled = false;
    });

    File file;

    if (camera) {
      if (type == FileType.image) {
        file = await ImagePicker.pickImage(source: ImageSource.camera);
      } else if (type == FileType.video) {
        file = await ImagePicker.pickVideo(source: ImageSource.camera);
      }
    } else {
      file = await FilePicker.getFile(type: type);
    }

<<<<<<< HEAD
=======
    setState(() {
      _inputEnabled = true;
    });

>>>>>>> c51b1bc0
    if (file == null) {
      return;
    }

    final channel = StreamChannel.of(context).channel;

    final bytes = await file.readAsBytes();

    final attachment = _SendingAttachment(
      file: file,
      type: type,
    );

    setState(() {
      _attachments.add(attachment);
    });

    String url;

    if (type == FileType.image) {
      final res = await channel.sendImage(
        MultipartFile.fromBytes(
          bytes,
          filename: file.path.split('/').last,
          contentType: MediaType.parse('image/jpeg'),
        ),
      );
      url = res.file;
    } else {
      final res = await channel.sendFile(
        MultipartFile.fromBytes(
          bytes,
          filename: file.path.split('/').last,
        ),
      );
      url = res.file;
    }

    attachment.url = url;

    setState(() {
      attachment.uploaded = true;
    });
  }

  Widget _buildSendButton(BuildContext context) {
    return IconTheme(
      data:
          StreamChatTheme.of(context).channelTheme.messageInputButtonIconTheme,
      child: Material(
        clipBehavior: Clip.hardEdge,
        shape: RoundedRectangleBorder(
          borderRadius: BorderRadius.circular(32),
        ),
        color: Colors.transparent,
        child: IconButton(
          key: Key('sendButton'),
          onPressed: () {
            _sendMessage(context);
          },
          icon: Icon(
            Icons.send,
          ),
        ),
      ),
    );
  }

  void _sendMessage(BuildContext context) {
    final text = _textController.text.trim();
    if (text.isEmpty && _attachments.isEmpty) {
      return;
    }

    final attachments = List<_SendingAttachment>.from(_attachments);

    _textController.clear();
    _attachments.clear();

    setState(() {
      _messageIsPresent = false;
      _typingStarted = false;
    });

    _commandsOverlay?.remove();
    _commandsOverlay = null;
    _mentionsOverlay?.remove();
    _mentionsOverlay = null;

    final channel = StreamChannel.of(context).channel;

    Future sendingFuture;
    Message message;
    if (widget.editMessage != null) {
      message = widget.editMessage.copyWith(
        parentId: widget.parentMessage?.id,
        text: text,
        attachments: widget.editMessage.attachments
                .where((attachment) => attachment.type == 'giphy')
                .toList() +
            _getAttachments(attachments).toList(),
        mentionedUsers:
            _mentionedUsers.where((u) => text.contains('@${u.name}')).toList(),
      );

      if (widget.editMessage.status == MessageSendingStatus.FAILED) {
        sendingFuture = channel.sendMessage(message);
      }

      sendingFuture = StreamChat.of(context).client.updateMessage(
            message,
            channel.cid,
          );
    } else {
      message = Message(
        parentId: widget.parentMessage?.id,
        text: text,
        attachments: _getAttachments(attachments).toList(),
        mentionedUsers:
            _mentionedUsers.where((u) => text.contains('@${u.name}')).toList(),
      );
      sendingFuture = channel.sendMessage(message);
    }

    sendingFuture.whenComplete(() {
      if (widget.onMessageSent != null) {
        widget.onMessageSent(message);
      }
    });
  }

  Iterable<Attachment> _getAttachments(List<_SendingAttachment> attachments) {
    return attachments.map((attachment) {
      String type;
      switch (attachment.type) {
        case FileType.image:
          type = 'image';
          break;
        case FileType.video:
          type = 'video';
          break;
        default:
          type = 'file';
      }
      return Attachment(
        imageUrl: attachment.type == FileType.image ? attachment.url : null,
        assetUrl: attachment.url,
        type: type,
        localUri: attachment.file.uri,
      );
    });
  }

  int _keyboardListener;

  @override
  void initState() {
    super.initState();

    StreamChannel.of(context).queryMembersAndWatchers();

    _keyboardListener = KeyboardVisibilityNotification().addNewListener(
      onHide: () {
        if (_commandsOverlay != null) {
          _commandsOverlay.remove();
        }
        if (_mentionsOverlay != null) {
          _mentionsOverlay.remove();
        }
      },
      onShow: () {
        if (_commandsOverlay != null) {
          if (_textController.text.startsWith('/')) {
            WidgetsBinding.instance.addPostFrameCallback((_) {
              _commandsOverlay = _buildCommandsOverlayEntry();
              Overlay.of(context).insert(_commandsOverlay);
            });
          }
        }

        if (_mentionsOverlay != null) {
          if (_textController.text.contains('@')) {
            WidgetsBinding.instance.addPostFrameCallback((_) {
              _mentionsOverlay = _buildCommandsOverlayEntry();
              Overlay.of(context).insert(_mentionsOverlay);
            });
          }
        }
      },
    );

    if (widget.editMessage != null) {
      _textController = TextEditingController(text: widget.editMessage.text);

      _typingStarted = true;
      _messageIsPresent = true;

      widget.editMessage.attachments.forEach((attachment) {
        if (attachment.type == 'image') {
          _attachments.add(_SendingAttachment(
            type: FileType.image,
            url: attachment.imageUrl ??
                attachment.assetUrl ??
                attachment.thumbUrl ??
                attachment.ogScrapeUrl,
            uploaded: true,
          ));
        } else if (attachment.type == 'video') {
          _attachments.add(_SendingAttachment(
            type: FileType.video,
            url: attachment.assetUrl,
            uploaded: true,
          ));
        } else if (attachment.type != 'giphy') {
          _attachments.add(_SendingAttachment(
            type: FileType.any,
            url: attachment.assetUrl,
            uploaded: true,
          ));
        }
      });
    } else {
      _textController = TextEditingController();
    }
  }

  @override
  void dispose() {
    _commandsOverlay?.remove();
    _mentionsOverlay?.remove();
    KeyboardVisibilityNotification().removeListener(_keyboardListener);
    super.dispose();
  }

  bool _initialized = false;
  @override
  void didChangeDependencies() {
    if (widget.editMessage != null && !_initialized) {
      FocusScope.of(context).requestFocus(_focusNode);
      _initialized = true;
    }
    super.didChangeDependencies();
  }
}

class _SendingAttachment {
  final File file;
  final FileType type;
  String url;
  bool uploaded;

  _SendingAttachment({
    this.url,
    this.file,
    this.type,
    this.uploaded = false,
  });
}<|MERGE_RESOLUTION|>--- conflicted
+++ resolved
@@ -56,21 +56,15 @@
 /// The widget renders the ui based on the first ancestor of type [StreamChatTheme].
 /// Modify it to change the widget appearance.
 class MessageInput extends StatefulWidget {
-<<<<<<< HEAD
   /// Instantiate a new MessageInput
-=======
->>>>>>> c51b1bc0
   MessageInput({
     Key key,
     this.onMessageSent,
     this.parentMessage,
     this.editMessage,
     this.maxHeight = 150,
-<<<<<<< HEAD
-=======
     this.keyboardType = TextInputType.multiline,
     this.disableAttachments = false,
->>>>>>> c51b1bc0
   }) : super(key: key);
 
   /// Message to edit
@@ -620,13 +614,10 @@
       file = await FilePicker.getFile(type: type);
     }
 
-<<<<<<< HEAD
-=======
     setState(() {
       _inputEnabled = true;
     });
 
->>>>>>> c51b1bc0
     if (file == null) {
       return;
     }
