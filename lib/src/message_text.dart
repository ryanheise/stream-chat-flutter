import 'package:flutter/material.dart';
import 'package:flutter_markdown/flutter_markdown.dart';
import 'package:stream_chat/stream_chat.dart';

import 'stream_chat_theme.dart';
import 'utils.dart';

class MessageText extends StatelessWidget {
  const MessageText({
    Key key,
    @required this.message,
    @required this.messageTheme,
    this.onMentionTap,
    this.onLinkTap,
  }) : super(key: key);

  final Message message;
  final void Function(User) onMentionTap;
  final void Function(String) onLinkTap;
  final MessageTheme messageTheme;

  @override
  Widget build(BuildContext context) {
    final text = _replaceMentions(message.text);
    return MarkdownBody(
      data: text,
<<<<<<< HEAD
      onTapLink: (text, link, title) {
=======
      onTapLink: (
        String link,
        String href,
        String title,
      ) {
>>>>>>> a34b8bb6
        if (link.startsWith('@')) {
          final mentionedUser = message.mentionedUsers.firstWhere(
            (u) => '@${u.name.replaceAll(' ', '')}' == link,
            orElse: () => null,
          );

          if (onMentionTap != null) {
            onMentionTap(mentionedUser);
          } else {
            print('tap on ${mentionedUser.name}');
          }
        } else {
          if (onLinkTap != null) {
            onLinkTap(link);
          } else {
            launchURL(context, link);
          }
        }
      },
      styleSheet: MarkdownStyleSheet.fromTheme(
        Theme.of(context).copyWith(
          textTheme: Theme.of(context).textTheme.apply(
                bodyColor: messageTheme.messageText.color,
                decoration: messageTheme.messageText.decoration,
                decorationColor: messageTheme.messageText.decorationColor,
                decorationStyle: messageTheme.messageText.decorationStyle,
                fontFamily: messageTheme.messageText.fontFamily,
              ),
        ),
      ).copyWith(
        a: messageTheme.messageLinks,
        p: messageTheme.messageText,
      ),
    );
  }

  String _replaceMentions(String text) {
    message.mentionedUsers?.forEach((u) {
      text = text.replaceAll(
          '@${u.name}', '[@${u.name}](@${u.name.replaceAll(' ', '')})');
    });
    return text;
  }
}<|MERGE_RESOLUTION|>--- conflicted
+++ resolved
@@ -24,15 +24,11 @@
     final text = _replaceMentions(message.text);
     return MarkdownBody(
       data: text,
-<<<<<<< HEAD
-      onTapLink: (text, link, title) {
-=======
       onTapLink: (
         String link,
         String href,
         String title,
       ) {
->>>>>>> a34b8bb6
         if (link.startsWith('@')) {
           final mentionedUser = message.mentionedUsers.firstWhere(
             (u) => '@${u.name.replaceAll(' ', '')}' == link,
