import 'package:cached_network_image/cached_network_image.dart';
import 'package:flutter/cupertino.dart';
import 'package:flutter/material.dart';

import '../stream_chat_flutter.dart';
import 'attachment_error.dart';
import 'full_screen_image.dart';

class GiphyAttachment extends StatelessWidget {
  final Attachment attachment;
  final MessageTheme messageTheme;
  final Message message;
  final Size size;

  const GiphyAttachment({
    Key key,
    this.attachment,
    this.messageTheme,
    this.message,
    this.size,
  }) : super(key: key);

  @override
  Widget build(BuildContext context) {
    if (attachment.thumbUrl == null &&
        attachment.imageUrl == null &&
        attachment.assetUrl == null) {
      return AttachmentError(
        attachment: attachment,
      );
    }

    return attachment.actions != null
        ? _buildSendingAttachment(context)
        : _buildSentAttachment(context);
  }

  Widget _buildSendingAttachment(context) {
    final streamChannel = StreamChannel.of(context);

    return Column(
      mainAxisSize: MainAxisSize.min,
      children: [
        Card(
          elevation: 2,
          clipBehavior: Clip.antiAlias,
          shape: RoundedRectangleBorder(
            borderRadius: BorderRadius.only(
              topRight: Radius.circular(16.0),
              bottomRight: Radius.circular(0.0),
              topLeft: Radius.circular(16.0),
              bottomLeft: Radius.circular(16.0),
            ),
<<<<<<< HEAD
            child: Column(
              mainAxisSize: MainAxisSize.min,
              crossAxisAlignment: CrossAxisAlignment.stretch,
              children: <Widget>[
                Stack(
                  children: [
                    Padding(
                      padding: const EdgeInsets.all(8.0),
                      child: GestureDetector(
                        onTap: () {
                          final channel = StreamChannel.of(context).channel;

                          Navigator.push(context,
                              MaterialPageRoute(builder: (_) {
                            return StreamChannel(
                              channel: channel,
                              child: FullScreenImage(
                                urls: [attachment.imageUrl ??
                                    attachment.assetUrl ??
                                    attachment.thumbUrl],
                                userName: message.user.name,
                                sentAt: message.createdAt,
                                message: message,
                              ),
                            );
                          }));
=======
          ),
          child: Column(
            mainAxisSize: MainAxisSize.min,
            crossAxisAlignment: CrossAxisAlignment.stretch,
            children: <Widget>[
              Stack(
                children: [
                  Padding(
                    padding: const EdgeInsets.all(8.0),
                    child: GestureDetector(
                      onTap: () {
                        Navigator.push(context, MaterialPageRoute(builder: (_) {
                          return FullScreenImage(
                            url: attachment.imageUrl ??
                                attachment.assetUrl ??
                                attachment.thumbUrl,
                          );
                        }));
                      },
                      child: CachedNetworkImage(
                        height: size?.height,
                        width: size?.width,
                        placeholder: (_, __) {
                          return Container(
                            width: size?.width,
                            height: size?.height,
                            child: Center(
                              child: CircularProgressIndicator(),
                            ),
                          );
>>>>>>> 0a9652f1
                        },
                        imageUrl: attachment.thumbUrl ??
                            attachment.imageUrl ??
                            attachment.assetUrl,
                        errorWidget: (context, url, error) => AttachmentError(
                          attachment: attachment,
                          size: size,
                        ),
                        fit: BoxFit.cover,
                      ),
                    ),
                  ),
                  Positioned(
                    left: 0,
                    top: 0,
                    child: Container(
                      decoration: BoxDecoration(
                          color: Colors.white,
                          borderRadius: BorderRadius.only(
                            bottomRight: Radius.circular(16.0),
                          )),
                      child: Padding(
                        padding: const EdgeInsets.only(
                          left: 8.0,
                          right: 8.0,
                          top: 8.0,
                          bottom: 4.0,
                        ),
                        child: Row(
                          children: [
                            Icon(
                              StreamIcons.lightning,
                              color: StreamChatTheme.of(context).accentColor,
                              size: 16.0,
                            ),
                            Text(
                              'GIPHY',
                              style: TextStyle(
                                color: StreamChatTheme.of(context).accentColor,
                                fontWeight: FontWeight.bold,
                                fontSize: 11.0,
                              ),
                            ),
                          ],
                        ),
                      ),
                    ),
                  ),
                ],
              ),
              if (attachment.title != null)
                Container(
                  alignment: Alignment.bottomCenter,
                  child: Padding(
                    padding: const EdgeInsets.symmetric(horizontal: 8.0),
                    child: Row(
                      mainAxisAlignment: MainAxisAlignment.spaceBetween,
                      children: [
                        Card(
                          elevation: 2,
                          child: IconButton(
                            padding: const EdgeInsets.all(0),
                            constraints: BoxConstraints.tight(Size(32, 32)),
                            icon: Icon(
                              StreamIcons.left,
                              size: 24.0,
                            ),
                            splashRadius: 16,
                            onPressed: () {
                              streamChannel.channel.sendAction(message, {
                                'image_action': 'shuffle',
                              });
                            },
                          ),
                          shape: CircleBorder(),
                        ),
                        Expanded(
                          child: Center(
                            child: Text(
                              '"${attachment.title}"',
                              style: TextStyle(
                                fontStyle: FontStyle.italic,
                              ),
                            ),
                          ),
                        ),
                        Card(
                          elevation: 2,
                          child: IconButton(
                            padding: const EdgeInsets.all(0),
                            constraints: BoxConstraints.tight(Size(32, 32)),
                            icon: Icon(
                              StreamIcons.right,
                              size: 24.0,
                            ),
                            splashRadius: 16,
                            onPressed: () {
                              streamChannel.channel.sendAction(message, {
                                'image_action': 'shuffle',
                              });
                            },
                          ),
                          shape: CircleBorder(),
                        ),
                      ],
                    ),
                  ),
                ),
              SizedBox(
                height: 4.0,
              ),
              Container(
                color: Colors.black.withOpacity(0.2),
                width: double.infinity,
                height: 0.5,
              ),
              Row(
                mainAxisAlignment: MainAxisAlignment.start,
                crossAxisAlignment: CrossAxisAlignment.center,
                children: [
                  Expanded(
                    child: FlatButton(
                      height: 50,
                      onPressed: () {
                        streamChannel.channel.sendAction(message, {
                          'image_action': 'cancel',
                        });
                      },
                      child: Text(
                        'Cancel',
                        style: TextStyle(
                            fontWeight: FontWeight.bold,
                            color: Colors.black.withOpacity(0.5)),
                      ),
                    ),
                  ),
                  Container(
                    width: 0.5,
                    color: Colors.black.withOpacity(0.2),
                    height: 50.0,
                  ),
                  Expanded(
                    child: FlatButton(
                      height: 50,
                      onPressed: () {
                        streamChannel.channel.sendAction(message, {
                          'image_action': 'send',
                        });
                      },
                      child: Text(
                        'Send',
                        style: TextStyle(
                            color: StreamChatTheme.of(context).accentColor,
                            fontWeight: FontWeight.bold),
                      ),
                    ),
                  ),
                ],
              ),
            ],
          ),
        ),
        SizedBox(
          height: 4.0,
        ),
        Align(
          alignment: Alignment.centerRight,
          child: Padding(
            padding: const EdgeInsets.symmetric(horizontal: 8.0, vertical: 4.0),
            child: Row(
              mainAxisSize: MainAxisSize.min,
              children: [
                Icon(
                  StreamIcons.eye,
                  color: Colors.black.withOpacity(0.5),
                  size: 16.0,
                ),
                SizedBox(
                  width: 8.0,
                ),
                Text(
                  'Only visible to you',
                  style: TextStyle(
                    color: Colors.black.withOpacity(0.5),
                    fontSize: 12.0,
                  ),
                ),
              ],
            ),
          ),
        ),
      ],
    );
  }

  Widget _buildSentAttachment(context) {
    return Container(
<<<<<<< HEAD
      child: Column(
        children: [
          Container(
            decoration: BoxDecoration(
              borderRadius: BorderRadius.only(
                topRight: Radius.circular(16.0),
                bottomRight: Radius.circular(0.0),
                topLeft: Radius.circular(16.0),
                bottomLeft: Radius.circular(16.0),
              ),
            ),
            clipBehavior: Clip.antiAlias,
            child: GestureDetector(
              onTap: () {
                final channel = StreamChannel.of(context).channel;

                Navigator.push(context, MaterialPageRoute(builder: (_) {
                  return StreamChannel(
                    channel: channel,
                    child: FullScreenImage(
                      urls: [attachment.imageUrl ??
                          attachment.assetUrl ??
                          attachment.thumbUrl],
                      userName: message.user.name,
                      sentAt: message.createdAt,
                      message: message,
                    ),
                  );
                }));
=======
      child: GestureDetector(
        onTap: () {
          Navigator.push(context, MaterialPageRoute(builder: (_) {
            return FullScreenImage(
              url: attachment.imageUrl ??
                  attachment.assetUrl ??
                  attachment.thumbUrl,
            );
          }));
        },
        child: Stack(
          children: [
            CachedNetworkImage(
              height: size?.height,
              width: size?.width,
              placeholder: (_, __) {
                return Container(
                  width: size?.width,
                  height: size?.height,
                  child: Center(
                    child: CircularProgressIndicator(),
                  ),
                );
>>>>>>> 0a9652f1
              },
              imageUrl: attachment.thumbUrl ??
                  attachment.imageUrl ??
                  attachment.assetUrl,
              errorWidget: (context, url, error) => AttachmentError(
                attachment: attachment,
                size: size,
              ),
              fit: BoxFit.cover,
            ),
            Positioned(
              bottom: 8,
              left: 8,
              child: Material(
                color: Colors.black.withOpacity(.5),
                shape: RoundedRectangleBorder(
                  borderRadius: BorderRadius.circular(12),
                ),
                child: Padding(
                  padding: const EdgeInsets.symmetric(
                    horizontal: 8.0,
                    vertical: 4.0,
                  ),
                  child: Row(
                    children: [
                      Icon(
                        StreamIcons.lightning,
                        color: Colors.white,
                        size: 16,
                      ),
                      Text(
                        'GIPHY',
                        style: TextStyle(
                          color: Colors.white,
                          fontWeight: FontWeight.bold,
                          fontSize: 11,
                        ),
                      ),
                    ],
                  ),
                ),
              ),
            ),
          ],
        ),
      ),
    );
  }
}<|MERGE_RESOLUTION|>--- conflicted
+++ resolved
@@ -51,34 +51,6 @@
               topLeft: Radius.circular(16.0),
               bottomLeft: Radius.circular(16.0),
             ),
-<<<<<<< HEAD
-            child: Column(
-              mainAxisSize: MainAxisSize.min,
-              crossAxisAlignment: CrossAxisAlignment.stretch,
-              children: <Widget>[
-                Stack(
-                  children: [
-                    Padding(
-                      padding: const EdgeInsets.all(8.0),
-                      child: GestureDetector(
-                        onTap: () {
-                          final channel = StreamChannel.of(context).channel;
-
-                          Navigator.push(context,
-                              MaterialPageRoute(builder: (_) {
-                            return StreamChannel(
-                              channel: channel,
-                              child: FullScreenImage(
-                                urls: [attachment.imageUrl ??
-                                    attachment.assetUrl ??
-                                    attachment.thumbUrl],
-                                userName: message.user.name,
-                                sentAt: message.createdAt,
-                                message: message,
-                              ),
-                            );
-                          }));
-=======
           ),
           child: Column(
             mainAxisSize: MainAxisSize.min,
@@ -92,9 +64,12 @@
                       onTap: () {
                         Navigator.push(context, MaterialPageRoute(builder: (_) {
                           return FullScreenImage(
-                            url: attachment.imageUrl ??
-                                attachment.assetUrl ??
-                                attachment.thumbUrl,
+                            urls: [attachment.imageUrl ??
+                                    attachment.assetUrl ??
+                                    attachment.thumbUrl],
+                                userName: message.user.name,
+                                sentAt: message.createdAt,
+                                message: message,
                           );
                         }));
                       },
@@ -109,7 +84,6 @@
                               child: CircularProgressIndicator(),
                             ),
                           );
->>>>>>> 0a9652f1
                         },
                         imageUrl: attachment.thumbUrl ??
                             attachment.imageUrl ??
@@ -307,44 +281,16 @@
 
   Widget _buildSentAttachment(context) {
     return Container(
-<<<<<<< HEAD
-      child: Column(
-        children: [
-          Container(
-            decoration: BoxDecoration(
-              borderRadius: BorderRadius.only(
-                topRight: Radius.circular(16.0),
-                bottomRight: Radius.circular(0.0),
-                topLeft: Radius.circular(16.0),
-                bottomLeft: Radius.circular(16.0),
-              ),
-            ),
-            clipBehavior: Clip.antiAlias,
-            child: GestureDetector(
-              onTap: () {
-                final channel = StreamChannel.of(context).channel;
-
-                Navigator.push(context, MaterialPageRoute(builder: (_) {
-                  return StreamChannel(
-                    channel: channel,
-                    child: FullScreenImage(
-                      urls: [attachment.imageUrl ??
+      child: GestureDetector(
+        onTap: () {
+          Navigator.push(context, MaterialPageRoute(builder: (_) {
+            return FullScreenImage(
+              urls: [attachment.imageUrl ??
                           attachment.assetUrl ??
                           attachment.thumbUrl],
                       userName: message.user.name,
                       sentAt: message.createdAt,
                       message: message,
-                    ),
-                  );
-                }));
-=======
-      child: GestureDetector(
-        onTap: () {
-          Navigator.push(context, MaterialPageRoute(builder: (_) {
-            return FullScreenImage(
-              url: attachment.imageUrl ??
-                  attachment.assetUrl ??
-                  attachment.thumbUrl,
             );
           }));
         },
@@ -361,7 +307,6 @@
                     child: CircularProgressIndicator(),
                   ),
                 );
->>>>>>> 0a9652f1
               },
               imageUrl: attachment.thumbUrl ??
                   attachment.imageUrl ??
