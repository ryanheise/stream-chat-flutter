import 'package:cached_network_image/cached_network_image.dart';
import 'package:flutter/material.dart';
import 'package:stream_chat/stream_chat.dart';
import 'package:stream_chat_flutter/src/channel_header.dart';
import 'package:stream_chat_flutter/src/channel_preview.dart';
import 'package:stream_chat_flutter/src/message_input.dart';
import 'package:stream_chat_flutter/src/reaction_icon.dart';
import 'package:stream_chat_flutter/src/utils.dart';

/// Inherited widget providing the [StreamChatThemeData] to the widget tree
class StreamChatTheme extends InheritedWidget {
  final StreamChatThemeData data;

  StreamChatTheme({
    Key key,
    @required this.data,
    Widget child,
  }) : super(
          key: key,
          child: child,
        );

  @override
  bool updateShouldNotify(StreamChatTheme old) {
    return data != old.data;
  }

  /// Use this method to get the current [StreamChatThemeData] instance
  static StreamChatThemeData of(BuildContext context) {
    final streamChatTheme =
        context.dependOnInheritedWidgetOfExactType<StreamChatTheme>();

    if (streamChatTheme == null) {
      throw Exception(
        'You must have a StreamChatTheme widget at the top of your widget tree',
      );
    }

    return streamChatTheme.data;
  }
}

/// Theme data
class StreamChatThemeData {
  /// The text themes used in the widgets
  final TextTheme textTheme;

  /// The button themes used in the widgets
  final ButtonThemeData buttonTheme;

  /// The text themes used in the widgets
  final ColorTheme colorTheme;

  /// Theme of the [ChannelPreview]
  final ChannelPreviewTheme channelPreviewTheme;

  /// Theme of the chat widgets dedicated to a channel
  final ChannelTheme channelTheme;

  /// Theme of the current user messages
  final MessageTheme ownMessageTheme;

  /// Theme of other users messages
  final MessageTheme otherMessageTheme;

  /// The widget that will be built when the channel image is unavailable
  final Widget Function(BuildContext, Channel) defaultChannelImage;

  /// The widget that will be built when the user image is unavailable
  final Widget Function(BuildContext, User) defaultUserImage;

  /// Primary icon theme
  final IconThemeData primaryIconTheme;

  /// Assets used for rendering reactions
  final List<ReactionIcon> reactionIcons;

  /// Create a theme from scratch
  const StreamChatThemeData({
    this.textTheme,
    this.buttonTheme,
    this.colorTheme,
    this.channelPreviewTheme,
    this.channelTheme,
    this.otherMessageTheme,
    this.ownMessageTheme,
    this.defaultChannelImage,
    this.defaultUserImage,
    this.primaryIconTheme,
    this.reactionIcons,
  });

  /// Create a theme from a Material [Theme]
  factory StreamChatThemeData.fromTheme(ThemeData theme) {
    final defaultTheme = getDefaultTheme(theme);
    final customizedTheme = StreamChatThemeData(
      primaryIconTheme: theme.primaryIconTheme,
      ownMessageTheme: MessageTheme(
        replies: TextStyle(color: theme.accentColor),
        messageLinks: TextStyle(color: theme.accentColor),
      ),
      otherMessageTheme: MessageTheme(
        replies: TextStyle(color: theme.accentColor),
        messageLinks: TextStyle(color: theme.accentColor),
      ),
    );
    return defaultTheme.merge(customizedTheme) ?? customizedTheme;
  }

  /// Creates a copy of [StreamChatThemeData] with specified attributes overridden.
  StreamChatThemeData copyWith({
    TextTheme textTheme,
    ButtonThemeData buttonTheme,
    ColorTheme colorTheme,
    ChannelPreviewTheme channelPreviewTheme,
    ChannelTheme channelTheme,
    MessageTheme ownMessageTheme,
    MessageTheme otherMessageTheme,
    Widget Function(BuildContext, Channel) defaultChannelImage,
    Widget Function(BuildContext, User) defaultUserImage,
    IconThemeData primaryIconTheme,
    List<ReactionIcon> reactionIcons,
  }) =>
      StreamChatThemeData(
        textTheme: textTheme ?? this.textTheme,
        buttonTheme: buttonTheme ?? this.buttonTheme,
        colorTheme: colorTheme ?? this.colorTheme,
        primaryIconTheme: primaryIconTheme ?? this.primaryIconTheme,
        defaultChannelImage: defaultChannelImage ?? this.defaultChannelImage,
        defaultUserImage: defaultUserImage ?? this.defaultUserImage,
        channelPreviewTheme: channelPreviewTheme ?? this.channelPreviewTheme,
        channelTheme: channelTheme ?? this.channelTheme,
        ownMessageTheme: ownMessageTheme ?? this.ownMessageTheme,
        otherMessageTheme: otherMessageTheme ?? this.otherMessageTheme,
        reactionIcons: reactionIcons ?? this.reactionIcons,
      );

  StreamChatThemeData merge(StreamChatThemeData other) {
    if (other == null) return this;
    return copyWith(
      textTheme: textTheme?.merge(other.textTheme) ?? other.textTheme,
      buttonTheme: other.buttonTheme,
      colorTheme: colorTheme?.merge(other.colorTheme) ?? other.colorTheme,
      primaryIconTheme: other.primaryIconTheme,
      defaultChannelImage: other.defaultChannelImage,
      defaultUserImage: other.defaultUserImage,
      channelPreviewTheme:
          channelPreviewTheme?.merge(other.channelPreviewTheme) ??
              other.channelPreviewTheme,
      channelTheme:
          channelTheme?.merge(other.channelTheme) ?? other.channelTheme,
      ownMessageTheme: ownMessageTheme?.merge(other.ownMessageTheme) ??
          other.ownMessageTheme,
      otherMessageTheme: otherMessageTheme?.merge(other.otherMessageTheme) ??
          other.otherMessageTheme,
      reactionIcons: other.reactionIcons,
    );
  }

  /// Get the default Stream Chat theme
  static StreamChatThemeData getDefaultTheme(ThemeData theme) {
    final accentColor = Color(0xff006cff);
    final isDark = theme.brightness == Brightness.dark;
    final textTheme = isDark ? TextTheme.dark() : TextTheme.light();
    final colorTheme = isDark ? ColorTheme.dark() : ColorTheme.light();
    return StreamChatThemeData(
      textTheme: textTheme,
      colorTheme: colorTheme,
      buttonTheme: ButtonThemeData(
        height: 48.0,
        buttonColor: isDark ? Color(0xffffffff) : Color(0xff006aff),
        textTheme: ButtonTextTheme.accent,
        colorScheme: theme.colorScheme.copyWith(
          secondary: isDark ? Color(0xff005eff) : Color(0xffffffff),
        ),
        shape: RoundedRectangleBorder(
          borderRadius: BorderRadius.circular(26),
        ),
      ),
      primaryIconTheme: IconThemeData(color: colorTheme.black.withOpacity(.5)),
      defaultChannelImage: (context, channel) => SizedBox(),
      defaultUserImage: (context, user) => Center(
        child: CachedNetworkImage(
          filterQuality: FilterQuality.high,
          imageUrl: getRandomPicUrl(user),
          fit: BoxFit.cover,
        ),
      ),
      channelPreviewTheme: ChannelPreviewTheme(
          unreadCounterColor: colorTheme.accentRed,
          avatarTheme: AvatarTheme(
            borderRadius: BorderRadius.circular(20),
            constraints: BoxConstraints.tightFor(
              height: 40,
              width: 40,
            ),
          ),
          title: textTheme.bodyBold,
          subtitle: textTheme.footnote.copyWith(
            color: Color(0xff7A7A7A),
          ),
          lastMessageAt: textTheme.footnote.copyWith(
            color: colorTheme.black.withOpacity(.5),
          ),
          indicatorIconSize: 16.0),
      channelTheme: ChannelTheme(
        messageInputButtonIconTheme: theme.iconTheme.copyWith(
          color: accentColor,
        ),
        channelHeaderTheme: ChannelHeaderTheme(
          avatarTheme: AvatarTheme(
            borderRadius: BorderRadius.circular(20),
            constraints: BoxConstraints.tightFor(
              height: 40,
              width: 40,
            ),
          ),
          color: colorTheme.white,
          title: TextStyle(
            fontSize: 14,
            color: colorTheme.black,
          ),
          lastMessageAt: TextStyle(
            fontSize: 11,
            color: colorTheme.black.withOpacity(.5),
          ),
        ),
        inputBackground: colorTheme.white.withAlpha(12),
      ),
      ownMessageTheme: MessageTheme(
        messageText: TextStyle(
          fontSize: 14.5,
          color: colorTheme.black,
        ),
        createdAt: TextStyle(
          color: colorTheme.black.withOpacity(.5),
          fontSize: 12,
        ),
        replies: TextStyle(
          color: accentColor,
          fontWeight: FontWeight.w600,
          fontSize: 12,
        ),
        messageBackgroundColor: colorTheme.greyGainsboro,
        reactionsBackgroundColor: colorTheme.white,
        reactionsBorderColor: colorTheme.greyWhisper,
        messageBorderColor: colorTheme.greyGainsboro,
        avatarTheme: AvatarTheme(
          borderRadius: BorderRadius.circular(20),
          constraints: BoxConstraints.tightFor(
            height: 32,
            width: 32,
          ),
        ),
        messageLinks: TextStyle(
          color: accentColor,
        ),
      ),
      otherMessageTheme: MessageTheme(
        reactionsBackgroundColor: colorTheme.greyGainsboro,
        reactionsBorderColor: colorTheme.white,
        messageText: TextStyle(
          fontSize: 14.5,
          color: colorTheme.black,
        ),
        createdAt: TextStyle(
          color: colorTheme.black.withOpacity(.5),
          fontSize: 12,
        ),
        replies: TextStyle(
          color: accentColor,
          fontWeight: FontWeight.w600,
          fontSize: 12,
        ),
        messageLinks: TextStyle(
          color: accentColor,
        ),
        messageBackgroundColor: colorTheme.white,
        messageBorderColor: colorTheme.greyWhisper,
        avatarTheme: AvatarTheme(
          borderRadius: BorderRadius.circular(20),
          constraints: BoxConstraints.tightFor(
            height: 32,
            width: 32,
          ),
        ),
      ),
      reactionIcons: [
        ReactionIcon(
          type: 'love',
          assetName: 'Icon_love_reaction.svg',
        ),
        ReactionIcon(
          type: 'like',
          assetName: 'Icon_thumbs_up_reaction.svg',
        ),
        ReactionIcon(
          type: 'sad',
          assetName: 'Icon_thumbs_down_reaction.svg',
        ),
        ReactionIcon(
          type: 'haha',
          assetName: 'Icon_LOL_reaction.svg',
        ),
        ReactionIcon(
          type: 'wow',
          assetName: 'Icon_wut_reaction.svg',
        ),
      ],
    );
  }
}

enum TextThemeType {
  light,
  dark,
}

class TextTheme {
  final TextStyle title;
  final TextStyle headlineBold;
  final TextStyle headline;
  final TextStyle bodyBold;
  final TextStyle body;
  final TextStyle footnoteBold;
  final TextStyle footnote;
  final TextStyle captionBold;

  TextTheme.light({
    this.title = const TextStyle(
      fontSize: 22,
      fontWeight: FontWeight.bold,
      color: Colors.black,
    ),
    this.headlineBold = const TextStyle(
      fontSize: 16,
      fontWeight: FontWeight.bold,
      color: Colors.black,
    ),
    this.headline = const TextStyle(
      fontSize: 16,
      fontWeight: FontWeight.w500,
      color: Colors.black,
    ),
    this.bodyBold = const TextStyle(
      fontSize: 14,
      fontWeight: FontWeight.bold,
      color: Colors.black,
    ),
    this.body = const TextStyle(
      fontSize: 14,
      fontWeight: FontWeight.w500,
      color: Colors.black,
    ),
    this.footnoteBold = const TextStyle(
      fontSize: 12,
      fontWeight: FontWeight.w500,
      color: Colors.black,
    ),
    this.footnote = const TextStyle(
      fontSize: 12,
      color: Colors.black,
    ),
    this.captionBold = const TextStyle(
      fontSize: 10,
      fontWeight: FontWeight.bold,
      color: Colors.black,
    ),
  });

  TextTheme.dark({
    this.title = const TextStyle(
      fontSize: 22,
      fontWeight: FontWeight.bold,
      color: Colors.white,
    ),
    this.headlineBold = const TextStyle(
      fontSize: 16,
      fontWeight: FontWeight.bold,
      color: Colors.white,
    ),
    this.headline = const TextStyle(
      fontSize: 16,
      fontWeight: FontWeight.w500,
      color: Colors.white,
    ),
    this.bodyBold = const TextStyle(
      fontSize: 14,
      fontWeight: FontWeight.bold,
      color: Colors.white,
    ),
    this.body = const TextStyle(
      fontSize: 14,
      fontWeight: FontWeight.w500,
      color: Colors.white,
    ),
    this.footnoteBold = const TextStyle(
      fontSize: 12,
      fontWeight: FontWeight.w500,
      color: Colors.white,
    ),
    this.footnote = const TextStyle(
      fontSize: 12,
      color: Colors.white,
    ),
    this.captionBold = const TextStyle(
      fontSize: 10,
      fontWeight: FontWeight.bold,
      color: Colors.white,
    ),
  });

  TextTheme copyWith({
    TextThemeType type = TextThemeType.light,
    TextStyle body,
    TextStyle title,
    TextStyle headlineBold,
    TextStyle headline,
    TextStyle bodyBold,
    TextStyle footnoteBold,
    TextStyle footnote,
    TextStyle captionBold,
  }) {
    return type == TextThemeType.light
        ? TextTheme.light(
            body: body ?? this.body,
            title: title ?? this.title,
            headlineBold: headlineBold ?? this.headlineBold,
            headline: headline ?? this.headline,
            bodyBold: bodyBold ?? this.bodyBold,
            footnoteBold: footnoteBold ?? this.footnoteBold,
            footnote: footnote ?? this.footnote,
            captionBold: captionBold ?? this.captionBold,
          )
        : TextTheme.dark(
            body: body ?? this.body,
            title: title ?? this.title,
            headlineBold: headlineBold ?? this.headlineBold,
            headline: headline ?? this.headline,
            bodyBold: bodyBold ?? this.bodyBold,
            footnoteBold: footnoteBold ?? this.footnoteBold,
            footnote: footnote ?? this.footnote,
            captionBold: captionBold ?? this.captionBold,
          );
  }

  TextTheme merge(TextTheme other) {
    if (other == null) return this;
    return copyWith(
      body: body?.merge(other.body) ?? other.body,
      title: title?.merge(other.title) ?? other.title,
      headlineBold:
          headlineBold?.merge(other.headlineBold) ?? other.headlineBold,
      headline: headline?.merge(other.headline) ?? other.headline,
      bodyBold: bodyBold?.merge(other.bodyBold) ?? other.bodyBold,
      footnoteBold:
          footnoteBold?.merge(other.footnoteBold) ?? other.footnoteBold,
      footnote: footnote?.merge(other.footnote) ?? other.footnote,
      captionBold: captionBold?.merge(other.captionBold) ?? other.captionBold,
    );
  }
}

enum ColorThemeType {
  light,
  dark,
}

class ColorTheme {
  final Color black;
  final Color grey;
  final Color greyGainsboro;
  final Color greyWhisper;
  final Color whiteSmoke;
  final Color whiteSnow;
  final Color white;
  final Color blueAlice;
  final Color accentBlue;
  final Color accentRed;
  final Color accentGreen;
<<<<<<< HEAD
  final Effect borderTop;
  final Effect borderBottom;
  final Effect shadowIconButton;
  final Effect modalShadow;
=======
  final Color highlight;
  final Color overlay;
  final Color overlayDark;
  final Gradient bgGradient;
>>>>>>> 7ca8e48d

  ColorTheme.light({
    this.black = const Color(0xff000000),
    this.grey = const Color(0xff7a7a7a),
    this.greyGainsboro = const Color(0xffdbdbdb),
    this.greyWhisper = const Color(0xffecebeb),
    this.whiteSmoke = const Color(0xfff2f2f2),
    this.whiteSnow = const Color(0xfffcfcfc),
    this.white = const Color(0xffffffff),
    this.blueAlice = const Color(0xffe9f2ff),
    this.accentBlue = const Color(0xff005FFF),
    this.accentRed = const Color(0xffFF3842),
    this.accentGreen = const Color(0xff20E070),
<<<<<<< HEAD
    this.borderTop = const Effect(
        sigmaX: 0, sigmaY: -1, color: Color(0xff141924), blur: 0.0),
    this.borderBottom = const Effect(
        sigmaX: 0, sigmaY: 1, color: Color(0xff141924), blur: 0.0),
    this.shadowIconButton = const Effect(
        sigmaX: 0, sigmaY: 2, color: Color(0xff000000), alpha: 0.5, blur: 4.0),
    this.modalShadow = const Effect(
        sigmaX: 0, sigmaY: 0, color: Color(0xff000000), alpha: 1, blur: 8.0),
=======
    this.highlight = const Color(0xfffbf4dd),
    this.overlay = const Color.fromRGBO(0, 0, 0, 0.2),
    this.overlayDark = const Color.fromRGBO(0, 0, 0, 0.6),
    this.bgGradient = const LinearGradient(
      begin: Alignment.topCenter,
      end: Alignment.bottomCenter,
      colors: [const Color(0xfff7f7f7), const Color(0xfffcfcfc)],
      stops: [0, 1],
    ),
>>>>>>> 7ca8e48d
  });

  ColorTheme.dark({
    this.black = const Color(0xffffffff),
    this.grey = const Color(0xff7a7a7a),
    this.greyGainsboro = const Color(0xff2d2f2f),
    this.greyWhisper = const Color(0xff1c1e22),
    this.whiteSmoke = const Color(0xff13151b),
    this.whiteSnow = const Color(0xff070A0D),
    this.white = const Color(0xff101418),
    this.blueAlice = const Color(0xff00193D),
    this.accentBlue = const Color(0xff005FFF),
    this.accentRed = const Color(0xffFF3742),
    this.accentGreen = const Color(0xff20E070),
<<<<<<< HEAD
    this.borderTop = const Effect(
        sigmaX: 0, sigmaY: -1, color: Color(0xff141924), blur: 0.0),
    this.borderBottom = const Effect(
        sigmaX: 0, sigmaY: 1, color: Color(0xff141924), blur: 0.0),
    this.shadowIconButton = const Effect(
        sigmaX: 0, sigmaY: 2, color: Color(0xff000000), alpha: 0.5, blur: 4.0),
    this.modalShadow = const Effect(
        sigmaX: 0, sigmaY: 0, color: Color(0xff000000), alpha: 1, blur: 8.0),
=======
    this.highlight = const Color(0xff302d22),
    this.overlay = const Color.fromRGBO(0, 0, 0, 0.4),
    this.overlayDark = const Color.fromRGBO(255, 255, 255, 0.6),
    this.bgGradient = const LinearGradient(
      begin: Alignment.topCenter,
      end: Alignment.bottomCenter,
      colors: [const Color(0xff101214), const Color(0xff070a0d)],
      stops: [0, 1],
    ),
>>>>>>> 7ca8e48d
  });

  ColorTheme copyWith({
    ColorThemeType type = ColorThemeType.light,
    Color black,
    Color grey,
    Color greyGainsboro,
    Color greyWhisper,
    Color whiteSmoke,
    Color whiteSnow,
    Color white,
    Color blueAlice,
    Color accentBlue,
    Color accentRed,
    Color accentGreen,
<<<<<<< HEAD
    Effect borderTop,
    Effect borderBottom,
    Effect shadowIconButton,
    Effect modalShadow,
=======
    Color highlight,
    Color overlay,
    Color overlayDark,
    Gradient bgGradient,
>>>>>>> 7ca8e48d
  }) {
    return type == ColorThemeType.light
        ? ColorTheme.light(
            black: black ?? this.black,
            grey: grey ?? this.grey,
            greyGainsboro: greyGainsboro ?? this.greyGainsboro,
            greyWhisper: greyWhisper ?? this.greyWhisper,
            whiteSmoke: whiteSmoke ?? this.whiteSmoke,
            whiteSnow: whiteSnow ?? this.whiteSnow,
            white: white ?? this.white,
            blueAlice: blueAlice ?? this.blueAlice,
            accentBlue: accentBlue ?? this.accentBlue,
            accentRed: accentRed ?? this.accentRed,
            accentGreen: accentGreen ?? this.accentGreen,
<<<<<<< HEAD
            borderTop: borderTop ?? this.borderTop,
            borderBottom: borderBottom ?? this.borderBottom,
            shadowIconButton: shadowIconButton ?? this.shadowIconButton,
            modalShadow: modalShadow ?? this.modalShadow,
=======
            highlight: highlight ?? this.highlight,
            overlay: overlay ?? this.overlay,
            overlayDark: overlayDark ?? this.overlayDark,
            bgGradient: bgGradient ?? this.bgGradient,
>>>>>>> 7ca8e48d
          )
        : ColorTheme.dark(
            black: black ?? this.black,
            grey: grey ?? this.grey,
            greyGainsboro: greyGainsboro ?? this.greyGainsboro,
            greyWhisper: greyWhisper ?? this.greyWhisper,
            whiteSmoke: whiteSmoke ?? this.whiteSmoke,
            whiteSnow: whiteSnow ?? this.whiteSnow,
            white: white ?? this.white,
            blueAlice: blueAlice ?? this.blueAlice,
            accentBlue: accentBlue ?? this.accentBlue,
            accentRed: accentRed ?? this.accentRed,
            accentGreen: accentGreen ?? this.accentGreen,
<<<<<<< HEAD
            borderTop: borderTop ?? this.borderTop,
            borderBottom: borderBottom ?? this.borderBottom,
            shadowIconButton: shadowIconButton ?? this.shadowIconButton,
            modalShadow: modalShadow ?? this.modalShadow,
=======
            highlight: highlight ?? this.highlight,
            overlay: overlay ?? this.overlay,
            overlayDark: overlayDark ?? this.overlayDark,
            bgGradient: bgGradient ?? this.bgGradient,
>>>>>>> 7ca8e48d
          );
  }

  ColorTheme merge(ColorTheme other) {
    if (other == null) return this;
    return copyWith(
      black: other.black,
      grey: other.grey,
      greyGainsboro: other.greyGainsboro,
      greyWhisper: other.greyWhisper,
      whiteSmoke: other.whiteSmoke,
      whiteSnow: other.whiteSnow,
      white: other.white,
      blueAlice: other.blueAlice,
      accentBlue: other.accentBlue,
      accentRed: other.accentRed,
      accentGreen: other.accentGreen,
      highlight: other.highlight,
      overlay: other.overlay,
      overlayDark: other.overlayDark,
      bgGradient: other.bgGradient,
    );
  }
}

/// Channel theme data
class ChannelTheme {
  /// Theme of the [ChannelHeader] widget
  final ChannelHeaderTheme channelHeaderTheme;

  /// IconTheme of the send button in [MessageInput]
  final IconThemeData messageInputButtonIconTheme;

  /// Theme of the send button in [MessageInput]
  final ButtonThemeData messageInputButtonTheme;

  /// Background color of [MessageInput]
  final Color inputBackground;

  ChannelTheme({
    this.channelHeaderTheme,
    this.messageInputButtonIconTheme,
    this.messageInputButtonTheme,
    this.inputBackground,
  });

  /// Creates a copy of [ChannelTheme] with specified attributes overridden.
  ChannelTheme copyWith({
    ChannelHeaderTheme channelHeaderTheme,
    IconThemeData messageInputButtonIconTheme,
    ButtonThemeData messageInputButtonTheme,
    Color inputBackground,
  }) =>
      ChannelTheme(
        channelHeaderTheme: channelHeaderTheme ?? this.channelHeaderTheme,
        messageInputButtonIconTheme:
            messageInputButtonIconTheme ?? this.messageInputButtonIconTheme,
        messageInputButtonTheme:
            messageInputButtonTheme ?? this.messageInputButtonTheme,
        inputBackground: inputBackground ?? this.inputBackground,
      );

  ChannelTheme merge(ChannelTheme other) {
    if (other == null) return this;
    return copyWith(
      channelHeaderTheme: channelHeaderTheme?.merge(other.channelHeaderTheme) ??
          other.channelHeaderTheme,
      messageInputButtonIconTheme: messageInputButtonIconTheme
              ?.merge(other.messageInputButtonIconTheme) ??
          other.messageInputButtonIconTheme,
      messageInputButtonTheme: other.messageInputButtonTheme,
      inputBackground: other.inputBackground,
    );
  }
}

class AvatarTheme {
  final BoxConstraints constraints;
  final BorderRadius borderRadius;

  AvatarTheme({
    this.constraints,
    this.borderRadius,
  });

  AvatarTheme copyWith({
    BoxConstraints constraints,
    BorderRadius borderRadius,
  }) =>
      AvatarTheme(
        constraints: constraints ?? this.constraints,
        borderRadius: borderRadius ?? this.borderRadius,
      );

  AvatarTheme merge(AvatarTheme other) {
    if (other == null) return this;
    return copyWith(
      constraints: other.constraints,
      borderRadius: other.borderRadius,
    );
  }
}

class MessageTheme {
  final TextStyle messageText;
  final TextStyle messageAuthor;
  final TextStyle messageLinks;
  final TextStyle createdAt;
  final TextStyle replies;
  final Color messageBackgroundColor;
  final Color messageBorderColor;
  final Color reactionsBackgroundColor;
  final Color reactionsBorderColor;
  final AvatarTheme avatarTheme;

  const MessageTheme({
    this.replies,
    this.messageText,
    this.messageAuthor,
    this.messageLinks,
    this.messageBackgroundColor,
    this.messageBorderColor,
    this.reactionsBackgroundColor,
    this.reactionsBorderColor,
    this.avatarTheme,
    this.createdAt,
  });

  MessageTheme copyWith({
    TextStyle messageText,
    TextStyle messageAuthor,
    TextStyle messageLinks,
    TextStyle createdAt,
    TextStyle replies,
    Color messageBackgroundColor,
    Color messageBorderColor,
    AvatarTheme avatarTheme,
    Color reactionsBackgroundColor,
    Color reactionsBorderColor,
  }) =>
      MessageTheme(
        messageText: messageText ?? this.messageText,
        messageAuthor: messageAuthor ?? this.messageAuthor,
        messageLinks: messageLinks ?? this.messageLinks,
        createdAt: createdAt ?? this.createdAt,
        messageBackgroundColor:
            messageBackgroundColor ?? this.messageBackgroundColor,
        messageBorderColor: messageBorderColor ?? this.messageBorderColor,
        avatarTheme: avatarTheme ?? this.avatarTheme,
        replies: replies ?? this.replies,
        reactionsBackgroundColor:
            reactionsBackgroundColor ?? this.reactionsBackgroundColor,
        reactionsBorderColor: reactionsBorderColor ?? this.reactionsBorderColor,
      );

  MessageTheme merge(MessageTheme other) {
    if (other == null) return this;
    return copyWith(
      messageText: messageText?.merge(other.messageText) ?? other.messageText,
      messageAuthor:
          messageAuthor?.merge(other.messageAuthor) ?? other.messageAuthor,
      messageLinks:
          messageLinks?.merge(other.messageLinks) ?? other.messageLinks,
      createdAt: createdAt?.merge(other.createdAt) ?? other.createdAt,
      replies: replies?.merge(other.replies) ?? other.replies,
      messageBackgroundColor: other.messageBackgroundColor,
      messageBorderColor: other.messageBorderColor,
      avatarTheme: avatarTheme?.merge(other.avatarTheme) ?? other.avatarTheme,
      reactionsBackgroundColor: other.reactionsBackgroundColor,
      reactionsBorderColor: other.reactionsBorderColor,
    );
  }
}

class ChannelPreviewTheme {
  final TextStyle title;
  final TextStyle subtitle;
  final TextStyle lastMessageAt;
  final AvatarTheme avatarTheme;
  final Color unreadCounterColor;
  final double indicatorIconSize;

  const ChannelPreviewTheme({
    this.title,
    this.subtitle,
    this.lastMessageAt,
    this.avatarTheme,
    this.unreadCounterColor,
    this.indicatorIconSize,
  });

  ChannelPreviewTheme copyWith({
    TextStyle title,
    TextStyle subtitle,
    TextStyle lastMessageAt,
    AvatarTheme avatarTheme,
    Color unreadCounterColor,
    double indicatorIconSize,
  }) =>
      ChannelPreviewTheme(
        title: title ?? this.title,
        subtitle: subtitle ?? this.subtitle,
        lastMessageAt: lastMessageAt ?? this.lastMessageAt,
        avatarTheme: avatarTheme ?? this.avatarTheme,
        unreadCounterColor: unreadCounterColor ?? this.unreadCounterColor,
        indicatorIconSize: indicatorIconSize ?? this.indicatorIconSize,
      );

  ChannelPreviewTheme merge(ChannelPreviewTheme other) {
    if (other == null) return this;
    return copyWith(
      title: title?.merge(other.title) ?? other.title,
      subtitle: subtitle?.merge(other.subtitle) ?? other.subtitle,
      lastMessageAt:
          lastMessageAt?.merge(other.lastMessageAt) ?? other.lastMessageAt,
      avatarTheme: avatarTheme?.merge(other.avatarTheme) ?? other.avatarTheme,
      unreadCounterColor: other.unreadCounterColor,
    );
  }
}

class ChannelHeaderTheme {
  final TextStyle title;
  final TextStyle lastMessageAt;
  final AvatarTheme avatarTheme;
  final Color color;

  const ChannelHeaderTheme({
    this.title,
    this.lastMessageAt,
    this.avatarTheme,
    this.color,
  });

  ChannelHeaderTheme copyWith({
    TextStyle title,
    TextStyle lastMessageAt,
    AvatarTheme avatarTheme,
    Color color,
  }) =>
      ChannelHeaderTheme(
        title: title ?? this.title,
        lastMessageAt: lastMessageAt ?? this.lastMessageAt,
        avatarTheme: avatarTheme ?? this.avatarTheme,
        color: color ?? this.color,
      );
<<<<<<< HEAD
}

class Effect {
  final double sigmaX;
  final double sigmaY;
  final Color color;
  final double alpha;
  final double blur;

  const Effect({
    this.sigmaX,
    this.sigmaY,
    this.color,
    this.alpha,
    this.blur,
  });

  Effect copyWith({
    double sigmaX,
    double sigmaY,
    Color color,
    double alpha,
    double blur,
  }) =>
      Effect(
        sigmaX: sigmaX ?? this.sigmaX,
        sigmaY: sigmaY ?? this.sigmaY,
        color: color ?? this.color,
        alpha: color ?? this.alpha,
        blur: blur ?? this.blur,
      );
=======

  ChannelHeaderTheme merge(ChannelHeaderTheme other) {
    if (other == null) return this;
    return copyWith(
      title: title?.merge(other.title) ?? other.title,
      lastMessageAt:
          lastMessageAt?.merge(other.lastMessageAt) ?? other.lastMessageAt,
      avatarTheme: avatarTheme?.merge(other.avatarTheme) ?? other.avatarTheme,
      color: other.color,
    );
  }
>>>>>>> 7ca8e48d
}<|MERGE_RESOLUTION|>--- conflicted
+++ resolved
@@ -478,17 +478,14 @@
   final Color accentBlue;
   final Color accentRed;
   final Color accentGreen;
-<<<<<<< HEAD
   final Effect borderTop;
   final Effect borderBottom;
   final Effect shadowIconButton;
   final Effect modalShadow;
-=======
   final Color highlight;
   final Color overlay;
   final Color overlayDark;
   final Gradient bgGradient;
->>>>>>> 7ca8e48d
 
   ColorTheme.light({
     this.black = const Color(0xff000000),
@@ -502,7 +499,15 @@
     this.accentBlue = const Color(0xff005FFF),
     this.accentRed = const Color(0xffFF3842),
     this.accentGreen = const Color(0xff20E070),
-<<<<<<< HEAD
+    this.highlight = const Color(0xfffbf4dd),
+    this.overlay = const Color.fromRGBO(0, 0, 0, 0.2),
+    this.overlayDark = const Color.fromRGBO(0, 0, 0, 0.6),
+    this.bgGradient = const LinearGradient(
+      begin: Alignment.topCenter,
+      end: Alignment.bottomCenter,
+      colors: [const Color(0xfff7f7f7), const Color(0xfffcfcfc)],
+      stops: [0, 1],
+    ),
     this.borderTop = const Effect(
         sigmaX: 0, sigmaY: -1, color: Color(0xff141924), blur: 0.0),
     this.borderBottom = const Effect(
@@ -511,17 +516,6 @@
         sigmaX: 0, sigmaY: 2, color: Color(0xff000000), alpha: 0.5, blur: 4.0),
     this.modalShadow = const Effect(
         sigmaX: 0, sigmaY: 0, color: Color(0xff000000), alpha: 1, blur: 8.0),
-=======
-    this.highlight = const Color(0xfffbf4dd),
-    this.overlay = const Color.fromRGBO(0, 0, 0, 0.2),
-    this.overlayDark = const Color.fromRGBO(0, 0, 0, 0.6),
-    this.bgGradient = const LinearGradient(
-      begin: Alignment.topCenter,
-      end: Alignment.bottomCenter,
-      colors: [const Color(0xfff7f7f7), const Color(0xfffcfcfc)],
-      stops: [0, 1],
-    ),
->>>>>>> 7ca8e48d
   });
 
   ColorTheme.dark({
@@ -536,7 +530,6 @@
     this.accentBlue = const Color(0xff005FFF),
     this.accentRed = const Color(0xffFF3742),
     this.accentGreen = const Color(0xff20E070),
-<<<<<<< HEAD
     this.borderTop = const Effect(
         sigmaX: 0, sigmaY: -1, color: Color(0xff141924), blur: 0.0),
     this.borderBottom = const Effect(
@@ -545,7 +538,6 @@
         sigmaX: 0, sigmaY: 2, color: Color(0xff000000), alpha: 0.5, blur: 4.0),
     this.modalShadow = const Effect(
         sigmaX: 0, sigmaY: 0, color: Color(0xff000000), alpha: 1, blur: 8.0),
-=======
     this.highlight = const Color(0xff302d22),
     this.overlay = const Color.fromRGBO(0, 0, 0, 0.4),
     this.overlayDark = const Color.fromRGBO(255, 255, 255, 0.6),
@@ -555,7 +547,6 @@
       colors: [const Color(0xff101214), const Color(0xff070a0d)],
       stops: [0, 1],
     ),
->>>>>>> 7ca8e48d
   });
 
   ColorTheme copyWith({
@@ -571,17 +562,14 @@
     Color accentBlue,
     Color accentRed,
     Color accentGreen,
-<<<<<<< HEAD
     Effect borderTop,
     Effect borderBottom,
     Effect shadowIconButton,
     Effect modalShadow,
-=======
     Color highlight,
     Color overlay,
     Color overlayDark,
     Gradient bgGradient,
->>>>>>> 7ca8e48d
   }) {
     return type == ColorThemeType.light
         ? ColorTheme.light(
@@ -596,17 +584,14 @@
             accentBlue: accentBlue ?? this.accentBlue,
             accentRed: accentRed ?? this.accentRed,
             accentGreen: accentGreen ?? this.accentGreen,
-<<<<<<< HEAD
             borderTop: borderTop ?? this.borderTop,
             borderBottom: borderBottom ?? this.borderBottom,
             shadowIconButton: shadowIconButton ?? this.shadowIconButton,
             modalShadow: modalShadow ?? this.modalShadow,
-=======
             highlight: highlight ?? this.highlight,
             overlay: overlay ?? this.overlay,
             overlayDark: overlayDark ?? this.overlayDark,
             bgGradient: bgGradient ?? this.bgGradient,
->>>>>>> 7ca8e48d
           )
         : ColorTheme.dark(
             black: black ?? this.black,
@@ -620,17 +605,14 @@
             accentBlue: accentBlue ?? this.accentBlue,
             accentRed: accentRed ?? this.accentRed,
             accentGreen: accentGreen ?? this.accentGreen,
-<<<<<<< HEAD
             borderTop: borderTop ?? this.borderTop,
             borderBottom: borderBottom ?? this.borderBottom,
             shadowIconButton: shadowIconButton ?? this.shadowIconButton,
             modalShadow: modalShadow ?? this.modalShadow,
-=======
             highlight: highlight ?? this.highlight,
             overlay: overlay ?? this.overlay,
             overlayDark: overlayDark ?? this.overlayDark,
             bgGradient: bgGradient ?? this.bgGradient,
->>>>>>> 7ca8e48d
           );
   }
 
@@ -877,7 +859,17 @@
         avatarTheme: avatarTheme ?? this.avatarTheme,
         color: color ?? this.color,
       );
-<<<<<<< HEAD
+
+  ChannelHeaderTheme merge(ChannelHeaderTheme other) {
+    if (other == null) return this;
+    return copyWith(
+      title: title?.merge(other.title) ?? other.title,
+      lastMessageAt:
+          lastMessageAt?.merge(other.lastMessageAt) ?? other.lastMessageAt,
+      avatarTheme: avatarTheme?.merge(other.avatarTheme) ?? other.avatarTheme,
+      color: other.color,
+    );
+  }
 }
 
 class Effect {
@@ -909,17 +901,4 @@
         alpha: color ?? this.alpha,
         blur: blur ?? this.blur,
       );
-=======
-
-  ChannelHeaderTheme merge(ChannelHeaderTheme other) {
-    if (other == null) return this;
-    return copyWith(
-      title: title?.merge(other.title) ?? other.title,
-      lastMessageAt:
-          lastMessageAt?.merge(other.lastMessageAt) ?? other.lastMessageAt,
-      avatarTheme: avatarTheme?.merge(other.avatarTheme) ?? other.avatarTheme,
-      color: other.color,
-    );
-  }
->>>>>>> 7ca8e48d
 }