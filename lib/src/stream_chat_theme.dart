--- conflicted
+++ resolved
@@ -60,12 +60,9 @@
   /// The widget that will be built when the user image is unavailable
   final Widget Function(BuildContext, User) defaultUserImage;
 
-<<<<<<< HEAD
   /// Primary icon theme
   final IconThemeData primaryIconTheme;
 
-=======
->>>>>>> 874300cb
   /// Create a theme from scratch
   StreamChatThemeData({
     this.primaryColor,
@@ -78,10 +75,7 @@
     this.ownMessageTheme,
     this.defaultChannelImage,
     this.defaultUserImage,
-<<<<<<< HEAD
     this.primaryIconTheme,
-=======
->>>>>>> 874300cb
   });
 
   /// Create a theme from a Material [Theme]
@@ -125,10 +119,7 @@
     MessageTheme otherMessageTheme,
     Widget Function(BuildContext, Channel) defaultChannelImage,
     Widget Function(BuildContext, User) defaultUserImage,
-<<<<<<< HEAD
     IconThemeData primaryIconTheme,
-=======
->>>>>>> 874300cb
   }) =>
       StreamChatThemeData(
         primaryColor: primaryColor ?? this.primaryColor,
@@ -137,10 +128,7 @@
         accentColor: accentColor ?? this.accentColor,
         defaultChannelImage: defaultChannelImage ?? this.defaultChannelImage,
         defaultUserImage: defaultUserImage ?? this.defaultUserImage,
-<<<<<<< HEAD
-=======
         backgroundColor: backgroundColor ?? this.backgroundColor,
->>>>>>> 874300cb
         channelPreviewTheme: channelPreviewTheme?.copyWith(
               title:
                   channelPreviewTheme.title ?? this.channelPreviewTheme.title,
@@ -209,14 +197,10 @@
     return StreamChatThemeData(
       accentColor: accentColor,
       primaryColor: isDark ? Colors.black : Colors.white,
-<<<<<<< HEAD
       primaryIconTheme:
           IconThemeData(color: isDark ? Colors.white : Colors.black),
       defaultChannelImage: (context, channel) => SizedBox(),
-=======
-      defaultChannelImage: (context, channel) => SizedBox(),
       backgroundColor: isDark ? Colors.black : Colors.white,
->>>>>>> 874300cb
       defaultUserImage: (context, user) => Center(
         child: Text(
           user.name?.substring(0, 1) ?? '',
