import 'dart:async';

import 'package:flutter/foundation.dart';
import 'package:flutter/material.dart';
import 'package:rxdart/rxdart.dart';
import 'package:stream_chat/stream_chat.dart';
import 'package:stream_chat_flutter/src/stream_chat_theme.dart';

/// Widget used to provide information about the chat to the widget tree
///
/// class MyApp extends StatelessWidget {
///   final Client client;
///
///   MyApp(this.client);
///
///   @override
///   Widget build(BuildContext context) {
///     return MaterialApp(
///       home: Container(
///         child: StreamChat(
///           client: client,
///           child: ChannelListPage(),
///         ),
///       ),
///     );
///   }
/// }
///
/// Use [StreamChat.of] to get the current [StreamChatState] instance.
class StreamChat extends StatefulWidget {
  final Client client;
  final Widget child;
  final StreamChatThemeData streamChatThemeData;

  StreamChat({
    Key key,
    @required this.client,
    @required this.child,
    this.streamChatThemeData,
  }) : super(
          key: key,
        );

  @override
  StreamChatState createState() => StreamChatState();

  /// Use this method to get the current [StreamChatState] instance
  static StreamChatState of(BuildContext context) {
    StreamChatState streamChatState;

    streamChatState = context.findAncestorStateOfType<StreamChatState>();

    if (streamChatState == null) {
      throw Exception(
          'You must have a StreamChat widget at the top of your widget tree');
    }

    return streamChatState;
  }
}

<<<<<<< HEAD
class StreamChatState extends State<StreamChat> with WidgetsBindingObserver {
=======
class StreamChatState extends State<StreamChat>
    with AutomaticKeepAliveClientMixin {
>>>>>>> 66bd54d8
  final List<StreamSubscription> _subscriptions = [];
  Client get client => widget.client;
  final GlobalKey<NavigatorState> _navigatorKey = GlobalKey<NavigatorState>();

  @override
  Widget build(BuildContext context) {
    final theme = _getTheme(context, widget.streamChatThemeData);
    return StreamChatTheme(
      data: theme,
      child: Builder(
        builder: (context) => Theme(
          data: Theme.of(context).copyWith(
            accentColor: StreamChatTheme.of(context).accentColor,
            scaffoldBackgroundColor: Colors.white,
            backgroundColor: Colors.white,
          ),
          child: WillPopScope(
            onWillPop: () async {
              if (_navigatorKey.currentState.canPop()) {
                _navigatorKey.currentState.pop();
                return false;
              } else {
                return true;
              }
            },
            child: Navigator(
              initialRoute: '/',
              key: _navigatorKey,
              onGenerateRoute: (settings) {
                return MaterialPageRoute(
                  settings: settings,
                  builder: (_) => widget.child,
                );
              },
            ),
          ),
        ),
      ),
    );
  }

  StreamChatThemeData _getTheme(
    BuildContext context,
    StreamChatThemeData themeData,
  ) {
    final defaultTheme = StreamChatThemeData.getDefaultTheme(Theme.of(context));
    final theme = defaultTheme.copyWith(
      primaryColor: themeData?.primaryColor,
      channelTheme: defaultTheme.channelTheme.copyWith(
        channelHeaderTheme:
            defaultTheme.channelTheme.channelHeaderTheme.copyWith(
          color: themeData?.channelTheme?.channelHeaderTheme?.color,
          lastMessageAt:
              themeData?.channelTheme?.channelHeaderTheme?.lastMessageAt,
          title: themeData?.channelTheme?.channelHeaderTheme?.title,
          avatarTheme: defaultTheme.channelPreviewTheme.avatarTheme.copyWith(
            constraints: themeData
                ?.channelTheme?.channelHeaderTheme?.avatarTheme?.constraints,
            borderRadius: themeData
                ?.channelTheme?.channelHeaderTheme?.avatarTheme?.borderRadius,
          ),
        ),
        inputBackground: themeData?.channelTheme?.inputBackground,
        messageInputButtonIconTheme:
            themeData?.channelTheme?.messageInputButtonIconTheme,
        inputGradient: themeData?.channelTheme?.inputGradient,
        messageInputButtonTheme:
            themeData?.channelTheme?.messageInputButtonTheme,
      ),
      ownMessageTheme: defaultTheme.ownMessageTheme.copyWith(
        replies: themeData?.ownMessageTheme?.replies,
        createdAt: themeData?.ownMessageTheme?.createdAt,
        messageText: themeData?.ownMessageTheme?.messageText,
        messageBackgroundColor:
            themeData?.ownMessageTheme?.messageBackgroundColor,
        messageAuthor: themeData?.ownMessageTheme?.messageAuthor,
        messageMention: themeData?.ownMessageTheme?.messageMention,
        avatarTheme: defaultTheme.ownMessageTheme.avatarTheme.copyWith(
          constraints: themeData?.ownMessageTheme?.avatarTheme?.constraints,
          borderRadius: themeData?.ownMessageTheme?.avatarTheme?.borderRadius,
        ),
      ),
      otherMessageTheme: defaultTheme.otherMessageTheme.copyWith(
        replies: themeData?.otherMessageTheme?.replies,
        createdAt: themeData?.otherMessageTheme?.createdAt,
        messageText: themeData?.otherMessageTheme?.messageText,
        messageBackgroundColor:
            themeData?.otherMessageTheme?.messageBackgroundColor,
        messageAuthor: themeData?.otherMessageTheme?.messageAuthor,
        messageMention: themeData?.otherMessageTheme?.messageMention,
        avatarTheme: defaultTheme.otherMessageTheme.avatarTheme.copyWith(
          constraints: themeData?.otherMessageTheme?.avatarTheme?.constraints,
          borderRadius: themeData?.otherMessageTheme?.avatarTheme?.borderRadius,
        ),
      ),
      accentColor: themeData?.accentColor,
      secondaryColor: themeData?.secondaryColor,
      channelPreviewTheme: defaultTheme.channelPreviewTheme.copyWith(
        avatarTheme: defaultTheme.channelPreviewTheme.avatarTheme.copyWith(
          constraints: themeData?.channelPreviewTheme?.avatarTheme?.constraints,
          borderRadius:
              themeData?.channelPreviewTheme?.avatarTheme?.borderRadius,
        ),
        title: themeData?.channelPreviewTheme?.title,
        lastMessageAt: themeData?.channelPreviewTheme?.lastMessageAt,
        subtitle: themeData?.channelPreviewTheme?.subtitle,
      ),
    );
    return theme;
  }

  /// The current user
  User get user => widget.client.state.user;

  /// The current user as a stream
  Stream<User> get userStream => widget.client.state.userStream;

  /// The current channel list
  List<Channel> get channels => client.state.channels;

  /// The current channel list as a stream
  Stream<List<Channel>> get channelsStream => client.state.channelsStream;

  final BehaviorSubject<bool> _queryChannelsLoadingController =
      BehaviorSubject.seeded(false);

  /// The stream notifying the state of queryChannel call
  Stream<bool> get queryChannelsLoading =>
      _queryChannelsLoadingController.stream;

  /// Calls [client.queryChannels] updating [queryChannelsLoading] stream
  Future<void> queryChannels({
    Map<String, dynamic> filter,
    List<SortOption> sortOptions,
    PaginationParams paginationParams,
    Map<String, dynamic> options,
  }) async {
    if (_queryChannelsLoadingController.value == true) {
      return;
    }
    _queryChannelsLoadingController.sink.add(true);

    try {
      await widget.client.queryChannels(
        filter: filter,
        sort: sortOptions,
        options: options,
        paginationParams: paginationParams,
      );
      _queryChannelsLoadingController.sink.add(false);
    } catch (err, stackTrace) {
      _queryChannelsLoadingController.addError(err, stackTrace);
    }
  }

  @override
  void initState() {
    super.initState();
    WidgetsBinding.instance.addObserver(this);
  }

  @override
  void didChangeAppLifecycleState(AppLifecycleState state) {
    if (state == AppLifecycleState.paused) {
      client.disconnect();
    } else if (state == AppLifecycleState.resumed) {
      if (client.wsConnectionStatus.value == ConnectionStatus.disconnected) {
        client.connect();
      }
    }
  }

  @override
  void dispose() {
    _subscriptions.forEach((s) => s.cancel());
    _queryChannelsLoadingController.close();
    WidgetsBinding.instance.removeObserver(this);
    super.dispose();
  }

  @override
  bool get wantKeepAlive => true;
}<|MERGE_RESOLUTION|>--- conflicted
+++ resolved
@@ -59,12 +59,8 @@
   }
 }
 
-<<<<<<< HEAD
-class StreamChatState extends State<StreamChat> with WidgetsBindingObserver {
-=======
 class StreamChatState extends State<StreamChat>
-    with AutomaticKeepAliveClientMixin {
->>>>>>> 66bd54d8
+    with WidgetsBindingObserver, AutomaticKeepAliveClientMixin {
   final List<StreamSubscription> _subscriptions = [];
   Client get client => widget.client;
   final GlobalKey<NavigatorState> _navigatorKey = GlobalKey<NavigatorState>();
