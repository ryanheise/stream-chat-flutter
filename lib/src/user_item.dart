--- conflicted
+++ resolved
@@ -90,18 +90,14 @@
   }
 
   Widget _buildLastActive(context) {
-<<<<<<< HEAD
     return Text(
-      'Last online ${Jiffy(user.lastActive).fromNow()}',
+      user.online == true
+          ? 'Online'
+          : 'Last online ${Jiffy(user.lastActive).fromNow()}',
       style: StreamChatTheme.of(context)
           .textTheme
           .footnote
           .copyWith(color: Colors.black.withOpacity(.5)),
     );
-=======
-    return user.online == true
-        ? Text('Online')
-        : Text('Last online ${Jiffy(user.lastActive).fromNow()}');
->>>>>>> 6339d370
   }
 }