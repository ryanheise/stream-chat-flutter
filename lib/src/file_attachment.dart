--- conflicted
+++ resolved
@@ -73,11 +73,7 @@
         child: Row(
           children: [
             Container(
-<<<<<<< HEAD
-              child: getFileTypeImage(attachment.extraData['mime_type']),
-=======
               child: _getFileTypeImage(),
->>>>>>> 6339d370
               height: 40.0,
               width: 33.33,
               margin: EdgeInsets.all(8.0),
@@ -103,7 +99,7 @@
                     height: 3.0,
                   ),
                   Text(
-                    '${_getSizeText(widget.attachment.extraData['file_size'])}',
+                    '${getSizeText(widget.attachment.extraData['file_size'])}',
                     style: TextStyle(
                       color: Colors.black.withOpacity(0.5),
                       fontSize: 14.0,
@@ -127,42 +123,9 @@
             ),
           ],
         ),
-
-        // ListTile(
-        //   dense: true,
-        //   leading: Container(
-        //     child: _getFileTypeImage(attachment.extraData['mime_type']),
-        //     height: 40.0,
-        //     width: 33.33,
-        //   ),
-        //   title: Text(
-        //     attachment?.title ?? 'File',
-        //     style: TextStyle(
-        //       fontWeight: FontWeight.bold,
-        //     ),
-        //     maxLines: 3,
-        //   ),
-        //   subtitle: Text(
-        //     '${attachment.extraData['file_size'] ?? 'N/A'} bytes',
-        //     style: TextStyle(
-        //       color: Colors.black.withOpacity(0.5),
-        //     ),
-        //   ),
-        //   trailing: trailing ??
-        //       IconButton(
-        //         icon: StreamSvgIcon.cloud_download(
-        //           color: Colors.black,
-        //         ),
-        //         onPressed: () {
-        //           launchURL(context, attachment.assetUrl);
-        //         },
-        //       ),
-        // ),
       ),
     );
   }
-<<<<<<< HEAD
-=======
 
   Widget _getFileTypeImage() {
     if ((MediaUtils.getMimeType(widget.attachment.title).type == 'image')) {
@@ -232,77 +195,6 @@
           break;
       }
     }
-
-    switch (widget.attachment.extraData['mime_type']) {
-      case '7z':
-        return StreamSvgIcon.filetype_7z();
-        break;
-      case 'csv':
-        return StreamSvgIcon.filetype_csv();
-        break;
-      case 'doc':
-        return StreamSvgIcon.filetype_doc();
-        break;
-      case 'docx':
-        return StreamSvgIcon.filetype_docx();
-        break;
-      case 'html':
-        return StreamSvgIcon.filetype_html();
-        break;
-      case 'md':
-        return StreamSvgIcon.filetype_md();
-        break;
-      case 'odt':
-        return StreamSvgIcon.filetype_odt();
-        break;
-      case 'pdf':
-        return StreamSvgIcon.filetype_pdf();
-        break;
-      case 'ppt':
-        return StreamSvgIcon.filetype_ppt();
-        break;
-      case 'pptx':
-        return StreamSvgIcon.filetype_pptx();
-        break;
-      case 'rar':
-        return StreamSvgIcon.filetype_rar();
-        break;
-      case 'rtf':
-        return StreamSvgIcon.filetype_rtf();
-        break;
-      case 'tar':
-        return StreamSvgIcon.filetype_tar();
-        break;
-      case 'txt':
-        return StreamSvgIcon.filetype_txt();
-        break;
-      case 'xls':
-        return StreamSvgIcon.filetype_xls();
-        break;
-      case 'xlsx':
-        return StreamSvgIcon.filetype_xlsx();
-        break;
-      case 'zip':
-        return StreamSvgIcon.filetype_zip();
-        break;
-      default:
-        return StreamSvgIcon.filetype_Generic();
-        break;
-    }
+    return getFileTypeImage(widget.attachment.extraData['mime_type']);
   }
-
-  String _getSizeText(int bytes) {
-    if (bytes == null) {
-      return 'Size N/A';
-    }
-
-    if (bytes <= 1000) {
-      return '${bytes} bytes';
-    } else if (bytes <= 100000) {
-      return '${(bytes / 1000).toStringAsFixed(2)} KB';
-    } else {
-      return '${(bytes / 1000000).toStringAsFixed(2)} MB';
-    }
-  }
->>>>>>> 6339d370
 }