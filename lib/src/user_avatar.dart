--- conflicted
+++ resolved
@@ -38,16 +38,6 @@
           : null,
       child: Stack(
         children: <Widget>[
-<<<<<<< HEAD
-          Container(
-            constraints: constraints ??
-                streamChatTheme.ownMessageTheme.avatarTheme.constraints,
-            clipBehavior: Clip.antiAlias,
-            decoration: BoxDecoration(
-              borderRadius: borderRadius ??
-                  streamChatTheme.ownMessageTheme.avatarTheme.borderRadius,
-              color: streamChatTheme.accentColor,
-=======
           ClipRRect(
             borderRadius: borderRadius ??
                 streamChatTheme.ownMessageTheme.avatarTheme.borderRadius,
@@ -67,16 +57,7 @@
                       fit: BoxFit.cover,
                     )
                   : streamChatTheme.defaultUserImage(context, user),
->>>>>>> c1138620
             ),
-            child: hasImage
-                ? CachedNetworkImage(
-                    imageUrl: user.extraData['image'],
-                    errorWidget: (_, __, ___) {
-                      return streamChatTheme.defaultUserImage(context, user);
-                    },
-                  )
-                : streamChatTheme.defaultUserImage(context, user),
           ),
           if (showOnlineStatus && user.online == true)
             Positioned(
