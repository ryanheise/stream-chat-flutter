--- conflicted
+++ resolved
@@ -25,13 +25,9 @@
   /// Channel displayed
   final Channel channel;
 
-<<<<<<< HEAD
-  /// Instantiate a new ChannelPreview
-=======
   /// The function called when the image is tapped
   final VoidCallback onImageTap;
 
->>>>>>> 6356decd
   ChannelPreview({
     @required this.channel,
     Key key,
