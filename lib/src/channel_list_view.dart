import 'dart:async';
import 'dart:convert';

import 'package:flutter/foundation.dart';
import 'package:flutter/material.dart';
import 'package:flutter_slidable/flutter_slidable.dart';
import 'package:shimmer/shimmer.dart';
import 'package:stream_chat/stream_chat.dart';
import 'package:stream_chat_flutter/src/channels_bloc.dart';
import 'package:stream_chat_flutter/src/stream_svg_icon.dart';
import 'package:stream_chat_flutter/src/utils.dart';

import '../stream_chat_flutter.dart';
import 'channel_bottom_sheet.dart';
import 'channel_preview.dart';
import 'stream_channel.dart';
import 'stream_chat.dart';

/// Callback called when tapping on a channel
typedef ChannelTapCallback = void Function(Channel, Widget);

/// Builder used to create a custom [ChannelPreview] from a [Channel]
typedef ChannelPreviewBuilder = Widget Function(BuildContext, Channel);

/// ![screenshot](https://raw.githubusercontent.com/GetStream/stream-chat-flutter/master/screenshots/channel_list_view.png)
/// ![screenshot](https://raw.githubusercontent.com/GetStream/stream-chat-flutter/master/screenshots/channel_list_view_paint.png)
///
/// It shows the list of current channels.
///
/// ```dart
/// class ChannelListPage extends StatelessWidget {
///   @override
///   Widget build(BuildContext context) {
///     return Scaffold(
///       body: ChannelListView(
///         filter: {
///           'members': {
///             '\$in': [StreamChat.of(context).user.id],
///           }
///         },
///         sort: [SortOption('last_message_at')],
///         pagination: PaginationParams(
///           limit: 20,
///         ),
///         channelWidget: ChannelPage(),
///       ),
///     );
///   }
/// }
/// ```
///
///
/// Make sure to have a [StreamChat] ancestor in order to provide the information about the channels.
/// The widget uses a [ListView.custom] to render the list of channels.
///
/// The widget components render the ui based on the first ancestor of type [StreamChatTheme].
/// Modify it to change the widget appearance.
class ChannelListView extends StatefulWidget {
  /// Instantiate a new ChannelListView
  ChannelListView({
    Key key,
    this.filter,
    this.options,
    this.sort,
    this.pagination,
    this.onChannelTap,
    this.onChannelLongPress,
    this.channelWidget,
    this.channelPreviewBuilder,
    this.separatorBuilder,
    this.errorBuilder,
    this.emptyBuilder,
    this.onImageTap,
    this.onStartChatPressed,
    this.swipeToAction = false,
    this.pullToRefresh = true,
  }) : super(key: key);

  /// The builder that will be used in case of error
  final Widget Function(Error error) errorBuilder;

  /// If true a default swipe to action behaviour will be added to this widget
  final bool swipeToAction;

  /// The builder used when the channel list is empty.
  final WidgetBuilder emptyBuilder;

  /// The query filters to use.
  /// You can query on any of the custom fields you've defined on the [Channel].
  /// You can also filter other built-in channel fields.
  final Map<String, dynamic> filter;

  /// Query channels options.
  ///
  /// state: if true returns the Channel state
  /// watch: if true listen to changes to this Channel in real time.
  final Map<String, dynamic> options;

  /// The sorting used for the channels matching the filters.
  /// Sorting is based on field and direction, multiple sorting options can be provided.
  /// You can sort based on last_updated, last_message_at, updated_at, created_at or member_count.
  /// Direction can be ascending or descending.
  final List<SortOption> sort;

  /// Pagination parameters
  /// limit: the number of channels to return (max is 30)
  /// offset: the offset (max is 1000)
  /// message_limit: how many messages should be included to each channel
  final PaginationParams pagination;

  /// Function called when tapping on a channel
  /// By default it calls [Navigator.push] building a [MaterialPageRoute]
  /// with the widget [channelWidget] as child.
  final ChannelTapCallback onChannelTap;

  /// Function called when long pressing on a channel
  final Function(Channel) onChannelLongPress;

  /// Widget used when opening a channel
  final Widget channelWidget;

  /// Builder used to create a custom channel preview
  final ChannelPreviewBuilder channelPreviewBuilder;

  /// Builder used to create a custom item separator
  final Function(BuildContext, int) separatorBuilder;

  /// The function called when the image is tapped
  final Function(Channel) onImageTap;

  /// Set it to false to disable the pull-to-refresh widget
  final bool pullToRefresh;

  /// Callback used in the default empty list widget
  final VoidCallback onStartChatPressed;

  @override
  _ChannelListViewState createState() => _ChannelListViewState();
}

class _ChannelListViewState extends State<ChannelListView>
    with WidgetsBindingObserver {
  final ScrollController _scrollController = ScrollController();

  @override
  Widget build(BuildContext context) {
    final channelsBloc = ChannelsBloc.of(context);

    if (!widget.pullToRefresh) {
      return _buildListView(channelsBloc);
    }

    return RefreshIndicator(
      onRefresh: () async {
        return channelsBloc.queryChannels(
          filter: widget.filter,
          sortOptions: widget.sort,
          paginationParams: widget.pagination,
          options: widget.options,
        );
      },
      child: _buildListView(channelsBloc),
    );
  }

  StreamBuilder<List<Channel>> _buildListView(
    ChannelsBlocState channelsBlocState,
  ) {
    return StreamBuilder<List<Channel>>(
      stream: channelsBlocState.channelsStream,
      builder: (context, snapshot) {
        var child;
        if (snapshot.hasError) {
          child = _buildErrorWidget(
            snapshot,
            context,
            channelsBlocState,
          );
        } else if (!snapshot.hasData) {
          child = _buildLoadingWidget();
        } else {
          final channels = snapshot.data;

          if (channels.isEmpty && widget.emptyBuilder != null) {
            child = widget.emptyBuilder(context);
          }

<<<<<<< HEAD
          if (channels.isEmpty && widget.emptyBuilder == null) {
            child = LayoutBuilder(
              builder: (context, viewportConstraints) {
                return SingleChildScrollView(
                  physics: AlwaysScrollableScrollPhysics(),
                  child: Stack(
                    children: [
                      ConstrainedBox(
                        constraints: BoxConstraints(
                          minHeight: viewportConstraints.maxHeight,
                        ),
                        child: Column(
                          mainAxisAlignment: MainAxisAlignment.center,
                          children: [
                            Padding(
                              padding: const EdgeInsets.all(8.0),
                              child: Icon(
                                StreamIcons.message,
                                size: 136,
                                color: Color(0xffDBDBDB),
=======
            if (channels.isEmpty && widget.emptyBuilder == null) {
              child = LayoutBuilder(
                builder: (context, viewportConstraints) {
                  return SingleChildScrollView(
                    physics: AlwaysScrollableScrollPhysics(),
                    child: Stack(
                      children: [
                        ConstrainedBox(
                          constraints: BoxConstraints(
                            minHeight: viewportConstraints.maxHeight,
                          ),
                          child: Column(
                            mainAxisAlignment: MainAxisAlignment.center,
                            children: [
                              Padding(
                                padding: const EdgeInsets.all(8.0),
                                child: StreamSvgIcon.message(
                                  size: 136,
                                  color: Color(0xffDBDBDB),
                                ),
>>>>>>> e936b828
                              ),
                            ),
                            Padding(
                              padding: const EdgeInsets.all(8.0),
                              child: Text(
                                'Let’s start chatting!',
                                style: TextStyle(
                                  fontSize: 16,
                                ),
                              ),
                            ),
                            Padding(
                              padding: const EdgeInsets.symmetric(
                                vertical: 8.0,
                                horizontal: 52,
                              ),
                              child: Text(
                                'How about sending your first message to a friend?',
                                textAlign: TextAlign.center,
                                style: TextStyle(
                                  fontSize: 14,
                                  color: Color(0xff7A7A7A),
                                ),
                              ),
                            ),
                          ],
                        ),
                      ),
                      if (widget.onStartChatPressed != null)
                        Positioned(
                          right: 0,
                          left: 0,
                          bottom: 32,
                          child: Center(
                            child: FlatButton(
                              onPressed: widget.onStartChatPressed,
                              child: Text(
                                'Start a chat',
                                style: TextStyle(
                                  color:
                                      StreamChatTheme.of(context).accentColor,
                                  fontWeight: FontWeight.bold,
                                ),
                              ),
                            ),
                          ),
                        ),
                    ],
                  ),
                );
              },
            );
          }

          if (channels.isNotEmpty) {
            child = ListView.custom(
              physics: AlwaysScrollableScrollPhysics(),
              controller: _scrollController,
              childrenDelegate: SliverChildBuilderDelegate(
                (context, i) {
                  return _itemBuilder(context, i, channels);
                },
                childCount: (channels.length * 2) + 1,
                findChildIndexCallback: (key) {
                  final ValueKey<String> valueKey = key;
                  final index = channels.indexWhere(
                      (channel) => 'CHANNEL-${channel.id}' == valueKey.value);
                  return index != -1 ? (index * 2) : null;
                },
              ),
            );
          }
        }

        return AnimatedSwitcher(
          child: child,
          duration: Duration(milliseconds: 500),
        );
      },
    );
  }

  Widget _buildLoadingWidget() {
    return ListView(
      physics: AlwaysScrollableScrollPhysics(),
      children: List.generate(
        25,
        (i) {
          if (i % 2 != 0) {
            if (widget.separatorBuilder != null) {
              return widget.separatorBuilder(context, i);
            }
            return _separatorBuilder(context, i);
          }
          return _buildLoadingItem();
        },
      ),
    );
  }

  Shimmer _buildLoadingItem() {
    return Shimmer.fromColors(
      baseColor: Color(0xffE5E5E5),
      highlightColor: Color(0xffffffff),
      child: ListTile(
        leading: Container(
          decoration: BoxDecoration(
            color: Colors.white,
            shape: BoxShape.circle,
          ),
          constraints: BoxConstraints.tightFor(
            height: 40,
            width: 40,
          ),
        ),
        title: Align(
          alignment: Alignment.centerLeft,
          child: Container(
            decoration: BoxDecoration(
              color: Colors.white,
              borderRadius: BorderRadius.circular(11),
            ),
            constraints: BoxConstraints.tightFor(
              height: 16,
              width: 82,
            ),
          ),
        ),
        subtitle: Row(
          children: [
            Align(
              alignment: Alignment.centerLeft,
              child: Container(
                decoration: BoxDecoration(
                  color: Colors.white,
                  borderRadius: BorderRadius.circular(11),
                ),
                constraints: BoxConstraints.tightFor(
                  height: 16,
                  width: 238,
                ),
              ),
            ),
            Container(
              margin: const EdgeInsets.only(left: 16),
              decoration: BoxDecoration(
                color: Colors.white,
                borderRadius: BorderRadius.circular(11),
              ),
              constraints: BoxConstraints.tightFor(
                height: 16,
                width: 42,
              ),
            ),
          ],
        ),
      ),
    );
  }

  Widget _buildErrorWidget(
    AsyncSnapshot<List<Channel>> snapshot,
    BuildContext context,
    ChannelsBlocState channelsBlocState,
  ) {
    if (snapshot.error is Error) {
      print((snapshot.error as Error).stackTrace);
    }

    if (widget.errorBuilder != null) {
      return widget.errorBuilder(snapshot.error);
    }

    var message = snapshot.error.toString();
    if (snapshot.error is DioError) {
      final dioError = snapshot.error as DioError;
      if (dioError.type == DioErrorType.RESPONSE) {
        message = dioError.message;
      } else {
        message = 'Check your connection and retry';
      }
    }
    return Center(
      child: Column(
        mainAxisAlignment: MainAxisAlignment.center,
        children: <Widget>[
          Text.rich(
            TextSpan(
              children: [
                WidgetSpan(
                  child: Padding(
                    padding: const EdgeInsets.only(
                      right: 2.0,
                    ),
                    child: Icon(Icons.error_outline),
                  ),
                ),
                TextSpan(text: 'Error loading channels'),
              ],
            ),
            style: Theme.of(context).textTheme.headline6,
          ),
          Padding(
            padding: const EdgeInsets.only(
              top: 16.0,
            ),
            child: Text(message),
          ),
          FlatButton(
            onPressed: () {
              channelsBlocState.queryChannels(
                filter: widget.filter,
                sortOptions: widget.sort,
                paginationParams: widget.pagination,
                options: widget.options,
              );
            },
            child: Text('Retry'),
          ),
        ],
      ),
    );
  }

  Widget _itemBuilder(context, int i, List<Channel> channels) {
    if (i % 2 != 0) {
      if (widget.separatorBuilder != null) {
        return widget.separatorBuilder(context, i);
      }
      return _separatorBuilder(context, i);
    }

    i = i ~/ 2;

    final channelsProvider = ChannelsBloc.of(context);
    if (i < channels.length) {
      final channel = channels[i];

      ChannelTapCallback onTap;
      if (widget.onChannelTap != null) {
        onTap = widget.onChannelTap;
      } else {
        onTap = (client, _) {
          Navigator.push(
            context,
            MaterialPageRoute(
              builder: (context) {
                return StreamChannel(
                  child: widget.channelWidget,
                  channel: client,
                );
              },
            ),
          );
        };
      }

      return StreamChannel(
        key: ValueKey<String>('CHANNEL-${channel.id}'),
        channel: channel,
        child: Builder(
          builder: (context) {
            Widget child;
            if (widget.channelPreviewBuilder != null) {
              child = Stack(
                children: [
                  widget.channelPreviewBuilder(
                    context,
                    channel,
                  ),
                  Positioned.fill(
                    child: Material(
                      color: Colors.transparent,
                      child: InkWell(
                        onTap: () {
                          onTap(channel, widget.channelWidget);
                        },
                      ),
                    ),
                  ),
                ],
              );
            } else {
              final backgroundColor =
                  Theme.of(context).brightness == Brightness.light
                      ? Color(0xffEBEBEB)
                      : Color(0xff141414);
              child = Slidable(
                enabled: widget.swipeToAction,
                actionPane: SlidableBehindActionPane(),
                actionExtentRatio: 0.12,
                closeOnScroll: true,
                secondaryActions: <Widget>[
                  IconSlideAction(
                    color: backgroundColor,
                    icon: Icons.more_horiz,
                    onTap: () {
                      showModalBottomSheet(
                        clipBehavior: Clip.hardEdge,
                        shape: RoundedRectangleBorder(
                          borderRadius: BorderRadius.only(
                            topLeft: Radius.circular(32),
                            topRight: Radius.circular(32),
                          ),
                        ),
                        context: context,
                        builder: (context) {
                          return ChannelBottomSheet(channel: channel);
                        },
                      );
                    },
                  ),
                  IconSlideAction(
                    color: backgroundColor,
                    iconWidget: StreamSvgIcon.mute(),
                    onTap: () async {
                      if (!channel.isMuted) {
                        await channel.mute();
                      } else {
                        await channel.unmute();
                      }
                    },
                  ),
                  if (channel.isGroup && !channel.isDistinct)
                    IconSlideAction(
                      color: backgroundColor,
                      iconWidget: StreamSvgIcon.userRemove(),
                      onTap: () async {
                        final confirm = await showConfirmationDialog(
                          context,
                          'Do you want to leave the group?',
                        );
                        if (confirm == true) {
                          await channel
                              .removeMembers([StreamChat.of(context).user.id]);
                        }
                      },
                    ),
                  if (!channel.isGroup && !channel.isDistinct)
                    IconSlideAction(
                      color: backgroundColor,
                      icon: Icons.delete_outline,
                      onTap: () async {
                        final confirm = await showConfirmationDialog(
                          context,
                          'Do you want to delete the chat?',
                        );
                        if (confirm == true) {
                          await channel
                              .removeMembers([StreamChat.of(context).user.id]);
                        }
                      },
                    ),
                ],
                child: Container(
                  color: StreamChatTheme.of(context).backgroundColor,
                  child: ChannelPreview(
                    onLongPress: widget.onChannelLongPress,
                    channel: channel,
                    onImageTap: widget.onImageTap != null
                        ? () {
                            widget.onImageTap(channel);
                          }
                        : null,
                    onTap: (channel) {
                      onTap(channel, widget.channelWidget);
                    },
                  ),
                ),
              );
            }
            return child;
          },
        ),
      );
    } else {
      return _buildQueryProgressIndicator(context, channelsProvider);
    }
  }

  Widget _buildQueryProgressIndicator(
    context,
    ChannelsBlocState channelsProvider,
  ) {
    return StreamBuilder<bool>(
        stream: channelsProvider.queryChannelsLoading,
        initialData: false,
        builder: (context, snapshot) {
          if (snapshot.hasError) {
            return Container(
              color: Color(0xffd0021B).withAlpha(26),
              child: Padding(
                padding: const EdgeInsets.symmetric(vertical: 16.0),
                child: Center(
                  child: Text('Error loading channels'),
                ),
              ),
            );
          }
          return Container(
            height: 100,
            padding: EdgeInsets.all(32),
            child: Center(
              child: snapshot.data ? CircularProgressIndicator() : Container(),
            ),
          );
        });
  }

  Widget _separatorBuilder(context, i) {
    return Container(
      height: 1,
      color: Theme.of(context).brightness == Brightness.dark
          ? Colors.white.withOpacity(0.1)
          : Colors.black.withOpacity(0.1),
    );
  }

  void _listenChannelPagination(ChannelsBlocState channelsProvider) {
    if (_scrollController.position.maxScrollExtent ==
            _scrollController.offset &&
        _scrollController.offset != 0) {
      channelsProvider.queryChannels(
        filter: widget.filter,
        sortOptions: widget.sort,
        paginationParams: widget.pagination.copyWith(
          offset: channelsProvider.channels?.length ?? 0,
        ),
        options: widget.options,
      );
    }
  }

  StreamSubscription _subscription;

  @override
  void initState() {
    super.initState();

    WidgetsBinding.instance.addObserver(this);

    final channelsBloc = ChannelsBloc.of(context);
    channelsBloc.queryChannels(
      filter: widget.filter,
      sortOptions: widget.sort,
      paginationParams: widget.pagination,
      options: widget.options,
    );

    _scrollController.addListener(() {
      channelsBloc.queryChannelsLoading.first.then((loading) {
        if (!loading) {
          _listenChannelPagination(channelsBloc);
        }
      });
    });

    final client = StreamChat.of(context).client;

    _subscription = client
        .on(
      EventType.connectionRecovered,
      EventType.notificationAddedToChannel,
      EventType.notificationMessageNew,
      EventType.channelVisible,
    )
        .listen((event) {
      channelsBloc.queryChannels(
        filter: widget.filter,
        sortOptions: widget.sort,
        paginationParams: widget.pagination,
        options: widget.options,
      );
    });
  }

  @override
  void didUpdateWidget(ChannelListView oldWidget) {
    super.didUpdateWidget(oldWidget);

    if (widget.filter?.toString() != oldWidget.filter?.toString() ||
        jsonEncode(widget.sort) != jsonEncode(oldWidget.sort) ||
        widget.pagination?.toJson()?.toString() !=
            oldWidget.pagination?.toJson()?.toString() ||
        widget.options?.toString() != oldWidget.options?.toString()) {
      final channelsBloc = ChannelsBloc.of(context);
      channelsBloc.queryChannels(
        filter: widget.filter,
        sortOptions: widget.sort,
        paginationParams: widget.pagination,
        options: widget.options,
      );
    }
  }

  @override
  void dispose() {
    _subscription.cancel();
    WidgetsBinding.instance.removeObserver(this);
    super.dispose();
  }
}<|MERGE_RESOLUTION|>--- conflicted
+++ resolved
@@ -185,28 +185,6 @@
             child = widget.emptyBuilder(context);
           }
 
-<<<<<<< HEAD
-          if (channels.isEmpty && widget.emptyBuilder == null) {
-            child = LayoutBuilder(
-              builder: (context, viewportConstraints) {
-                return SingleChildScrollView(
-                  physics: AlwaysScrollableScrollPhysics(),
-                  child: Stack(
-                    children: [
-                      ConstrainedBox(
-                        constraints: BoxConstraints(
-                          minHeight: viewportConstraints.maxHeight,
-                        ),
-                        child: Column(
-                          mainAxisAlignment: MainAxisAlignment.center,
-                          children: [
-                            Padding(
-                              padding: const EdgeInsets.all(8.0),
-                              child: Icon(
-                                StreamIcons.message,
-                                size: 136,
-                                color: Color(0xffDBDBDB),
-=======
             if (channels.isEmpty && widget.emptyBuilder == null) {
               child = LayoutBuilder(
                 builder: (context, viewportConstraints) {
@@ -227,7 +205,6 @@
                                   size: 136,
                                   color: Color(0xffDBDBDB),
                                 ),
->>>>>>> e936b828
                               ),
                             ),
                             Padding(
