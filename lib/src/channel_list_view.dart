import 'package:flutter/material.dart';
import 'package:stream_chat/stream_chat.dart';
import 'package:stream_chat_flutter/src/channels_bloc.dart';

import '../stream_chat_flutter.dart';
import 'channel_preview.dart';
import 'stream_channel.dart';
import 'stream_chat.dart';

/// Callback called when tapping on a channel
typedef ChannelTapCallback = void Function(Channel, Widget);

/// Builder used to create a custom [ChannelPreview] from a [Channel]
typedef ChannelPreviewBuilder = Widget Function(BuildContext, Channel);

/// ![screenshot](https://raw.githubusercontent.com/GetStream/stream-chat-flutter/master/screenshots/channel_list_view.png)
/// ![screenshot](https://raw.githubusercontent.com/GetStream/stream-chat-flutter/master/screenshots/channel_list_view_paint.png)
///
/// It shows the list of current channels.
///
/// ```dart
/// class ChannelListPage extends StatelessWidget {
///   @override
///   Widget build(BuildContext context) {
///     return Scaffold(
///       body: ChannelListView(
///         filter: {
///           'members': {
///             '\$in': [StreamChat.of(context).user.id],
///           }
///         },
///         sort: [SortOption('last_message_at')],
///         pagination: PaginationParams(
///           limit: 20,
///         ),
///         channelWidget: ChannelPage(),
///       ),
///     );
///   }
/// }
/// ```
///
///
/// Make sure to have a [StreamChat] ancestor in order to provide the information about the channels.
/// The widget uses a [ListView.custom] to render the list of channels.
///
/// The widget components render the ui based on the first ancestor of type [StreamChatTheme].
/// Modify it to change the widget appearance.
class ChannelListView extends StatefulWidget {
  /// Instantiate a new ChannelListView
  ChannelListView({
    Key key,
    this.filter,
    this.options,
    this.sort,
    this.pagination,
    this.onChannelTap,
    this.channelWidget,
    this.channelPreviewBuilder,
    this.errorBuilder,
    this.onImageTap,
  }) : super(key: key);

  /// The builder that will be used in case of error
  final Widget Function(Error error) errorBuilder;

  /// The query filters to use.
  /// You can query on any of the custom fields you've defined on the [Channel].
  /// You can also filter other built-in channel fields.
  final Map<String, dynamic> filter;

  /// Query channels options.
  ///
  /// state: if true returns the Channel state
  /// watch: if true listen to changes to this Channel in real time.
  final Map<String, dynamic> options;

  /// The sorting used for the channels matching the filters.
  /// Sorting is based on field and direction, multiple sorting options can be provided.
  /// You can sort based on last_updated, last_message_at, updated_at, created_at or member_count.
  /// Direction can be ascending or descending.
  final List<SortOption> sort;

  /// Pagination parameters
  /// limit: the number of channels to return (max is 30)
  /// offset: the offset (max is 1000)
  /// message_limit: how many messages should be included to each channel
  final PaginationParams pagination;

  /// Function called when tapping on a channel
  /// By default it calls [Navigator.push] building a [MaterialPageRoute]
  /// with the widget [channelWidget] as child.
  final ChannelTapCallback onChannelTap;

  /// Widget used when opening a channel
  final Widget channelWidget;

  /// Builder used to create a custom channel preview
  final ChannelPreviewBuilder channelPreviewBuilder;

  /// The function called when the image is tapped
  final Function(Channel) onImageTap;

  @override
  _ChannelListViewState createState() => _ChannelListViewState();
}

class _ChannelListViewState extends State<ChannelListView>
    with WidgetsBindingObserver {
  final ScrollController _scrollController = ScrollController();

  @override
  Widget build(BuildContext context) {
    final channelsProvider = ChannelsBloc.of(context);

    return RefreshIndicator(
      onRefresh: () async {
        return channelsProvider.queryChannels(
          filter: widget.filter,
          sortOptions: widget.sort,
          paginationParams: widget.pagination,
          options: widget.options,
        );
      },
      child: StreamBuilder<List<Channel>>(
          stream: channelsProvider.channelsStream,
          builder: (context, snapshot) {
            if (snapshot.hasError) {
              if (snapshot.error is Error) {
                print((snapshot.error as Error).stackTrace);
              }

              if (widget.errorBuilder != null) {
                return widget.errorBuilder(snapshot.error);
              }

              var message = snapshot.error.toString();
              if (snapshot.error is DioError) {
                final dioError = snapshot.error as DioError;
                if (dioError.type == DioErrorType.RESPONSE) {
                  message = dioError.message;
                } else {
                  message = 'Check your connection and retry';
                }
              }
              return Center(
                child: Column(
                  mainAxisAlignment: MainAxisAlignment.center,
                  children: <Widget>[
                    Text.rich(
                      TextSpan(
                        children: [
                          WidgetSpan(
                            child: Padding(
                              padding: const EdgeInsets.only(
                                right: 2.0,
                              ),
                              child: Icon(Icons.error_outline),
                            ),
                          ),
                          TextSpan(text: 'Error loading channels'),
                        ],
                      ),
                      style: Theme.of(context).textTheme.title,
                    ),
                    Padding(
                      padding: const EdgeInsets.only(
                        top: 16.0,
                      ),
                      child: Text(message),
                    ),
                    FlatButton(
                      onPressed: () {
                        channelsProvider.queryChannels(
                          filter: widget.filter,
                          sortOptions: widget.sort,
                          paginationParams: widget.pagination,
                          options: widget.options,
                        );
                      },
                      child: Text('Retry'),
                    ),
                  ],
                ),
              );
            }

            if (!snapshot.hasData) {
              return Center(
                child: CircularProgressIndicator(),
              );
            }

            final channels = snapshot.data;
            return ListView.custom(
              physics: AlwaysScrollableScrollPhysics(),
              controller: _scrollController,
              childrenDelegate: SliverChildBuilderDelegate(
                (context, i) {
                  return _itemBuilder(context, i, channels);
                },
                childCount: (channels.length * 2) + 1,
                findChildIndexCallback: (key) {
                  final ValueKey<String> valueKey = key;
                  final index = channels.indexWhere(
                      (channel) => 'CHANNEL-${channel.id}' == valueKey.value);
                  return index != -1 ? (index * 2) : null;
                },
              ),
            );
          }),
    );
  }

  Widget _itemBuilder(context, int i, List<Channel> channels) {
    if (i % 2 != 0) {
      return _separatorBuilder(context, i);
    }

    i = i ~/ 2;

    final channelsProvider = ChannelsBloc.of(context);
    if (i < channels.length) {
      final channel = channels[i];

<<<<<<< HEAD
      final channelClient = channelsProvider.channels.firstWhere(
        (c) => c.cid == channel.cid,
        orElse: () => null,
      );

=======
>>>>>>> 6356decd
      ChannelTapCallback onTap;
      if (widget.onChannelTap != null) {
        onTap = widget.onChannelTap;
      } else {
        onTap = (client, _) {
          Navigator.push(
            context,
            MaterialPageRoute(
              builder: (context) {
                return StreamChannel(
                  child: widget.channelWidget,
                  channel: client,
                );
              },
            ),
          );
        };
      }

      return StreamChannel(
        key: ValueKey<String>('CHANNEL-${channel.id}'),
        channel: channel,
        child: StreamBuilder<DateTime>(
          initialData: channel.updatedAt,
          stream: channel.updatedAtStream,
          builder: (context, snapshot) {
            Widget child;
            if (widget.channelPreviewBuilder != null) {
              child = Stack(
                children: [
                  widget.channelPreviewBuilder(
                    context,
                    channel,
                  ),
                  Positioned.fill(
                    child: Material(
                      color: Colors.transparent,
                      child: InkWell(
                        onTap: () {
                          onTap(channel, widget.channelWidget);
                        },
                      ),
                    ),
                  ),
                ],
              );
            } else {
              child = ChannelPreview(
                channel: channel,
                onImageTap: widget.onImageTap != null
                    ? () {
                        widget.onImageTap(channel);
                      }
                    : null,
                onTap: (channel) {
                  onTap(channel, widget.channelWidget);
                },
              );
            }
            return child;
          },
        ),
      );
    } else {
      return _buildQueryProgressIndicator(context, channelsProvider);
    }
  }

  Widget _buildQueryProgressIndicator(
      context, ChannelsBlocState channelsProvider) {
    return StreamBuilder<bool>(
        stream: channelsProvider.queryChannelsLoading,
        initialData: false,
        builder: (context, snapshot) {
          if (snapshot.hasError) {
            return Container(
              color: Color(0xffd0021B).withAlpha(26),
              child: Padding(
                padding: const EdgeInsets.symmetric(vertical: 16.0),
                child: Center(
                  child: Text('Error loading channels'),
                ),
              ),
            );
          }
          return Container(
            height: 100,
            padding: EdgeInsets.all(32),
            child: Center(
              child: snapshot.data ? CircularProgressIndicator() : Container(),
            ),
          );
        });
  }

  Widget _separatorBuilder(context, i) {
    return Container(
      height: 1,
      color: Theme.of(context).brightness == Brightness.dark
          ? Colors.white.withOpacity(0.1)
          : Colors.black.withOpacity(0.1),
      margin: EdgeInsets.symmetric(horizontal: 16),
    );
  }

  void _listenChannelPagination(ChannelsBlocState channelsProvider) {
    if (_scrollController.position.maxScrollExtent ==
            _scrollController.offset &&
        _scrollController.offset != 0) {
      channelsProvider.queryChannels(
        filter: widget.filter,
        sortOptions: widget.sort,
        paginationParams: widget.pagination.copyWith(
          offset: channelsProvider.channels.length,
        ),
        options: widget.options,
      );
    }
  }

  @override
  void initState() {
    super.initState();

    final channelsBloc = ChannelsBloc.of(context);

    WidgetsBinding.instance.addObserver(this);

    channelsBloc.queryChannels(
      filter: widget.filter,
      sortOptions: widget.sort,
      paginationParams: widget.pagination,
      options: widget.options,
    );

    _scrollController.addListener(() {
      channelsBloc.queryChannelsLoading.first.then((loading) {
        if (!loading) {
          _listenChannelPagination(channelsBloc);
        }
      });
    });
  }

  @override
  void didChangeAppLifecycleState(AppLifecycleState state) {
    if (state == AppLifecycleState.resumed) {
      ChannelsBloc.of(context).queryChannels(
        filter: widget.filter,
        sortOptions: widget.sort,
        paginationParams: widget.pagination,
        options: widget.options,
        onlyOffline: true,
      );
    }
  }

  @override
  void dispose() {
    WidgetsBinding.instance.removeObserver(this);
    super.dispose();
  }
}<|MERGE_RESOLUTION|>--- conflicted
+++ resolved
@@ -223,14 +223,6 @@
     if (i < channels.length) {
       final channel = channels[i];
 
-<<<<<<< HEAD
-      final channelClient = channelsProvider.channels.firstWhere(
-        (c) => c.cid == channel.cid,
-        orElse: () => null,
-      );
-
-=======
->>>>>>> 6356decd
       ChannelTapCallback onTap;
       if (widget.onChannelTap != null) {
         onTap = widget.onChannelTap;
