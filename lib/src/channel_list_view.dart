import 'dart:async';
import 'dart:convert';

import 'package:flutter/foundation.dart';
import 'package:flutter/material.dart';
import 'package:flutter_slidable/flutter_slidable.dart';
import 'package:shimmer/shimmer.dart';
import 'package:stream_chat/stream_chat.dart';
import 'package:stream_chat_flutter/src/channels_bloc.dart';
import 'package:stream_chat_flutter/src/stream_svg_icon.dart';
import 'package:stream_chat_flutter/src/utils.dart';

import '../stream_chat_flutter.dart';
import 'channel_bottom_sheet.dart';
import 'channel_preview.dart';
import 'stream_channel.dart';
import 'stream_chat.dart';

/// Callback called when tapping on a channel
typedef ChannelTapCallback = void Function(Channel, Widget);

/// Builder used to create a custom [ChannelPreview] from a [Channel]
typedef ChannelPreviewBuilder = Widget Function(BuildContext, Channel);

/// ![screenshot](https://raw.githubusercontent.com/GetStream/stream-chat-flutter/master/screenshots/channel_list_view.png)
/// ![screenshot](https://raw.githubusercontent.com/GetStream/stream-chat-flutter/master/screenshots/channel_list_view_paint.png)
///
/// It shows the list of current channels.
///
/// ```dart
/// class ChannelListPage extends StatelessWidget {
///   @override
///   Widget build(BuildContext context) {
///     return Scaffold(
///       body: ChannelListView(
///         filter: {
///           'members': {
///             '\$in': [StreamChat.of(context).user.id],
///           }
///         },
///         sort: [SortOption('last_message_at')],
///         pagination: PaginationParams(
///           limit: 20,
///         ),
///         channelWidget: ChannelPage(),
///       ),
///     );
///   }
/// }
/// ```
///
///
/// Make sure to have a [StreamChat] ancestor in order to provide the information about the channels.
/// The widget uses a [ListView.custom] to render the list of channels.
///
/// The widget components render the ui based on the first ancestor of type [StreamChatTheme].
/// Modify it to change the widget appearance.
class ChannelListView extends StatefulWidget {
  /// Instantiate a new ChannelListView
  ChannelListView({
    Key key,
    this.filter,
    this.options,
    this.sort,
    this.pagination,
    this.onChannelTap,
    this.onChannelLongPress,
    this.channelWidget,
    this.channelPreviewBuilder,
    this.separatorBuilder,
    this.errorBuilder,
    this.emptyBuilder,
    this.onImageTap,
    this.onStartChatPressed,
    this.swipeToAction = false,
    this.pullToRefresh = true,
    this.crossAxisCount = 1,
    this.selectedChannels = const [],
  }) : super(key: key);

  /// The builder that will be used in case of error
  final Widget Function(Error error) errorBuilder;

  /// If true a default swipe to action behaviour will be added to this widget
  final bool swipeToAction;

  /// The builder used when the channel list is empty.
  final WidgetBuilder emptyBuilder;

  /// The query filters to use.
  /// You can query on any of the custom fields you've defined on the [Channel].
  /// You can also filter other built-in channel fields.
  final Map<String, dynamic> filter;

  /// Query channels options.
  ///
  /// state: if true returns the Channel state
  /// watch: if true listen to changes to this Channel in real time.
  final Map<String, dynamic> options;

  /// The sorting used for the channels matching the filters.
  /// Sorting is based on field and direction, multiple sorting options can be provided.
  /// You can sort based on last_updated, last_message_at, updated_at, created_at or member_count.
  /// Direction can be ascending or descending.
  final List<SortOption> sort;

  /// Pagination parameters
  /// limit: the number of channels to return (max is 30)
  /// offset: the offset (max is 1000)
  /// message_limit: how many messages should be included to each channel
  final PaginationParams pagination;

  /// Function called when tapping on a channel
  /// By default it calls [Navigator.push] building a [MaterialPageRoute]
  /// with the widget [channelWidget] as child.
  final ChannelTapCallback onChannelTap;

  /// Function called when long pressing on a channel
  final Function(Channel) onChannelLongPress;

  /// Widget used when opening a channel
  final Widget channelWidget;

  /// Builder used to create a custom channel preview
  final ChannelPreviewBuilder channelPreviewBuilder;

  /// Builder used to create a custom item separator
  final Function(BuildContext, int) separatorBuilder;

  /// The function called when the image is tapped
  final Function(Channel) onImageTap;

  /// Set it to false to disable the pull-to-refresh widget
  final bool pullToRefresh;

  /// Callback used in the default empty list widget
  final VoidCallback onStartChatPressed;

  /// The number of children in the cross axis.
  final int crossAxisCount;

  final List<Channel> selectedChannels;

  @override
  _ChannelListViewState createState() => _ChannelListViewState();
}

class _ChannelListViewState extends State<ChannelListView>
    with WidgetsBindingObserver {
  final ScrollController _scrollController = ScrollController();

  @override
  Widget build(BuildContext context) {
    final channelsBloc = ChannelsBloc.of(context);

    if (!widget.pullToRefresh) {
      return _buildListView(channelsBloc);
    }

    return RefreshIndicator(
      onRefresh: () async {
        return channelsBloc.queryChannels(
          filter: widget.filter,
          sortOptions: widget.sort,
          paginationParams: widget.pagination,
          options: widget.options,
        );
      },
      child: _buildListView(channelsBloc),
    );
  }

  StreamBuilder<List<Channel>> _buildListView(
    ChannelsBlocState channelsBlocState,
  ) {
    return StreamBuilder<List<Channel>>(
      stream: channelsBlocState.channelsStream,
      builder: (context, snapshot) {
        var child;
        if (snapshot.hasError) {
          child = _buildErrorWidget(
            snapshot,
            context,
            channelsBlocState,
          );
        } else if (!snapshot.hasData) {
          child = _buildLoadingWidget();
        } else {
          final channels = snapshot.data;

          if (channels.isEmpty && widget.emptyBuilder != null) {
            child = widget.emptyBuilder(context);
          }

          if (channels.isEmpty && widget.emptyBuilder == null) {
            child = LayoutBuilder(
              builder: (context, viewportConstraints) {
                return SingleChildScrollView(
                  physics: AlwaysScrollableScrollPhysics(),
                  child: Stack(
                    children: [
                      ConstrainedBox(
                        constraints: BoxConstraints(
                          minHeight: viewportConstraints.maxHeight,
                        ),
                        child: Column(
                          mainAxisAlignment: MainAxisAlignment.center,
                          children: [
                            Padding(
                              padding: const EdgeInsets.all(8.0),
                              child: StreamSvgIcon.message(
                                size: 136,
                                color: StreamChatTheme.of(context)
                                    .colorTheme
                                    .greyGainsboro,
                              ),
                            ),
                            Padding(
                              padding: const EdgeInsets.all(8.0),
                              child: Text(
                                'Let’s start chatting!',
                                style: StreamChatTheme.of(context)
                                    .textTheme
                                    .headline,
                              ),
                            ),
                            Padding(
                              padding: const EdgeInsets.symmetric(
                                vertical: 8.0,
                                horizontal: 52,
                              ),
                              child: Text(
                                'How about sending your first message to a friend?',
                                textAlign: TextAlign.center,
                                style: StreamChatTheme.of(context)
                                    .textTheme
                                    .body
                                    .copyWith(
                                      color: StreamChatTheme.of(context)
                                          .colorTheme
                                          .grey,
                                    ),
                              ),
                            ),
                          ],
                        ),
                      ),
                      if (widget.onStartChatPressed != null)
                        Positioned(
                          right: 0,
                          left: 0,
                          bottom: 32,
                          child: Center(
                            child: FlatButton(
                              onPressed: widget.onStartChatPressed,
                              child: Text(
                                'Start a chat',
                                style: StreamChatTheme.of(context)
                                    .textTheme
                                    .bodyBold
                                    .copyWith(
                                      color: StreamChatTheme.of(context)
                                          .colorTheme
                                          .accentBlue,
                                    ),
                              ),
                            ),
                          ),
                        ),
                    ],
                  ),
                );
              },
            );
          }

          if (channels.isNotEmpty) {
            if (widget.crossAxisCount > 1) {
              child = GridView.builder(
                gridDelegate: SliverGridDelegateWithFixedCrossAxisCount(
                    crossAxisCount: widget.crossAxisCount),
                itemCount: channels.length,
                physics: AlwaysScrollableScrollPhysics(),
                controller: _scrollController,
                itemBuilder: (context, index) {
                  return _gridItemBuilder(context, index, channels);
                },
              );
            } else {
              child = ListView.separated(
                physics: AlwaysScrollableScrollPhysics(),
                itemCount:
                    channels.isNotEmpty ? channels.length + 1 : channels.length,
                separatorBuilder: (_, index) {
                  if (widget.separatorBuilder != null) {
                    return widget.separatorBuilder(context, index);
                  }
                  return _separatorBuilder(context, index);
                },
                itemBuilder: (context, index) {
                  return _listItemBuilder(context, index, channels);
                },
              );
            }
          }
        }

        return AnimatedSwitcher(
          child: child,
          duration: Duration(milliseconds: 500),
        );
      },
    );
  }

  Widget _buildLoadingWidget() {
    return ListView(
      physics: AlwaysScrollableScrollPhysics(),
      children: List.generate(
        25,
        (i) {
          if (widget.crossAxisCount == 1) {
            if (i % 2 != 0) {
              if (widget.separatorBuilder != null) {
                return widget.separatorBuilder(context, i);
              }
              return _separatorBuilder(context, i);
            }
          }
          return _buildLoadingItem();
        },
      ),
    );
  }

  Shimmer _buildLoadingItem() {
<<<<<<< HEAD
    return Shimmer.fromColors(
      baseColor: Color(0xffE5E5E5),
      highlightColor: StreamChatTheme.of(context).colorTheme.white,
      child: ListTile(
        leading: Container(
          decoration: BoxDecoration(
            color: StreamChatTheme.of(context).colorTheme.white,
            shape: BoxShape.circle,
          ),
          constraints: BoxConstraints.tightFor(
            height: 40,
            width: 40,
          ),
=======
    if (widget.crossAxisCount > 1) {
      return Shimmer.fromColors(
        baseColor: Color(0xffE5E5E5),
        highlightColor: Color(0xffffffff),
        child: Column(
          children: [
            SizedBox(
              height: 4.0,
            ),
            Row(
              mainAxisAlignment: MainAxisAlignment.spaceEvenly,
              children: [
                for (int i = 0; i < widget.crossAxisCount; i++)
                  Container(
                    decoration: BoxDecoration(
                      color: Colors.white,
                      shape: BoxShape.circle,
                    ),
                    constraints: BoxConstraints.tightFor(
                      height: 70,
                      width: 70,
                    ),
                  ),
              ],
            ),
            SizedBox(
              height: 16.0,
            ),
          ],
>>>>>>> e40c33d7
        ),
      );
    } else {
      return Shimmer.fromColors(
        baseColor: Color(0xffE5E5E5),
        highlightColor: Color(0xffffffff),
        child: ListTile(
          leading: Container(
            decoration: BoxDecoration(
<<<<<<< HEAD
              color: StreamChatTheme.of(context).colorTheme.white,
              borderRadius: BorderRadius.circular(11),
=======
              color: Colors.white,
              shape: BoxShape.circle,
>>>>>>> e40c33d7
            ),
            constraints: BoxConstraints.tightFor(
              height: 40,
              width: 40,
            ),
          ),
<<<<<<< HEAD
        ),
        subtitle: Row(
          children: [
            Align(
              alignment: Alignment.centerLeft,
              child: Container(
                decoration: BoxDecoration(
                  color: StreamChatTheme.of(context).colorTheme.white,
                  borderRadius: BorderRadius.circular(11),
                ),
                constraints: BoxConstraints.tightFor(
                  height: 16,
                  width: 238,
                ),
              ),
            ),
            Container(
              margin: const EdgeInsets.only(left: 16),
=======
          title: Align(
            alignment: Alignment.centerLeft,
            child: Container(
>>>>>>> e40c33d7
              decoration: BoxDecoration(
                color: StreamChatTheme.of(context).colorTheme.white,
                borderRadius: BorderRadius.circular(11),
              ),
              constraints: BoxConstraints.tightFor(
                height: 16,
                width: 82,
              ),
            ),
          ),
          subtitle: Row(
            children: [
              Align(
                alignment: Alignment.centerLeft,
                child: Container(
                  decoration: BoxDecoration(
                    color: Colors.white,
                    borderRadius: BorderRadius.circular(11),
                  ),
                  constraints: BoxConstraints.tightFor(
                    height: 16,
                    width: 238,
                  ),
                ),
              ),
              Container(
                margin: const EdgeInsets.only(left: 16),
                decoration: BoxDecoration(
                  color: Colors.white,
                  borderRadius: BorderRadius.circular(11),
                ),
                constraints: BoxConstraints.tightFor(
                  height: 16,
                  width: 42,
                ),
              ),
            ],
          ),
        ),
      );
    }
  }

  Widget _buildErrorWidget(
    AsyncSnapshot<List<Channel>> snapshot,
    BuildContext context,
    ChannelsBlocState channelsBlocState,
  ) {
    if (snapshot.error is Error) {
      print((snapshot.error as Error).stackTrace);
    }

    if (widget.errorBuilder != null) {
      return widget.errorBuilder(snapshot.error);
    }

    var message = snapshot.error.toString();
    if (snapshot.error is DioError) {
      final dioError = snapshot.error as DioError;
      if (dioError.type == DioErrorType.RESPONSE) {
        message = dioError.message;
      } else {
        message = 'Check your connection and retry';
      }
    }
    return Center(
      child: Column(
        mainAxisAlignment: MainAxisAlignment.center,
        children: <Widget>[
          Text.rich(
            TextSpan(
              children: [
                WidgetSpan(
                  child: Padding(
                    padding: const EdgeInsets.only(
                      right: 2.0,
                    ),
                    child: Icon(Icons.error_outline),
                  ),
                ),
                TextSpan(text: 'Error loading channels'),
              ],
            ),
            style: Theme.of(context).textTheme.headline6,
          ),
          Padding(
            padding: const EdgeInsets.only(
              top: 16.0,
            ),
            child: Text(message),
          ),
          FlatButton(
            onPressed: () {
              channelsBlocState.queryChannels(
                filter: widget.filter,
                sortOptions: widget.sort,
                paginationParams: widget.pagination,
                options: widget.options,
              );
            },
            child: Text('Retry'),
          ),
        ],
      ),
    );
  }

  Widget _listItemBuilder(BuildContext context, int i, List<Channel> channels) {
    final channelsProvider = ChannelsBloc.of(context);
    if (i < channels.length) {
      final channel = channels[i];
      ChannelTapCallback onTap;
      if (widget.onChannelTap != null) {
        onTap = widget.onChannelTap;
      } else {
        onTap = (client, _) {
          Navigator.push(
            context,
            MaterialPageRoute(
              builder: (context) {
                return StreamChannel(
                  child: widget.channelWidget,
                  channel: client,
                );
              },
            ),
          );
        };
      }

      return StreamChannel(
        key: ValueKey<String>('CHANNEL-${channel.id}'),
        channel: channel,
        child: Builder(
          builder: (context) {
            Widget child;
            if (widget.channelPreviewBuilder != null) {
              child = Stack(
                children: [
                  widget.channelPreviewBuilder(
                    context,
                    channel,
                  ),
                  Positioned.fill(
                    child: Material(
                      color: Colors.transparent,
                      child: InkWell(
                        onTap: () {
                          onTap(channel, widget.channelWidget);
                        },
                        onLongPress: widget.onChannelLongPress != null
                            ? () {
                                widget.onChannelLongPress(channel);
                              }
                            : null,
                      ),
                    ),
                  ),
                ],
              );
            } else {
              final backgroundColor =
                  StreamChatTheme.of(context).colorTheme.whiteSmoke;
              child = Slidable(
                enabled: widget.swipeToAction,
                actionPane: SlidableBehindActionPane(),
                actionExtentRatio: 0.12,
                closeOnScroll: true,
                secondaryActions: <Widget>[
                  IconSlideAction(
                    color: backgroundColor,
                    icon: Icons.more_horiz,
                    onTap: () {
                      showModalBottomSheet(
                        clipBehavior: Clip.hardEdge,
                        shape: RoundedRectangleBorder(
                          borderRadius: BorderRadius.only(
                            topLeft: Radius.circular(32),
                            topRight: Radius.circular(32),
                          ),
                        ),
                        context: context,
                        builder: (context) {
                          return StreamChannel(
                            child: ChannelBottomSheet(),
                            channel: channel,
                          );
                        },
                      );
                    },
                  ),
                  if ([
                    'admin',
                    'owner',
                  ].contains(channel.state.members
                      .firstWhere(
                          (m) => m.userId == channel.client.state.user.id,
                          orElse: () => null)
                      ?.role))
                    IconSlideAction(
                      color: backgroundColor,
                      iconWidget: StreamSvgIcon.delete(
                        color: StreamChatTheme.of(context).colorTheme.accentRed,
                      ),
                      onTap: () async {
                        final res = await showConfirmationDialog(
                          context,
                          title: 'Delete Conversation',
                          okText: 'DELETE',
                          question:
                              'Are you sure you want to delete this conversation?',
                          cancelText: 'CANCEL',
                          icon: StreamSvgIcon.delete(
                            color: StreamChatTheme.of(context)
                                .colorTheme
                                .accentRed,
                          ),
                        );
                        if (res == true) {
                          await channel.delete();
                        }
                      },
                    ),
                ],
                child: Container(
                  color: StreamChatTheme.of(context).colorTheme.whiteSnow,
                  child: ChannelPreview(
                    onLongPress: widget.onChannelLongPress,
                    channel: channel,
                    onImageTap: widget.onImageTap != null
                        ? () {
                            widget.onImageTap(channel);
                          }
                        : null,
                    onTap: (channel) {
                      onTap(channel, widget.channelWidget);
                    },
                  ),
                ),
              );
            }
            return child;
          },
        ),
      );
    } else {
      return _buildQueryProgressIndicator(context, channelsProvider);
    }
  }

  Widget _gridItemBuilder(BuildContext context, int i, List<Channel> channels) {
    var channel = channels[i];

    var selected = widget.selectedChannels.contains(channel);

    return Container(
      key: ValueKey<String>('CHANNEL-${channel.id}'),
      child: Column(
        mainAxisSize: MainAxisSize.min,
        crossAxisAlignment: CrossAxisAlignment.center,
        children: [
          ChannelImage(
            channel: channel,
            borderRadius: BorderRadius.circular(32),
            selected: selected,
            constraints: BoxConstraints.tightFor(
              width: 64,
              height: 64,
            ),
            onTap: () {
              widget.onChannelTap(channel, null);
            },
          ),
          SizedBox(height: 7),
          Padding(
            padding: const EdgeInsets.symmetric(horizontal: 8),
            child: StreamChannel(
              child: ChannelName(
                textStyle: TextStyle(
                  fontSize: 12,
                  fontWeight: FontWeight.w600,
                ),
              ),
              channel: channel,
            ),
          ),
        ],
      ),
    );
  }

  Widget _buildQueryProgressIndicator(
    context,
    ChannelsBlocState channelsProvider,
  ) {
    return StreamBuilder<bool>(
        stream: channelsProvider.queryChannelsLoading,
        initialData: false,
        builder: (context, snapshot) {
          if (snapshot.hasError) {
            return Container(
              color: Color(0xffd0021B).withAlpha(26),
              child: Padding(
                padding: const EdgeInsets.symmetric(vertical: 16.0),
                child: Center(
                  child: Text('Error loading channels'),
                ),
              ),
            );
          }
          return Container(
            height: 100,
            padding: EdgeInsets.all(32),
            child: Center(
              child: snapshot.data ? CircularProgressIndicator() : Container(),
            ),
          );
        });
  }

  Widget _separatorBuilder(context, i) {
    return Container(
      height: 1,
      color: StreamChatTheme.of(context).colorTheme.black.withOpacity(0.08),
    );
  }

  void _listenChannelPagination(ChannelsBlocState channelsProvider) {
    if (_scrollController.position.maxScrollExtent ==
            _scrollController.offset &&
        _scrollController.offset != 0) {
      channelsProvider.queryChannels(
        filter: widget.filter,
        sortOptions: widget.sort,
        paginationParams: widget.pagination.copyWith(
          offset: channelsProvider.channels?.length ?? 0,
        ),
        options: widget.options,
      );
    }
  }

  StreamSubscription _subscription;

  @override
  void initState() {
    super.initState();

    WidgetsBinding.instance.addObserver(this);

    final channelsBloc = ChannelsBloc.of(context);
    channelsBloc.queryChannels(
      filter: widget.filter,
      sortOptions: widget.sort,
      paginationParams: widget.pagination,
      options: widget.options,
    );

    _scrollController.addListener(() {
      channelsBloc.queryChannelsLoading.first.then((loading) {
        if (!loading) {
          _listenChannelPagination(channelsBloc);
        }
      });
    });

    final client = StreamChat.of(context).client;

    _subscription = client
        .on(
      EventType.connectionRecovered,
      EventType.notificationAddedToChannel,
      EventType.notificationMessageNew,
      EventType.channelVisible,
    )
        .listen((event) {
      channelsBloc.queryChannels(
        filter: widget.filter,
        sortOptions: widget.sort,
        paginationParams: widget.pagination,
        options: widget.options,
      );
    });
  }

  @override
  void didUpdateWidget(ChannelListView oldWidget) {
    super.didUpdateWidget(oldWidget);

    if (widget.filter?.toString() != oldWidget.filter?.toString() ||
        jsonEncode(widget.sort) != jsonEncode(oldWidget.sort) ||
        widget.pagination?.toJson()?.toString() !=
            oldWidget.pagination?.toJson()?.toString() ||
        widget.options?.toString() != oldWidget.options?.toString()) {
      final channelsBloc = ChannelsBloc.of(context);
      channelsBloc.queryChannels(
        filter: widget.filter,
        sortOptions: widget.sort,
        paginationParams: widget.pagination,
        options: widget.options,
      );
    }
  }

  @override
  void dispose() {
    _subscription.cancel();
    WidgetsBinding.instance.removeObserver(this);
    super.dispose();
  }
}<|MERGE_RESOLUTION|>--- conflicted
+++ resolved
@@ -334,21 +334,6 @@
   }
 
   Shimmer _buildLoadingItem() {
-<<<<<<< HEAD
-    return Shimmer.fromColors(
-      baseColor: Color(0xffE5E5E5),
-      highlightColor: StreamChatTheme.of(context).colorTheme.white,
-      child: ListTile(
-        leading: Container(
-          decoration: BoxDecoration(
-            color: StreamChatTheme.of(context).colorTheme.white,
-            shape: BoxShape.circle,
-          ),
-          constraints: BoxConstraints.tightFor(
-            height: 40,
-            width: 40,
-          ),
-=======
     if (widget.crossAxisCount > 1) {
       return Shimmer.fromColors(
         baseColor: Color(0xffE5E5E5),
@@ -378,53 +363,26 @@
               height: 16.0,
             ),
           ],
->>>>>>> e40c33d7
         ),
       );
     } else {
       return Shimmer.fromColors(
         baseColor: Color(0xffE5E5E5),
-        highlightColor: Color(0xffffffff),
+        highlightColor: StreamChatTheme.of(context).colorTheme.white,
         child: ListTile(
           leading: Container(
             decoration: BoxDecoration(
-<<<<<<< HEAD
               color: StreamChatTheme.of(context).colorTheme.white,
-              borderRadius: BorderRadius.circular(11),
-=======
-              color: Colors.white,
               shape: BoxShape.circle,
->>>>>>> e40c33d7
             ),
             constraints: BoxConstraints.tightFor(
               height: 40,
               width: 40,
             ),
           ),
-<<<<<<< HEAD
-        ),
-        subtitle: Row(
-          children: [
-            Align(
-              alignment: Alignment.centerLeft,
-              child: Container(
-                decoration: BoxDecoration(
-                  color: StreamChatTheme.of(context).colorTheme.white,
-                  borderRadius: BorderRadius.circular(11),
-                ),
-                constraints: BoxConstraints.tightFor(
-                  height: 16,
-                  width: 238,
-                ),
-              ),
-            ),
-            Container(
-              margin: const EdgeInsets.only(left: 16),
-=======
           title: Align(
             alignment: Alignment.centerLeft,
             child: Container(
->>>>>>> e40c33d7
               decoration: BoxDecoration(
                 color: StreamChatTheme.of(context).colorTheme.white,
                 borderRadius: BorderRadius.circular(11),
@@ -441,7 +399,7 @@
                 alignment: Alignment.centerLeft,
                 child: Container(
                   decoration: BoxDecoration(
-                    color: Colors.white,
+                    color: StreamChatTheme.of(context).colorTheme.white,
                     borderRadius: BorderRadius.circular(11),
                   ),
                   constraints: BoxConstraints.tightFor(
@@ -453,7 +411,7 @@
               Container(
                 margin: const EdgeInsets.only(left: 16),
                 decoration: BoxDecoration(
-                  color: Colors.white,
+                  color: StreamChatTheme.of(context).colorTheme.white,
                   borderRadius: BorderRadius.circular(11),
                 ),
                 constraints: BoxConstraints.tightFor(
