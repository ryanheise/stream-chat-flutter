--- conflicted
+++ resolved
@@ -73,11 +73,8 @@
     this.attachmentBuilders,
     this.dateDividerBuilder,
     this.showAvatar = true,
-<<<<<<< HEAD
     this.editMessageInputBuilder,
-=======
     this.scrollPhysics = const AlwaysScrollableScrollPhysics(),
->>>>>>> 02d97893
   }) : super(key: key);
 
   /// Function used to build a custom message widget
@@ -120,13 +117,13 @@
   /// if true shows the user avatar
   final bool showAvatar;
 
-<<<<<<< HEAD
+
   /// Builder used to build the message input to edit a message
   final Widget Function(BuildContext, Message) editMessageInputBuilder;
-=======
+  
   /// The ScrollPhysics used by the ListView
   final ScrollPhysics scrollPhysics;
->>>>>>> 02d97893
+
 
   @override
   _MessageListViewState createState() => _MessageListViewState();
