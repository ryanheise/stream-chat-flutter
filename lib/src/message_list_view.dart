import 'dart:async';
import 'dart:math';

import 'package:flutter/cupertino.dart';
import 'package:flutter/material.dart';
import 'package:jiffy/jiffy.dart';
import 'package:rxdart/rxdart.dart';
import 'package:scrollable_positioned_list/scrollable_positioned_list.dart';
import 'package:stream_chat/stream_chat.dart';
import 'package:stream_chat_flutter/src/lazy_load_scroll_view.dart';
import 'package:stream_chat_flutter/src/message_widget.dart';
import 'package:stream_chat_flutter/src/stream_svg_icon.dart';
import 'package:stream_chat_flutter/src/system_message.dart';
import 'package:visibility_detector/visibility_detector.dart';

import '../stream_chat_flutter.dart';
import 'date_divider.dart';
import 'stream_channel.dart';
import 'swipeable.dart';

typedef MessageBuilder = Widget Function(
  BuildContext,
  MessageDetails,
  List<Message>,
);
typedef ParentMessageBuilder = Widget Function(
  BuildContext,
  Message,
);
typedef ThreadBuilder = Widget Function(BuildContext context, Message parent);
typedef ThreadTapCallback = void Function(Message, Widget);

typedef OnMessageSwiped = void Function(Message);
typedef ReplyTapCallback = void Function(Message);

class MessageDetails {
  /// True if the message belongs to the current user
  bool isMyMessage;

  /// True if the user message is the same of the previous message
  bool isLastUser;

  /// True if the user message is the same of the next message
  bool isNextUser;

  /// The message
  Message message;

  /// The index of the message
  int index;

  MessageDetails(
    BuildContext context,
    this.message,
    List<Message> messages,
    this.index,
  ) {
    isMyMessage = message.user.id == StreamChat.of(context).user.id;
    isLastUser = index + 1 < messages.length &&
        message.user.id == messages[index + 1]?.user?.id;
    isNextUser =
        index - 1 >= 0 && message.user.id == messages[index - 1]?.user?.id;
  }
}

/// ![screenshot](https://raw.githubusercontent.com/GetStream/stream-chat-flutter/master/screenshots/message_listview.png)
/// ![screenshot](https://raw.githubusercontent.com/GetStream/stream-chat-flutter/master/screenshots/message_listview_paint.png)
///
/// It shows the list of messages of the current channel.
///
/// ```dart
/// class ChannelPage extends StatelessWidget {
///   const ChannelPage({
///     Key key,
///   }) : super(key: key);
///
///   @override
///   Widget build(BuildContext context) {
///     return Scaffold(
///       appBar: ChannelHeader(),
///       body: Column(
///         children: <Widget>[
///           Expanded(
///             child: MessageListView(
///               threadBuilder: (_, parentMessage) {
///                 return ThreadPage(
///                   parent: parentMessage,
///                 );
///               },
///             ),
///           ),
///           MessageInput(),
///         ],
///       ),
///     );
///   }
/// }
/// ```
///
///
/// Make sure to have a [StreamChannel] ancestor in order to provide the information about the channels.
/// The widget uses a [ListView.custom] to render the list of channels.
///
/// The widget components render the ui based on the first ancestor of type [StreamChatTheme].
/// Modify it to change the widget appearance.
class MessageListView extends StatefulWidget {
  /// Instantiate a new MessageListView
  MessageListView({
    Key key,
    this.showScrollToBottom = true,
    this.messageBuilder,
    this.parentMessageBuilder,
    this.parentMessage,
    this.threadBuilder,
    this.onThreadTap,
    this.onReplyTap,
    this.dateDividerBuilder,
    this.scrollPhysics = const AlwaysScrollableScrollPhysics(),
    this.initialScrollIndex,
    this.initialAlignment,
    this.scrollController,
    this.itemPositionListener,
    this.onMessageSwiped,
    this.highlightInitialMessage = false,
  }) : super(key: key);

  /// Function used to build a custom message widget
  final MessageBuilder messageBuilder;

  /// Function used to build a custom parent message widget
  final ParentMessageBuilder parentMessageBuilder;

  /// Function used to build a custom thread widget
  final ThreadBuilder threadBuilder;

  /// Function called when tapping on a thread
  /// By default it calls [Navigator.push] using the widget built using [threadBuilder]
  final ThreadTapCallback onThreadTap;

  /// If true will show a scroll to bottom message when there are new messages and the scroll offset is not zero
  final bool showScrollToBottom;

  /// Parent message in case of a thread
  final Message parentMessage;

  /// Builder used to render date dividers
  final Widget Function(DateTime) dateDividerBuilder;

  /// Index of an item to initially align within the viewport.
  final int initialScrollIndex;

  /// Determines where the leading edge of the item at [initialScrollIndex]
  /// should be placed.
  final double initialAlignment;

  /// Controller for jumping or scrolling to an item.
  final ItemScrollController scrollController;

  /// Provides a listenable iterable of [itemPositions] of items that are on
  /// screen and their locations.
  final ItemPositionsListener itemPositionListener;

  /// The ScrollPhysics used by the ListView
  final ScrollPhysics scrollPhysics;

  /// Called when message item gets swiped
  final OnMessageSwiped onMessageSwiped;

  ///
  final ReplyTapCallback onReplyTap;

  /// If true the list will highlight the initialMessage if there is any.
  ///
  /// Also See [StreamChannel]
  final bool highlightInitialMessage;

  @override
  _MessageListViewState createState() => _MessageListViewState();
}

class _MessageListViewState extends State<MessageListView> {
  ItemScrollController _scrollController;
  bool _bottomWasVisible = false;
  bool _topWasVisible = false;
  Function _onThreadTap;
  bool _showScrollToBottom = false;
  ItemPositionsListener _itemPositionListener;
  int _messageListLength;
  StreamChannelState streamChannel;

  int get _initialIndex {
    if (widget.initialScrollIndex != null) return widget.initialScrollIndex;
    if (streamChannel.initialMessageId != null) {
      final messages = streamChannel.channel.state.messages;
      final totalMessages = messages.length;
      final messageIndex = messages.indexWhere((e) {
        return e.id == streamChannel.initialMessageId;
      });
      final index = totalMessages - messageIndex;
      if (index != 0) return index - 1;
      return index;
    }
    return 0;
  }

  double get _initialAlignment {
    if (widget.initialAlignment != null) return widget.initialAlignment;
    return 0;
  }

  bool _isInitialMessage(String id) {
    return streamChannel.initialMessageId == id;
  }

  bool get _upToDate => streamChannel.channel.state.isUpToDate;

  bool _topPaginationActive = false;
  bool _bottomPaginationActive = false;

  int initialIndex;
  double initialAlignment;

  List<Message> messages = <Message>[];

  bool initialMessageHighlightComplete = false;

  bool _inBetweenList = false;

  @override
  Widget build(BuildContext context) {
    final messagesStream = widget.parentMessage != null
        ? streamChannel.channel.state.threadsStream
            .where((threads) => threads.containsKey(widget.parentMessage.id))
            .map((threads) => threads[widget.parentMessage.id])
        : streamChannel.channel.state?.messagesStream;

    return StreamBuilder<List<Message>>(
        stream: messagesStream?.map((messages) => messages
            ?.where((e) =>
                !e.isDeleted ||
                (e.isDeleted &&
                    e.user.id == streamChannel.channel.client.state.user.id))
            ?.toList()),
        builder: (context, snapshot) {
          if (!snapshot.hasData) {
            return Center(
              child: const CircularProgressIndicator(),
            );
          }

          final messageList = snapshot.data?.reversed?.toList() ?? [];
          if (messageList.isEmpty) {
            if (_upToDate) {
              return Center(
                child: Text(
                  'No chats here yet...',
                  style: StreamChatTheme.of(context)
                      .textTheme
                      .footnote
                      .copyWith(
                          color: StreamChatTheme.of(context)
                              .colorTheme
                              .black
                              .withOpacity(.5)),
                ),
              );
            }
          } else {
            messages = messageList;
          }

          final newMessagesListLength = messages.length;

          if (_messageListLength != null) {
            if (_bottomPaginationActive || (_inBetweenList && _upToDate)) {
              if (_itemPositionListener.itemPositions.value?.isNotEmpty ==
                  true) {
                final first = _itemPositionListener.itemPositions.value.first;
                final diff = newMessagesListLength - _messageListLength;
                if (diff > 0) {
                  initialIndex = first.index + diff;
                  initialAlignment = first.itemLeadingEdge;
                }
              }
            } else if (!_topPaginationActive && _upToDate) {
              // Reset the index in-case we send any new message
              initialIndex = 0;
              initialAlignment = 0;
            }
          }

          _messageListLength = newMessagesListLength;

          return Stack(
            alignment: Alignment.center,
            children: [
              LazyLoadScrollView(
                onStartOfPage: () async {
                  _inBetweenList = false;
                  if (!_upToDate) {
                    _topPaginationActive = false;
                    _bottomPaginationActive = true;
                    return _paginateData(
                      streamChannel,
                      QueryDirection.bottom,
                    );
                  }
                },
                onEndOfPage: () async {
                  _inBetweenList = false;
                  _topPaginationActive = true;
                  _bottomPaginationActive = false;
                  return _paginateData(
                    streamChannel,
                    QueryDirection.top,
                  );
                },
                onInBetweenOfPage: () {
                  _inBetweenList = true;
                },
                child: ScrollablePositionedList.builder(
                  key: ValueKey(initialIndex + initialAlignment),
                  itemPositionsListener: _itemPositionListener,
                  addAutomaticKeepAlives: true,
                  initialScrollIndex: initialIndex ?? 0,
                  initialAlignment: initialAlignment ?? 0,
                  physics: widget.scrollPhysics,
                  itemScrollController: _scrollController,
                  reverse: true,
                  itemCount: messages.length +
                      2 +
                      (widget.parentMessage != null ? 1 : 0),
                  itemBuilder: (context, i) {
                    if (i == messages.length + 2) {
                      if (widget.parentMessageBuilder != null) {
                        return widget.parentMessageBuilder(
                          context,
                          widget.parentMessage,
                        );
                      } else {
                        return Column(
                          crossAxisAlignment: CrossAxisAlignment.stretch,
                          children: <Widget>[
                            buildParentMessage(widget.parentMessage),
                            Container(
                              decoration: BoxDecoration(
                                gradient: LinearGradient(
                                  begin: Alignment.topCenter,
                                  end: Alignment.bottomCenter,
                                  colors: [
                                    StreamChatTheme.of(context)
                                        .colorTheme
                                        .whiteSmoke,
                                    StreamChatTheme.of(context)
                                        .colorTheme
                                        .whiteSnow,
                                  ],
                                ),
                              ),
                              child: Padding(
                                padding: const EdgeInsets.all(8.0),
                                child: Text(
                                  '${widget.parentMessage.replyCount} ${widget.parentMessage.replyCount == 1 ? 'Reply' : 'Replies'}',
                                  textAlign: TextAlign.center,
                                  style: StreamChatTheme.of(context)
                                      .channelTheme
                                      .channelHeaderTheme
                                      .lastMessageAt,
                                ),
                              ),
                            ),
                          ],
                        );
                      }
                    }
                    if (i == messages.length + 1) {
                      return _buildLoadingIndicator(
                        streamChannel,
                        QueryDirection.top,
                      );
                    }
                    if (i == 0) {
                      return _buildLoadingIndicator(
                        streamChannel,
                        QueryDirection.bottom,
                      );
                    }
                    final message = messages[i - 1];
                    final nextMessage = (i - 1) > 0 ? messages[i - 2] : null;

                    Widget messageWidget;

                    if (i == 1) {
                      messageWidget = _buildBottomMessage(
                        context,
                        message,
                        messages,
                        streamChannel,
                      );
                    } else if (i == messages.length - 1) {
                      messageWidget = _buildTopMessage(
                        context,
                        message,
                        messages,
                        streamChannel,
                      );
                    } else {
                      if (widget.messageBuilder != null) {
                        messageWidget = Builder(
                          key: ValueKey<String>('MESSAGE-${message.id}'),
                          builder: (_) => widget.messageBuilder(
                              context,
                              MessageDetails(
                                context,
                                message,
                                messages,
                                i,
                              ),
                              messages),
                        );
                      } else {
<<<<<<< HEAD
                        if (widget.messageBuilder != null) {
                          messageWidget = Builder(
                            key: ValueKey<String>('MESSAGE-${message.id}'),
                            builder: (context) => widget.messageBuilder(
                                context,
                                MessageDetails(
                                  context,
                                  message,
                                  messages,
                                  i,
                                ),
                                messages),
                          );
                        } else {
                          messageWidget = buildMessage(message, messages, i);
                        }
=======
                        messageWidget = buildMessage(message, messages, i);
>>>>>>> 0afae55f
                      }
                    }

                    if (nextMessage != null &&
                        !Jiffy(message.createdAt.toLocal()).isSame(
                            nextMessage.createdAt.toLocal(), Units.DAY)) {
                      return Column(
                        crossAxisAlignment: CrossAxisAlignment.stretch,
                        children: <Widget>[
                          messageWidget,
                          Padding(
                            padding: const EdgeInsets.symmetric(vertical: 12.0),
                            child: widget.dateDividerBuilder != null
                                ? widget.dateDividerBuilder(
                                    nextMessage.createdAt.toLocal())
                                : DateDivider(
                                    dateTime: nextMessage.createdAt.toLocal(),
                                  ),
                          ),
                        ],
                      );
                    }

                    return messageWidget;
                  },
                ),
              ),
              if (widget.showScrollToBottom) _buildScrollToBottom(),
              Positioned(
                top: 20.0,
                child: ValueListenableBuilder<Iterable<ItemPosition>>(
                  valueListenable: _itemPositionListener.itemPositions,
                  builder: (context, values, _) {
                    final items = _itemPositionListener.itemPositions?.value;
                    if (items.isEmpty || messages.isEmpty) {
                      return SizedBox();
                    }

                    var index = _getTopElement(values).index;

                    if (index > messages.length) {
                      return SizedBox();
                    }

                    if (index == messages.length) {
                      index = max(index - 1, 0);
                    }

                    return widget.dateDividerBuilder != null
                        ? widget.dateDividerBuilder(
                            messages[index].createdAt.toLocal(),
                          )
                        : DateDivider(
                            dateTime: messages[index].createdAt.toLocal(),
                          );
                  },
                ),
              ),
            ],
          );
        });
  }

  Future<void> _paginateData(
      StreamChannelState channel, QueryDirection direction) {
    if (widget.parentMessage == null) {
      return channel.queryMessages(direction: direction);
    } else {
      return channel.getReplies(widget.parentMessage.id);
    }
  }

  ItemPosition _getTopElement(Iterable<ItemPosition> values) {
    return values
        .where((ItemPosition position) => position.itemLeadingEdge < 0.9)
        .reduce((ItemPosition max, ItemPosition position) =>
            position.itemLeadingEdge > max.itemLeadingEdge ? position : max);
  }

  Widget _buildScrollToBottom() {
    return StreamBuilder<Tuple2<bool, int>>(
      stream: Rx.combineLatest2(
        streamChannel.channel.state.isUpToDateStream,
        streamChannel.channel.state.unreadCountStream,
        (bool isUpToDate, int unreadCount) => Tuple2(isUpToDate, unreadCount),
      ),
      builder: (_, snapshot) {
        if (snapshot.hasError) {
          return Offstage();
        } else if (!snapshot.hasData) {
          return Offstage();
        }
        final isUpToDate = snapshot.data.item1;
        final showScrollToBottom = !isUpToDate || _showScrollToBottom;
        if (!showScrollToBottom) {
          return Offstage();
        }
        final unreadCount = snapshot.data.item2;
        final showUnreadCount = unreadCount > 0 &&
            streamChannel.channel.state.members.any(
                (e) => e.userId == streamChannel.channel.client.state.user.id);
        return Positioned(
          bottom: 8,
          right: 8,
          width: 40,
          height: 40,
          child: Stack(
            clipBehavior: Clip.none,
            children: [
              FloatingActionButton(
                backgroundColor: StreamChatTheme.of(context).colorTheme.white,
                child: StreamSvgIcon.down(
                  color: StreamChatTheme.of(context).colorTheme.black,
                ),
                onPressed: () {
                  if (unreadCount > 0) {
                    streamChannel.channel.markRead();
                  }
                  if (!_upToDate) {
                    _bottomPaginationActive = false;
                    _topPaginationActive = false;
                    streamChannel.reloadChannel();
                  } else {
                    setState(() => _showScrollToBottom = false);
                    _scrollController.scrollTo(
                      index: 0,
                      duration: Duration(seconds: 1),
                      curve: Curves.easeInOut,
                    );
                  }
                },
              ),
              if (showUnreadCount)
                Positioned(
                  width: 20,
                  height: 20,
                  left: 10,
                  top: -10,
                  child: CircleAvatar(
                    child: Padding(
                      padding: const EdgeInsets.all(3.0),
                      child: Text(
                        '$unreadCount',
                        style: TextStyle(
                          fontSize: 11,
                          fontWeight: FontWeight.bold,
                        ),
                      ),
                    ),
                  ),
                ),
            ],
          ),
        );
      },
    );
  }

  Widget _buildLoadingIndicator(
    StreamChannelState streamChannel,
    QueryDirection direction,
  ) {
    final stream = direction == QueryDirection.top
        ? streamChannel.queryTopMessages
        : streamChannel.queryBottomMessages;
    return StreamBuilder<bool>(
        key: Key('LOADING-INDICATOR'),
        stream: stream,
        initialData: false,
        builder: (context, snapshot) {
          if (snapshot.hasError) {
            return Container(
              color: StreamChatTheme.of(context)
                  .colorTheme
                  .accentRed
                  .withOpacity(.2),
              child: Center(
                child: Text('Error loading messages'),
              ),
            );
          }
          if (!snapshot.data) {
            if (direction == QueryDirection.top) {
              return Container(
                height: 52,
                width: double.infinity,
              );
            }
            return Offstage();
          }
          return Center(
            child: Padding(
              padding: const EdgeInsets.all(8.0),
              child: const CircularProgressIndicator(),
            ),
          );
        });
  }

  Widget _buildTopMessage(
    BuildContext context,
    Message message,
    List<Message> messages,
    StreamChannelState streamChannel,
  ) {
    Widget messageWidget;
    if (widget.messageBuilder != null) {
      messageWidget = Builder(
        key: ValueKey<String>('TOP-MESSAGE'),
        builder: (_) => widget.messageBuilder(
          context,
          MessageDetails(
            context,
            message,
            messages,
            messages.length - 1,
          ),
          messages,
        ),
      );
    } else {
      messageWidget = buildMessage(message, messages, messages.length - 1);
    }
    return messageWidget;
  }

  Widget _buildBottomMessage(
    BuildContext context,
    Message message,
    List<Message> messages,
    StreamChannelState streamChannel,
  ) {
    Widget messageWidget;
    if (widget.messageBuilder != null) {
      messageWidget = Builder(
        key: ValueKey<String>('BOTTOM-MESSAGE'),
        builder: (_) => widget.messageBuilder(
          context,
          MessageDetails(
            context,
            message,
            messages,
            0,
          ),
          messages,
        ),
      );
    } else {
      messageWidget = buildMessage(message, messages, 0);
    }

    return VisibilityDetector(
      key: ValueKey<String>('BOTTOM-MESSAGE'),
      onVisibilityChanged: (visibility) {
        final isVisible = visibility.visibleBounds != Rect.zero;
        if (isVisible && !_bottomWasVisible) {
          final channel = streamChannel.channel;
          if (_upToDate &&
              channel.config?.readEvents == true &&
              channel.state.unreadCount > 0) {
            streamChannel.channel.markRead();
          }
          _bottomWasVisible = !isVisible;
        }
        if (mounted) {
          setState(() => _showScrollToBottom = !isVisible);
        }
      },
      child: messageWidget,
    );
  }

  Widget buildParentMessage(
    Message message,
  ) {
    final isMyMessage = message.user.id == StreamChat.of(context).user.id;

    return MessageWidget(
      showThreadReplyIndicator: false,
      showInChannelIndicator: false,
      showReplyIndicator: false,
      message: message,
      reverse: isMyMessage,
      showUsername: !isMyMessage,
      padding: EdgeInsets.only(
        top: 8.0,
        left: 8.0,
        right: 8.0,
        bottom: 16.0,
      ),
      showSendingIndicator: DisplayWidget.hide,
      onThreadTap: _onThreadTap,
      showEditMessage: false,
      showDeleteMessage: false,
      borderRadiusGeometry: BorderRadius.only(
        topLeft: Radius.circular(16),
        bottomLeft: Radius.circular(2),
        topRight: Radius.circular(16),
        bottomRight: Radius.circular(16),
      ),
      borderSide: isMyMessage ? BorderSide.none : null,
      showUserAvatar: isMyMessage ? DisplayWidget.gone : DisplayWidget.show,
      messageTheme: isMyMessage
          ? StreamChatTheme.of(context).ownMessageTheme
          : StreamChatTheme.of(context).otherMessageTheme,
    );
  }

  Widget buildMessage(
    Message message,
    List<Message> messages,
    int index,
  ) {
    if (message.type == 'system' && message.text?.isNotEmpty == true) {
      return SystemMessage(
        key: ValueKey<String>('MESSAGE-${message.id}'),
        message: message,
      );
    }

    final userId = StreamChat.of(context).user.id;
    final isMyMessage = message.user.id == userId;
    final isNextUser =
        index - 2 >= 0 && message.user.id == messages[index - 2]?.user?.id;

    final channel = streamChannel.channel;
    final readList = channel.state?.read
            ?.where((element) => element.user.id != userId)
            ?.where((read) =>
                (read.lastRead.isAfter(message.createdAt) ||
                    read.lastRead.isAtSameMomentAs(message.createdAt)) &&
                (index == 0 ||
                    read.lastRead.isBefore(messages[index - 1].createdAt)))
            ?.toList() ??
        [];

    final allRead = readList.length >= (channel.memberCount ?? 0) - 1;

    final isThreadMessage =
        widget.parentMessage != null || message?.showInChannel == true;

    Widget child = MessageWidget(
      key: ValueKey<String>('MESSAGE-${message.id}'),
      message: message,
      reverse: isMyMessage,
      showReactions: !message.isDeleted,
      padding: EdgeInsets.only(
        left: 8.0,
        right: 8.0,
        bottom: index == 0 ? 30 : (isNextUser ? 2 : 7),
        top: 3,
      ),
      showInChannelIndicator: widget.parentMessage == null,
      showThreadReplyIndicator: widget.parentMessage == null,
      showUsername: !isMyMessage && !isNextUser,
      showSendingIndicator: isMyMessage &&
              (index == 0 || message.status != MessageSendingStatus.SENT)
          ? DisplayWidget.show
          : DisplayWidget.hide,
      showTimestamp: !isNextUser || readList?.isNotEmpty == true,
      showEditMessage: isMyMessage,
      showDeleteMessage: isMyMessage,
      borderSide: isMyMessage ? BorderSide.none : null,
      onThreadTap: _onThreadTap,
      onReplyTap: widget.onReplyTap,
      attachmentBorderRadiusGeometry: BorderRadius.only(
        topLeft: Radius.circular(16),
        bottomLeft: Radius.circular(!isNextUser ? 0 : 16),
        topRight: Radius.circular(16),
        bottomRight: Radius.circular(16),
      ),
      attachmentPadding: const EdgeInsets.all(2),
      borderRadiusGeometry: BorderRadius.only(
        topLeft: Radius.circular(16),
        bottomLeft: Radius.circular(!isNextUser ? 0 : 16),
        topRight: Radius.circular(16),
        bottomRight: Radius.circular(16),
      ),
      showUserAvatar: isMyMessage
          ? DisplayWidget.gone
          : (isNextUser ? DisplayWidget.hide : DisplayWidget.show),
      messageTheme: isMyMessage
          ? StreamChatTheme.of(context).ownMessageTheme
          : StreamChatTheme.of(context).otherMessageTheme,
      readList: readList,
      allRead: allRead,
    );

    if (!isThreadMessage) {
      child = Swipeable(
        onSwipeEnd: () => widget.onMessageSwiped(message),
        backgroundIcon: StreamSvgIcon.reply(
          color: StreamChatTheme.of(context).colorTheme.accentBlue,
        ),
        child: child,
      );
    }

    if (!initialMessageHighlightComplete &&
        widget.highlightInitialMessage &&
        _isInitialMessage(message.id)) {
      final accentColor = Theme.of(context).accentColor;
      child = TweenAnimationBuilder<Color>(
        tween: ColorTween(
          begin: accentColor.withOpacity(0.7),
          end: Colors.transparent,
        ),
        duration: const Duration(seconds: 2),
        child: child,
        onEnd: () {
          initialMessageHighlightComplete = true;
        },
        builder: (_, color, child) {
          return Container(
            color: color,
            child: child,
          );
        },
      );
    }
    return child;
  }

  StreamSubscription _messageNewListener;

  @override
  void initState() {
    _scrollController = widget.scrollController ?? ItemScrollController();
    _itemPositionListener =
        widget.itemPositionListener ?? ItemPositionsListener.create();

    streamChannel = StreamChannel.of(context);

    initialIndex = _initialIndex;
    initialAlignment = _initialAlignment;

    _messageNewListener =
        streamChannel.channel.on(EventType.messageNew).listen((event) {
      if (_upToDate) {
        _bottomPaginationActive = false;
        _topPaginationActive = false;
      }
      if (event.message.user.id == streamChannel.channel.client.state.user.id) {
        WidgetsBinding.instance.addPostFrameCallback((_) {
          _scrollController?.jumpTo(
            index: 0,
          );
        });
      }
    });

    if (widget.parentMessage != null) {
      streamChannel.getReplies(widget.parentMessage.id);
    }

    _getOnThreadTap();
    super.initState();
  }

  void _getOnThreadTap() {
    if (widget.onThreadTap != null) {
      _onThreadTap = (Message message) {
        widget.onThreadTap(
            message,
            widget.threadBuilder != null
                ? widget.threadBuilder(context, message)
                : null);
      };
    } else if (widget.threadBuilder != null) {
      _onThreadTap = (Message message) {
        Navigator.push(
          context,
          MaterialPageRoute(builder: (_) {
            return StreamBuilder<Message>(
                stream: streamChannel.channel.state.messagesStream.map(
                    (messages) =>
                        messages.firstWhere((m) => m.id == message.id)),
                initialData: message,
                builder: (_, snapshot) {
                  return StreamChannel(
                    channel: streamChannel.channel,
                    child: widget.threadBuilder(context, snapshot.data),
                  );
                });
          }),
        );
      };
    }
  }

  @override
  void dispose() {
    if (!_upToDate) {
      streamChannel.reloadChannel();
    }
    _messageNewListener?.cancel();
    super.dispose();
  }
}<|MERGE_RESOLUTION|>--- conflicted
+++ resolved
@@ -408,7 +408,7 @@
                       if (widget.messageBuilder != null) {
                         messageWidget = Builder(
                           key: ValueKey<String>('MESSAGE-${message.id}'),
-                          builder: (_) => widget.messageBuilder(
+                          builder: (context) => widget.messageBuilder(
                               context,
                               MessageDetails(
                                 context,
@@ -419,26 +419,7 @@
                               messages),
                         );
                       } else {
-<<<<<<< HEAD
-                        if (widget.messageBuilder != null) {
-                          messageWidget = Builder(
-                            key: ValueKey<String>('MESSAGE-${message.id}'),
-                            builder: (context) => widget.messageBuilder(
-                                context,
-                                MessageDetails(
-                                  context,
-                                  message,
-                                  messages,
-                                  i,
-                                ),
-                                messages),
-                          );
-                        } else {
-                          messageWidget = buildMessage(message, messages, i);
-                        }
-=======
                         messageWidget = buildMessage(message, messages, i);
->>>>>>> 0afae55f
                       }
                     }
 
