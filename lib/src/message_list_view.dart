--- conflicted
+++ resolved
@@ -424,19 +424,10 @@
     final isNextUser =
         index - 1 >= 0 && message.user.id == messages[index - 1]?.user?.id;
 
-<<<<<<< HEAD
-    var channel = StreamChannel.of(context).channel;
-    final readList = channel.state.read
-        .where((element) => element.user.id != userId)
-        .where((read) =>
-=======
-    final readList = StreamChannel.of(context)
-        .channel
-        .state
-        ?.read
+    final channel = StreamChannel.of(context).channel;
+    final readList = channel.state?.read
         ?.where((element) => element.user.id != userId)
         ?.where((read) =>
->>>>>>> d116c053
             read.lastRead.isAfter(message.createdAt) &&
             (index == 0 ||
                 read.lastRead.isBefore(messages[index - 1].createdAt)))
