--- conflicted
+++ resolved
@@ -122,12 +122,8 @@
     this.itemPositionListener,
     this.onMessageSwiped,
     this.highlightInitialMessage = false,
-<<<<<<< HEAD
-    this.highlightColor = const Color(0XFFFBF4DD),
-=======
     this.messageHighlightColor,
     this.onShowMessage,
->>>>>>> f3aefdaf
   }) : super(key: key);
 
   /// Function used to build a custom message widget
@@ -180,17 +176,10 @@
   /// Also See [StreamChannel]
   final bool highlightInitialMessage;
 
-<<<<<<< HEAD
-  /// The color used for highlighting the initialMessage if there is any.
-  ///
-  /// Also See [highlightInitialMessage]
-  final Color highlightColor;
-=======
   /// Color used while highlighting initial message
   final Color messageHighlightColor;
 
   final ShowMessageCallback onShowMessage;
->>>>>>> f3aefdaf
 
   @override
   _MessageListViewState createState() => _MessageListViewState();
@@ -851,12 +840,6 @@
     if (!initialMessageHighlightComplete &&
         widget.highlightInitialMessage &&
         _isInitialMessage(message.id)) {
-<<<<<<< HEAD
-      child = TweenAnimationBuilder<Color>(
-        tween: ColorTween(
-          begin: widget.highlightColor,
-          end: Colors.white10,
-=======
       final colorTheme = StreamChatTheme.of(context).colorTheme;
       final highlightColor =
           widget.messageHighlightColor ?? colorTheme.highlight;
@@ -864,7 +847,6 @@
         tween: ColorTween(
           begin: highlightColor,
           end: colorTheme.white.withOpacity(0),
->>>>>>> f3aefdaf
         ),
         duration: const Duration(seconds: 3),
         child: child,
