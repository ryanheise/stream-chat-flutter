--- conflicted
+++ resolved
@@ -108,13 +108,11 @@
   /// If true the widget will show the thread reply indicator
   final bool showThreadReplyIndicator;
 
-<<<<<<< HEAD
   /// If true the widget will show the reply indicator
   final bool showReplyIndicator;
-=======
+
   /// If true the widget will show the show in channel indicator
   final bool showInChannelIndicator;
->>>>>>> 6339d370
 
   /// The function called when tapping on UserAvatar
   final void Function(User) onUserAvatarTap;
@@ -155,14 +153,10 @@
     this.showReactionPickerIndicator = false,
     this.showUserAvatar = DisplayWidget.show,
     this.showSendingIndicator = DisplayWidget.show,
-<<<<<<< HEAD
-    this.showReplyIndicator = true,
-    this.showThreadReplyIndicator = true,
-    this.onReplyTap,
-=======
     this.showThreadReplyIndicator = true,
     this.showInChannelIndicator = true,
->>>>>>> 6339d370
+    this.showReplyIndicator = true,
+    this.onReplyTap,
     this.onThreadTap,
     this.showUsername = true,
     this.showTimestamp = true,
@@ -234,9 +228,6 @@
 }
 
 class _MessageWidgetState extends State<MessageWidget> {
-<<<<<<< HEAD
-  bool get _hasReplyMessage => widget.replyMessage != null;
-=======
   bool get showThreadReplyIndicator =>
       widget.showThreadReplyIndicator && widget.message.replyCount > 0;
 
@@ -249,7 +240,8 @@
 
   bool get showInChannel =>
       widget.showInChannelIndicator && widget.message?.showInChannel == true;
->>>>>>> 6339d370
+
+  bool get _hasReplyMessage => widget.replyMessage != null;
 
   @override
   Widget build(BuildContext context) {
@@ -329,68 +321,96 @@
                                                   : 0,
                                             )
                                           : EdgeInsets.zero,
-                                      child: (widget.message.isDeleted &&
-                                              widget.message.status !=
-                                                  MessageSendingStatus
-                                                      .FAILED_DELETE)
-                                          ? Transform(
-                                              alignment: Alignment.center,
-                                              transform: Matrix4.rotationY(
-                                                  widget.reverse ? pi : 0),
-                                              child: DeletedMessage(
-                                                reverse: widget.reverse,
-                                                borderRadiusGeometry:
-                                                    widget.borderRadiusGeometry,
-                                                borderSide: widget.borderSide,
-                                                shape: widget.shape,
-                                                messageTheme:
-                                                    widget.messageTheme,
-                                              ),
-                                            )
-                                          : Material(
-                                              clipBehavior: Clip.antiAlias,
-                                              shape: widget.shape ??
-                                                  RoundedRectangleBorder(
-                                                    side: isOnlyEmoji
-                                                        ? BorderSide.none
-                                                        : widget.borderSide ??
-                                                            BorderSide(
-                                                              color: Theme.of(context)
-                                                                          .brightness ==
-                                                                      Brightness
-                                                                          .dark
-                                                                  ? Colors.white
-                                                                      .withAlpha(
-                                                                          24)
-                                                                  : Colors.black
-                                                                      .withAlpha(
-                                                                          24),
+                                      child:
+                                          (widget.message.isDeleted &&
+                                                  widget.message.status !=
+                                                      MessageSendingStatus
+                                                          .FAILED_DELETE)
+                                              ? Transform(
+                                                  alignment: Alignment.center,
+                                                  transform: Matrix4.rotationY(
+                                                      widget.reverse ? pi : 0),
+                                                  child: DeletedMessage(
+                                                    reverse: widget.reverse,
+                                                    borderRadiusGeometry: widget
+                                                        .borderRadiusGeometry,
+                                                    borderSide:
+                                                        widget.borderSide,
+                                                    shape: widget.shape,
+                                                    messageTheme:
+                                                        widget.messageTheme,
+                                                  ),
+                                                )
+                                              : GestureDetector(
+                                                  onTap: () =>
+                                                      retryMessage(context),
+                                                  onLongPress: () =>
+                                                      onLongPress(context),
+                                                  child: Material(
+                                                    clipBehavior:
+                                                        Clip.antiAlias,
+                                                    shape: widget.shape ??
+                                                        RoundedRectangleBorder(
+                                                          side: isOnlyEmoji &&
+                                                                  !_hasReplyMessage
+                                                              ? BorderSide.none
+                                                              : widget.borderSide ??
+                                                                  BorderSide(
+                                                                    color: Theme.of(context).brightness ==
+                                                                            Brightness
+                                                                                .dark
+                                                                        ? Colors
+                                                                            .white
+                                                                            .withAlpha(
+                                                                                24)
+                                                                        : Colors
+                                                                            .black
+                                                                            .withAlpha(24),
+                                                                  ),
+                                                          borderRadius: widget
+                                                                  .borderRadiusGeometry ??
+                                                              BorderRadius.zero,
+                                                        ),
+                                                    color:
+                                                        _getBackgroundColor(),
+                                                    child: Padding(
+                                                      padding: EdgeInsets.all(
+                                                          hasFiles ? 2.0 : 0.0),
+                                                      child: Column(
+                                                        crossAxisAlignment:
+                                                            CrossAxisAlignment
+                                                                .start,
+                                                        mainAxisSize:
+                                                            MainAxisSize.min,
+                                                        children: <Widget>[
+                                                          if (_hasReplyMessage)
+                                                            ReplyMessageWidget(
+                                                              message: widget
+                                                                  .replyMessage,
+                                                              messageTheme: isMyMessage
+                                                                  ? StreamChatTheme.of(
+                                                                          context)
+                                                                      .otherMessageTheme
+                                                                  : StreamChatTheme.of(
+                                                                          context)
+                                                                      .ownMessageTheme,
+                                                              reverse: widget
+                                                                  .reverse,
                                                             ),
-                                                    borderRadius: widget
-                                                            .borderRadiusGeometry ??
-                                                        BorderRadius.zero,
+                                                          ..._parseAttachments(
+                                                              context),
+                                                          if (widget
+                                                                  .message.text
+                                                                  .trim()
+                                                                  .isNotEmpty &&
+                                                              !isGiphy)
+                                                            _buildTextBubble(
+                                                                context),
+                                                        ],
+                                                      ),
+                                                    ),
                                                   ),
-                                              color: _getBackgroundColor(),
-                                              child: Padding(
-                                                padding: EdgeInsets.all(
-                                                    hasFiles ? 2.0 : 0.0),
-                                                child: Column(
-                                                  crossAxisAlignment:
-                                                      CrossAxisAlignment.start,
-                                                  mainAxisSize:
-                                                      MainAxisSize.min,
-                                                  children: <Widget>[
-                                                    ..._parseAttachments(
-                                                        context),
-                                                    if (widget.message.text
-                                                            .trim()
-                                                            .isNotEmpty &&
-                                                        !isGiphy)
-                                                      _buildTextBubble(context),
-                                                  ],
                                                 ),
-                                              ),
-                                            ),
                                     ),
                                     if (widget.showReactionPickerIndicator)
                                       Positioned(
@@ -399,82 +419,12 @@
                                         child: Transform(
                                           transform: Matrix4.rotationY(
                                               widget.reverse ? pi : 0),
-<<<<<<< HEAD
-                                          child: DeletedMessage(
-                                            reverse: widget.reverse,
-                                            borderRadiusGeometry:
-                                                widget.borderRadiusGeometry,
-                                            borderSide: widget.borderSide,
-                                            shape: widget.shape,
-                                            messageTheme: widget.messageTheme,
-                                          ),
-                                        )
-                                      : GestureDetector(
-                                          onTap: () => retryMessage(context),
-                                          onLongPress: () =>
-                                              onLongPress(context),
-                                          child: Material(
-                                            clipBehavior: Clip.antiAlias,
-                                            shape: widget.shape ??
-                                                RoundedRectangleBorder(
-                                                  side: isOnlyEmoji &&
-                                                          !_hasReplyMessage
-                                                      ? BorderSide.none
-                                                      : widget.borderSide ??
-                                                          BorderSide(
-                                                            color: Theme.of(context)
-                                                                        .brightness ==
-                                                                    Brightness
-                                                                        .dark
-                                                                ? Colors.white
-                                                                    .withAlpha(
-                                                                        24)
-                                                                : Colors.black
-                                                                    .withAlpha(
-                                                                        24),
-                                                          ),
-                                                  borderRadius: widget
-                                                          .borderRadiusGeometry ??
-                                                      BorderRadius.zero,
-                                                ),
-                                            color: _getBackgroundColor(),
-                                            child: Padding(
-                                              padding: EdgeInsets.all(
-                                                  hasFiles ? 2.0 : 0.0),
-                                              child: Column(
-                                                crossAxisAlignment:
-                                                    CrossAxisAlignment.start,
-                                                mainAxisSize: MainAxisSize.min,
-                                                children: <Widget>[
-                                                  if (_hasReplyMessage)
-                                                    ReplyMessageWidget(
-                                                      message:
-                                                          widget.replyMessage,
-                                                      messageTheme: isMyMessage
-                                                          ? StreamChatTheme.of(
-                                                                  context)
-                                                              .otherMessageTheme
-                                                          : StreamChatTheme.of(
-                                                                  context)
-                                                              .ownMessageTheme,
-                                                      reverse: widget.reverse,
-                                                    ),
-                                                  ..._parseAttachments(context),
-                                                  if (widget.message.text
-                                                          .trim()
-                                                          .isNotEmpty &&
-                                                      !isGiphy)
-                                                    _buildTextBubble(context),
-                                                ],
-                                              ),
-=======
                                           child: CustomPaint(
                                             painter: ReactionBubblePainter(
                                               widget.messageTheme
                                                   .reactionsBackgroundColor,
                                               widget.messageTheme
                                                   .reactionsBorderColor,
->>>>>>> 6339d370
                                             ),
                                           ),
                                         ),
@@ -492,17 +442,11 @@
                           SizedBox(height: 20.0),
                       ],
                     ),
-<<<<<<< HEAD
-                    if (widget.showThreadReplyIndicator &&
-                        widget.message.replyCount > 0)
-                      _buildReplyIndicator(leftPadding),
-=======
                     if (showThreadReplyIndicator ||
                         showUsername ||
                         showTimeStamp ||
                         showInChannel)
                       _buildBottomRow(leftPadding)
->>>>>>> 6339d370
                   ],
                 ),
               ],
@@ -726,24 +670,16 @@
               showDeleteMessage: widget.showDeleteMessage,
               message: widget.message,
               editMessageInputBuilder: widget.editMessageInputBuilder,
-<<<<<<< HEAD
               onReplyTap: widget.onReplyTap,
               onThreadReplyTap: widget.onThreadTap,
-=======
-              onThreadTap: widget.onThreadTap,
               showCopyMessage: widget.message.text?.trim()?.isNotEmpty == true,
->>>>>>> 6339d370
               showEditMessage: widget.showEditMessage &&
                   widget.message.attachments
                           ?.any((element) => element.type == 'giphy') !=
                       true,
               showReactions: widget.showReactions,
-<<<<<<< HEAD
               showReply: widget.showReplyIndicator,
               showThreadReply:
-=======
-              showReply:
->>>>>>> 6339d370
                   widget.showThreadReplyIndicator && widget.onThreadTap != null,
             ),
           );
@@ -1066,49 +1002,6 @@
       return;
     }
   }
-<<<<<<< HEAD
-=======
-
-  String _getWebsiteName(String hostName) {
-    switch (hostName) {
-      case 'reddit':
-        return 'Reddit';
-      case 'youtube':
-        return 'Youtube';
-      case 'wikipedia':
-        return 'Wikipedia';
-      case 'twitter':
-        return 'Twitter';
-      case 'facebook':
-        return 'Facebook';
-      case 'amazon':
-        return 'Amazon';
-      case 'yelp':
-        return 'Yelp';
-      case 'imdb':
-        return 'IMDB';
-      case 'pinterest':
-        return 'Pinterest';
-      case 'tripadvisor':
-        return 'TripAdvisor';
-      case 'instagram':
-        return 'Instagram';
-      case 'walmart':
-        return 'Walmart';
-      case 'craigslist':
-        return 'Craigslist';
-      case 'ebay':
-        return 'eBay';
-      case 'linkedin':
-        return 'LinkedIn';
-      case 'google':
-        return 'Google';
-      case 'apple':
-        return 'Apple';
-      default:
-        return null;
-    }
-  }
 }
 
 class _ThreadReplyPainter extends CustomPainter {
@@ -1138,5 +1031,4 @@
 
   @override
   bool shouldRepaint(covariant CustomPainter oldDelegate) => false;
->>>>>>> 6339d370
 }