--- conflicted
+++ resolved
@@ -159,61 +159,9 @@
       child: Row(
         children: <Widget>[
           UserAvatar(user: widget.message.user),
-<<<<<<< HEAD
           if (_isMyMessage && widget.nextMessage == null)
             SendingIndicator(
               message: widget.message,
-=======
-          if (_isMyMessage &&
-              widget.nextMessage == null &&
-              (widget.message.status == MessageSendingStatus.SENT ||
-                  widget.message.status == null))
-            Padding(
-              padding: const EdgeInsets.symmetric(
-                horizontal: 1.0,
-              ),
-              child: CircleAvatar(
-                radius: 4,
-                backgroundColor: Theme.of(context).accentColor,
-                child: Icon(
-                  Icons.done,
-                  color: Colors.white,
-                  size: 4,
-                ),
-              ),
-            ),
-          if (_isMyMessage &&
-              widget.message.status == MessageSendingStatus.SENDING)
-            Padding(
-              padding: const EdgeInsets.symmetric(
-                horizontal: 1.0,
-              ),
-              child: CircleAvatar(
-                radius: 4,
-                backgroundColor: Colors.grey,
-                child: Icon(
-                  Icons.access_time,
-                  size: 4,
-                  color: Colors.white,
-                ),
-              ),
-            ),
-          if (_isMyMessage &&
-              widget.message.status == MessageSendingStatus.FAILED)
-            Padding(
-              padding: const EdgeInsets.symmetric(
-                horizontal: 1.0,
-              ),
-              child: CircleAvatar(
-                radius: 4,
-                backgroundColor: Color(0xffd0021B).withOpacity(.1),
-                child: Icon(
-                  Icons.error_outline,
-                  size: 4,
-                  color: Colors.white,
-                ),
-              ),
->>>>>>> 6356decd
             ),
         ],
       ),
@@ -266,8 +214,7 @@
     var nOfAttachmentWidgets = 0;
 
     final column =
-<<<<<<< HEAD
-        List<Widget>.from(widget.message.attachments?.map((attachment) {
+        List<Widget>.from(widget.message.attachments.map((attachment) {
               nOfAttachmentWidgets++;
 
               Widget attachmentWidget;
@@ -276,42 +223,22 @@
               } else if (attachment.type == 'image' ||
                   attachment.type == 'giphy') {
                 attachmentWidget = _buildImage(attachment);
+              } else if (attachment.type == 'file') {
+                attachmentWidget = Material(
+                  child: InkWell(
+                    onTap: () {
+                      _launchURL(attachment.assetUrl);
+                    },
+                    child: Container(
+                      width: 100,
+                      height: 100,
+                      child: Center(
+                        child: Icon(Icons.attach_file),
+                      ),
+                    ),
+                  ),
+                );
               }
-=======
-        List<Widget>.from(widget.message.attachments.map((attachment) {
-      nOfAttachmentWidgets++;
-
-      Widget attachmentWidget;
-      if (attachment.type == 'video') {
-        attachmentWidget = _buildVideo(attachment);
-      } else if (attachment.type == 'image' || attachment.type == 'giphy') {
-        attachmentWidget = _buildImage(attachment);
-      } else if (attachment.type == 'file') {
-        attachmentWidget = Material(
-          child: InkWell(
-            onTap: () {
-              _launchURL(attachment.assetUrl);
-            },
-            child: Container(
-              width: 100,
-              height: 100,
-              child: Center(
-                child: Icon(Icons.attach_file),
-              ),
-            ),
-          ),
-        );
-      }
-
-      if (attachmentWidget != null) {
-        return _buildAttachment(
-          attachmentWidget,
-          attachment,
-          nOfAttachmentWidgets,
-          context,
-        );
-      }
->>>>>>> 6356decd
 
               if (attachmentWidget != null) {
                 return _buildAttachment(
