--- conflicted
+++ resolved
@@ -399,29 +399,7 @@
                                                           BorderRadius.zero,
                                                     ),
                                                 color: _getBackgroundColor(),
-                                                child: Padding(
-                                                  padding: EdgeInsets.all(
-                                                      hasFiles ? 2.0 : 0.0),
-                                                  child: Column(
-                                                    crossAxisAlignment:
-                                                        CrossAxisAlignment
-                                                            .start,
-                                                    mainAxisSize:
-                                                        MainAxisSize.min,
-                                                    children: <Widget>[
-                                                      ..._parseAttachments(
-                                                          context),
-                                                      if (widget.message.text
-                                                              .trim()
-                                                              .isNotEmpty &&
-                                                          !isGiphy)
-                                                        _buildTextBubble(
-                                                            context),
-                                                    ],
-                                                  ),
-<<<<<<< HEAD
-                                              color: _getBackgroundColor(),
-                                              child: InkWell(
+                                                child: InkWell(
                                                 onLongPress: () =>
                                                     onLongPress(context),
                                                 child: Padding(
@@ -446,9 +424,8 @@
                                                         _buildTextBubble(
                                                             context),
                                                     ],
+                                                    ),
                                                   ),
-=======
->>>>>>> 7bea2b3f
                                                 ),
                                               ),
                                       ),
@@ -939,10 +916,6 @@
         ],
       ),
     );
-<<<<<<< HEAD
-=======
-    return child;
->>>>>>> 7bea2b3f
   }
 
   bool get isOnlyEmoji =>
