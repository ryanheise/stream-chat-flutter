--- conflicted
+++ resolved
@@ -128,14 +128,11 @@
   final bool showReplyMessage;
   final bool showThreadReplyMessage;
   final bool showEditMessage;
-<<<<<<< HEAD
-  final bool showFlagButton;
-=======
   final bool showCopyMessage;
   final bool showDeleteMessage;
   final bool showResendMessage;
 
->>>>>>> ff2653be
+  final bool showFlagButton;
   final Map<String, AttachmentBuilder> attachmentBuilders;
 
   /// Center user avatar with bottom of the message
@@ -170,14 +167,11 @@
     this.showReactions = true,
     this.showDeleteMessage = true,
     this.showEditMessage = true,
-<<<<<<< HEAD
-    this.showFlagButton = true,
-=======
     this.showReplyMessage = true,
     this.showThreadReplyMessage = true,
     this.showResendMessage = true,
     this.showCopyMessage = true,
->>>>>>> ff2653be
+    this.showFlagButton = true,
     this.onUserAvatarTap,
     this.onLinkTap,
     this.onMessageActions,
@@ -731,15 +725,10 @@
               showReplyMessage: widget.showReplyMessage &&
                   !isFailedState &&
                   widget.onReplyTap != null,
-<<<<<<< HEAD
-              showThreadReply:
-                  widget.showThreadReplyIndicator && widget.onThreadTap != null,
-              showFlagButton: widget.showFlagButton,
-=======
               showThreadReplyMessage: widget.showThreadReplyMessage &&
                   !isFailedState &&
                   widget.onThreadTap != null,
->>>>>>> ff2653be
+              showFlagButton: widget.showFlagButton,
             ),
           );
         });
