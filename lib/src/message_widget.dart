--- conflicted
+++ resolved
@@ -241,9 +241,8 @@
   bool get showInChannel =>
       widget.showInChannelIndicator && widget.message?.showInChannel == true;
 
-<<<<<<< HEAD
   bool get _hasReplyToMessage => widget.message?.replyToMessage != null;
-=======
+
   bool get isSendFailed => widget.message.status == MessageSendingStatus.FAILED;
 
   bool get isUpdateFailed =>
@@ -259,7 +258,6 @@
       showUsername ||
       showTimeStamp ||
       showInChannel;
->>>>>>> 71776abc
 
   @override
   Widget build(BuildContext context) {
@@ -340,84 +338,6 @@
                                                   : 0,
                                             )
                                           : EdgeInsets.zero,
-<<<<<<< HEAD
-                                      child:
-                                          (widget.message.isDeleted &&
-                                                  widget.message.status !=
-                                                      MessageSendingStatus
-                                                          .FAILED_DELETE)
-                                              ? Transform(
-                                                  alignment: Alignment.center,
-                                                  transform: Matrix4.rotationY(
-                                                      widget.reverse ? pi : 0),
-                                                  child: DeletedMessage(
-                                                    reverse: widget.reverse,
-                                                    borderRadiusGeometry: widget
-                                                        .borderRadiusGeometry,
-                                                    borderSide:
-                                                        widget.borderSide,
-                                                    shape: widget.shape,
-                                                    messageTheme:
-                                                        widget.messageTheme,
-                                                  ),
-                                                )
-                                              : GestureDetector(
-                                                  onTap: () =>
-                                                      retryMessage(context),
-                                                  onLongPress: () =>
-                                                      onLongPress(context),
-                                                  child: Material(
-                                                    clipBehavior:
-                                                        Clip.antiAlias,
-                                                    shape: widget.shape ??
-                                                        RoundedRectangleBorder(
-                                                          side: isOnlyEmoji &&
-                                                                  !_hasReplyToMessage
-                                                              ? BorderSide.none
-                                                              : widget.borderSide ??
-                                                                  BorderSide(
-                                                                    color: Theme.of(context).brightness ==
-                                                                            Brightness
-                                                                                .dark
-                                                                        ? Colors
-                                                                            .white
-                                                                            .withAlpha(
-                                                                                24)
-                                                                        : Colors
-                                                                            .black
-                                                                            .withAlpha(24),
-                                                                  ),
-                                                          borderRadius: widget
-                                                                  .borderRadiusGeometry ??
-                                                              BorderRadius.zero,
-                                                        ),
-                                                    color:
-                                                        _getBackgroundColor(),
-                                                    child: Padding(
-                                                      padding: EdgeInsets.all(
-                                                          hasFiles ? 2.0 : 0.0),
-                                                      child: Column(
-                                                        crossAxisAlignment:
-                                                            CrossAxisAlignment
-                                                                .start,
-                                                        mainAxisSize:
-                                                            MainAxisSize.min,
-                                                        children: <Widget>[
-                                                          if (_hasReplyToMessage)
-                                                            ReplyToMessageWidget(
-                                                              message: widget
-                                                                  .message
-                                                                  .replyToMessage,
-                                                              messageTheme: isMyMessage
-                                                                  ? StreamChatTheme.of(
-                                                                          context)
-                                                                      .otherMessageTheme
-                                                                  : StreamChatTheme.of(
-                                                                          context)
-                                                                      .ownMessageTheme,
-                                                              reverse: widget
-                                                                  .reverse,
-=======
                                       child: (widget.message.isDeleted &&
                                               !isFailedState)
                                           ? Transform(
@@ -434,7 +354,10 @@
                                                     widget.messageTheme,
                                               ),
                                             )
-                                          : Material(
+                                          : GestureDetector(
+                                        onLongPress: () =>
+                                            onLongPress(context),
+                                        child: Material(
                                               clipBehavior: Clip.antiAlias,
                                               shape: widget.shape ??
                                                   RoundedRectangleBorder(
@@ -458,22 +381,47 @@
                                                                       .black
                                                                       .withAlpha(
                                                                           24),
->>>>>>> 71776abc
                                                             ),
-                                                          ..._parseAttachments(
-                                                              context),
-                                                          if (widget
-                                                                  .message.text
-                                                                  .trim()
-                                                                  .isNotEmpty &&
-                                                              !isGiphy)
-                                                            _buildTextBubble(
-                                                                context),
-                                                        ],
+                                                    borderRadius: widget
+                                                            .borderRadiusGeometry ??
+                                                        BorderRadius.zero,
+                                                  ),
+                                              color: _getBackgroundColor(),
+                                              child: Padding(
+                                                padding: EdgeInsets.all(
+                                                    hasFiles ? 2.0 : 0.0),
+                                                child: Column(
+                                                  crossAxisAlignment:
+                                                      CrossAxisAlignment.start,
+                                                  mainAxisSize:
+                                                      MainAxisSize.min,
+                                                  children: <Widget>[
+                                                    if (_hasReplyToMessage)
+                                                      ReplyToMessageWidget(
+                                                        message: widget
+                                                            .message
+                                                            .replyToMessage,
+                                                        messageTheme: isMyMessage
+                                                            ? StreamChatTheme.of(
+                                                            context)
+                                                            .otherMessageTheme
+                                                            : StreamChatTheme.of(
+                                                            context)
+                                                            .ownMessageTheme,
+                                                        reverse: widget
+                                                            .reverse,
                                                       ),
-                                                    ),
-                                                  ),
+                                                    ..._parseAttachments(
+                                                        context),
+                                                    if (widget.message.text
+                                                            .trim()
+                                                            .isNotEmpty &&
+                                                        !isGiphy)
+                                                      _buildTextBubble(context),
+                                                  ],
                                                 ),
+                                              ),
+                                            ),),
                                     ),
                                     if (widget.showReactionPickerIndicator)
                                       Positioned(
@@ -741,32 +689,22 @@
               showDeleteMessage: widget.showDeleteMessage,
               message: widget.message,
               editMessageInputBuilder: widget.editMessageInputBuilder,
-<<<<<<< HEAD
               onReplyTap: widget.onReplyTap,
               onThreadReplyTap: widget.onThreadTap,
-              showCopyMessage: widget.message.text?.trim()?.isNotEmpty == true,
-=======
-              onThreadTap: widget.onThreadTap,
               showResendMessage:
-                  widget.showResendMessage && (isSendFailed || isUpdateFailed),
+              widget.showResendMessage && (isSendFailed || isUpdateFailed),
               showCopyMessage: !isFailedState &&
-                  widget.message.text?.trim()?.isNotEmpty == true,
->>>>>>> 71776abc
-              showEditMessage: widget.showEditMessage &&
+                  widget.message.text?.trim()?.isNotEmpty == true,              showEditMessage: widget.showEditMessage &&
                   !isDeleteFailed &&
                   widget.message.attachments
                           ?.any((element) => element.type == 'giphy') !=
                       true,
               showReactions: widget.showReactions,
-<<<<<<< HEAD
-              showReply: widget.showReplyIndicator,
+              showReply: widget.showReplyIndicator &&
+                  !isFailedState &&
+                  widget.onReplyTap != null,
               showThreadReply:
-                  widget.showThreadReplyIndicator && widget.onThreadTap != null,
-=======
-              showReply: widget.showThreadReplyIndicator &&
-                  !isFailedState &&
-                  widget.onThreadTap != null,
->>>>>>> 71776abc
+              widget.showThreadReplyIndicator && widget.onThreadTap != null,
             ),
           );
         });
@@ -868,34 +806,7 @@
   }) {
     final attachmentShape =
         widget.attachmentShape ?? widget.shape ?? _getDefaultShape(context);
-<<<<<<< HEAD
     return Material(
-      color: _getBackgroundColor(),
-      clipBehavior: Clip.antiAlias,
-      shape: attachmentShape,
-      child: Padding(
-        padding: widget.attachmentPadding,
-        child: Material(
-          clipBehavior: Clip.hardEdge,
-          shape: attachmentShape,
-          type: MaterialType.transparency,
-          child: Transform(
-            transform: Matrix4.rotationY(widget.reverse ? pi : 0),
-            alignment: Alignment.center,
-            child: Column(
-              mainAxisSize: MainAxisSize.min,
-              crossAxisAlignment: CrossAxisAlignment.end,
-              children: <Widget>[
-                getFailedMessageWidget(
-                  context,
-                  padding: const EdgeInsets.all(8.0),
-                ),
-                attachmentWidget,
-              ],
-=======
-    return GestureDetector(
-      onLongPress: () => onLongPress(context),
-      child: Material(
         color: _getBackgroundColor(),
         clipBehavior: Clip.antiAlias,
         shape: attachmentShape,
@@ -909,11 +820,9 @@
               transform: Matrix4.rotationY(widget.reverse ? pi : 0),
               alignment: Alignment.center,
               child: attachmentWidget,
->>>>>>> 71776abc
             ),
           ),
         ),
-      ),
     );
   }
 
@@ -1009,13 +918,6 @@
         ],
       ),
     );
-<<<<<<< HEAD
-=======
-    return GestureDetector(
-      onLongPress: () => onLongPress(context),
-      child: child,
-    );
->>>>>>> 71776abc
   }
 
   bool get isOnlyEmoji =>
@@ -1023,19 +925,10 @@
       widget.message.text.characters.every((c) => Emoji.byChar(c) != null);
 
   Color _getBackgroundColor() {
-<<<<<<< HEAD
     if (_hasReplyToMessage) {
       return widget.messageTheme.messageBackgroundColor;
     }
 
-    if ((widget.message.status == MessageSendingStatus.FAILED ||
-        widget.message.status == MessageSendingStatus.FAILED_UPDATE ||
-        widget.message.status == MessageSendingStatus.FAILED_DELETE)) {
-      return Color(0xffd0021B).withOpacity(.1);
-    }
-
-=======
->>>>>>> 71776abc
     if (widget.message.attachments
             ?.any((element) => element.ogScrapeUrl != null) ==
         true) {
