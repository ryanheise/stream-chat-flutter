--- conflicted
+++ resolved
@@ -849,58 +849,6 @@
         ),
       );
 
-<<<<<<< HEAD
-  Widget getFailedMessageWidget(
-    BuildContext context, {
-    EdgeInsetsGeometry padding,
-  }) {
-    Widget failedWidget;
-    if (widget.message.status == MessageSendingStatus.FAILED) {
-      failedWidget = Text(
-        'MESSAGE FAILED · CLICK TO TRY AGAIN',
-        style: widget.messageTheme.messageText.copyWith(
-          color: Theme.of(context).brightness == Brightness.dark
-              ? StreamChatTheme.of(context).colorTheme.white.withOpacity(.5)
-              : StreamChatTheme.of(context).colorTheme.black.withOpacity(.5),
-          fontSize: 11,
-        ),
-      );
-    }
-    if (widget.message.status == MessageSendingStatus.FAILED_UPDATE) {
-      failedWidget = Text(
-        'MESSAGE UPDATE FAILED · CLICK TO TRY AGAIN',
-        style: widget.messageTheme.messageText.copyWith(
-          color: Theme.of(context).brightness == Brightness.dark
-              ? StreamChatTheme.of(context).colorTheme.white.withOpacity(.5)
-              : StreamChatTheme.of(context).colorTheme.black.withOpacity(.5),
-          fontSize: 11,
-        ),
-      );
-    }
-    if (widget.message.status == MessageSendingStatus.FAILED_DELETE) {
-      failedWidget = Text(
-        'MESSAGE DELETE FAILED · CLICK TO TRY AGAIN',
-        style: widget.messageTheme.messageText.copyWith(
-          color: Theme.of(context).brightness == Brightness.dark
-              ? StreamChatTheme.of(context).colorTheme.white.withOpacity(.5)
-              : StreamChatTheme.of(context).colorTheme.black.withOpacity(.5),
-          fontSize: 11,
-        ),
-      );
-    }
-
-    if (failedWidget != null) {
-      return Padding(
-        padding: padding ?? EdgeInsets.zero,
-        child: failedWidget,
-      );
-    }
-
-    return SizedBox();
-  }
-
-=======
->>>>>>> d9abd351
   Widget _buildTextBubble(BuildContext context) {
     Widget child = Transform(
       transform: Matrix4.rotationY(widget.reverse ? pi : 0),
@@ -943,15 +891,6 @@
       widget.message.text.characters.every((c) => Emoji.byChar(c) != null);
 
   Color _getBackgroundColor() {
-<<<<<<< HEAD
-    if ((widget.message.status == MessageSendingStatus.FAILED ||
-        widget.message.status == MessageSendingStatus.FAILED_UPDATE ||
-        widget.message.status == MessageSendingStatus.FAILED_DELETE)) {
-      return StreamChatTheme.of(context).colorTheme.accentRed.withOpacity(.1);
-    }
-
-=======
->>>>>>> d9abd351
     if (widget.message.attachments
             ?.any((element) => element.ogScrapeUrl != null) ==
         true) {
