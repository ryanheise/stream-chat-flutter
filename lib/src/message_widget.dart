--- conflicted
+++ resolved
@@ -492,8 +492,9 @@
         decoration:
             _buildBoxDecoration(_isLastUser || nOfAttachmentWidgets > 0),
         padding: EdgeInsets.all(10),
-<<<<<<< HEAD
-        constraints: BoxConstraints.loose(Size.fromWidth(300)),
+        constraints: BoxConstraints.loose(
+          Size.fromWidth(MediaQuery.of(context).size.width * 0.7),
+        ),
         child: _buildSendingError(
           MarkdownBody(
             data: text,
@@ -506,37 +507,6 @@
 
                 if (widget.onMentionTap != null) {
                   widget.onMentionTap(mentionedUser);
-=======
-        constraints: BoxConstraints.loose(
-            Size.fromWidth(MediaQuery.of(context).size.width * 0.7)),
-        child: Column(
-          mainAxisSize: MainAxisSize.min,
-          crossAxisAlignment: CrossAxisAlignment.start,
-          children: <Widget>[
-            if (widget.message.status == MessageSendingStatus.FAILED)
-              Text(
-                'MESSAGE FAILED · CLICK TO TRY AGAIN',
-                style: _messageTheme.messageText.copyWith(
-                  color: Colors.black.withOpacity(.5),
-                  fontSize: 11,
-                ),
-              ),
-            MarkdownBody(
-              data: text,
-              onTapLink: (link) {
-                if (link.startsWith('@')) {
-                  final mentionedUser =
-                      widget.message.mentionedUsers.firstWhere(
-                    (u) => '@${u.name.replaceAll(' ', '')}' == link,
-                    orElse: () => null,
-                  );
-
-                  if (widget.onMentionTap != null) {
-                    widget.onMentionTap(mentionedUser);
-                  } else {
-                    print('tap on ${mentionedUser.name}');
-                  }
->>>>>>> e54b96a3
                 } else {
                   print('tap on ${mentionedUser.name}');
                 }
