import 'dart:math';
import 'dart:ui';

import 'package:flutter/cupertino.dart';
import 'package:flutter/foundation.dart';
import 'package:flutter/material.dart';
import 'package:flutter/rendering.dart';
import 'package:flutter_portal/flutter_portal.dart';
import 'package:jiffy/jiffy.dart';
import 'package:stream_chat_flutter/src/message_actions_modal.dart';
import 'package:stream_chat_flutter/src/message_reactions_modal.dart';
import 'package:stream_chat_flutter/src/reaction_bubble.dart';
import 'package:stream_chat_flutter/stream_chat_flutter.dart';

import 'image_group.dart';
import 'message_text.dart';

typedef AttachmentBuilder = Widget Function(BuildContext, Message, Attachment);

/// The display behaviour of a widget
enum DisplayWidget {
  /// Hides the widget replacing its space with a spacer
  hide,

  /// Hides the widget not replacing its space
  gone,

  /// Shows the widget normally
  show,
}

/// ![screenshot](https://raw.githubusercontent.com/GetStream/stream-chat-flutter/master/screenshots/message_widget.png)
/// ![screenshot](https://raw.githubusercontent.com/GetStream/stream-chat-flutter/master/screenshots/message_widget_paint.png)
///
/// It shows a message with reactions, replies and user avatar.
///
/// Usually you don't use this widget as it's the default message widget used by [MessageListView].
///
/// The widget components render the ui based on the first ancestor of type [StreamChatTheme].
/// Modify it to change the widget appearance.
class MessageWidget extends StatefulWidget {
  /// Function called on mention tap
  final void Function(User) onMentionTap;

  /// The function called when tapping on replies
  final void Function(Message) onThreadTap;
  final Widget Function(BuildContext, Message) editMessageInputBuilder;
  final Widget Function(BuildContext, Message) textBuilder;

  /// Function called on long press
  final void Function(BuildContext, Message) onMessageActions;

  /// The message
  final Message message;

  /// The message theme
  final MessageTheme messageTheme;

  /// If true the widget will be mirrored
  final bool reverse;

  /// The shape of the message text
  final ShapeBorder shape;

  /// The shape of an attachment
  final ShapeBorder attachmentShape;

  /// The borderside of the message text
  final BorderSide borderSide;

  /// The borderside of an attachment
  final BorderSide attachmentBorderSide;

  /// The border radius of the message text
  final BorderRadiusGeometry borderRadiusGeometry;

  /// The border radius of an attachment
  final BorderRadiusGeometry attachmentBorderRadiusGeometry;

  /// The padding of the widget
  final EdgeInsetsGeometry padding;

  /// The internal padding of the message text
  final EdgeInsetsGeometry textPadding;

  /// The internal padding of an attachment
  final EdgeInsetsGeometry attachmentPadding;

  /// It controls the display behaviour of the user avatar
  final DisplayWidget showUserAvatar;

  /// It controls the display behaviour of the sending indicator
  final DisplayWidget showSendingIndicator;

  /// If true the widget will show the reactions
  final bool showReactions;

  final bool allRead;

  /// If true the widget will show the reply indicator
  final bool showReplyIndicator;

  /// The function called when tapping on UserAvatar
  final void Function(User) onUserAvatarTap;

  /// The function called when tapping on a link
  final void Function(String) onLinkTap;

  /// Used in [MessageReactionsModal] and [MessageActionsModal]
  final bool showReactionPickerIndicator;

  final List<Read> readList;

  /// If true show the users username next to the timestamp of the message
  final bool showUsername;
  final bool showTimestamp;
  final bool showDeleteMessage;
  final bool showEditMessage;
  final Map<String, AttachmentBuilder> attachmentBuilders;

  /// Center user avatar with bottom of the message
  final bool translateUserAvatar;

  MessageWidget({
    Key key,
    @required this.message,
    @required this.messageTheme,
    this.reverse = false,
    this.translateUserAvatar = true,
    this.shape,
    this.attachmentShape,
    this.borderSide,
    this.attachmentBorderSide,
    this.borderRadiusGeometry,
    this.attachmentBorderRadiusGeometry,
    this.onMentionTap,
    this.showReactionPickerIndicator = false,
    this.showUserAvatar = DisplayWidget.show,
    this.showSendingIndicator = DisplayWidget.show,
    this.showReplyIndicator = true,
    this.onThreadTap,
    this.showUsername = true,
    this.showTimestamp = true,
    this.showReactions = true,
    this.showDeleteMessage = true,
    this.showEditMessage = true,
    this.onUserAvatarTap,
    this.onLinkTap,
    this.onMessageActions,
    this.editMessageInputBuilder,
    this.textBuilder,
    Map<String, AttachmentBuilder> customAttachmentBuilders,
    this.readList,
    this.padding,
    this.textPadding = const EdgeInsets.symmetric(
      horizontal: 16.0,
      vertical: 8.0,
    ),
    this.attachmentPadding = EdgeInsets.zero,
    this.allRead = false,
  })  : attachmentBuilders = {
          'image': (context, message, attachment) {
            return ImageAttachment(
              attachment: attachment,
              message: message,
              messageTheme: messageTheme,
              size: Size(
                MediaQuery.of(context).size.width * 0.8,
                MediaQuery.of(context).size.height * 0.3,
              ),
            );
          },
          'video': (context, message, attachment) {
            return VideoAttachment(
              attachment: attachment,
              messageTheme: messageTheme,
              size: Size(
                MediaQuery.of(context).size.width * 0.8,
                MediaQuery.of(context).size.height * 0.3,
              ),
            );
          },
          'giphy': (context, message, attachment) {
            return GiphyAttachment(
              attachment: attachment,
              messageTheme: messageTheme.copyWith(
                messageBackgroundColor: Colors.white,
              ),
              message: message,
              size: Size(
                MediaQuery.of(context).size.width * 0.8,
                MediaQuery.of(context).size.height * 0.3,
              ),
            );
          },
          'file': (context, message, attachment) {
            return FileAttachment(
              attachment: attachment,
              size: Size(
                MediaQuery.of(context).size.width * 0.8,
                MediaQuery.of(context).size.height * 0.3,
              ),
            );
          },
        }..addAll(customAttachmentBuilders ?? {}),
        super(key: key);

  @override
  _MessageWidgetState createState() => _MessageWidgetState();
}

class _MessageWidgetState extends State<MessageWidget> {
  @override
  Widget build(BuildContext context) {
    var leftPadding = widget.showUserAvatar != DisplayWidget.gone
        ? widget.messageTheme.avatarTheme.constraints.maxWidth + 16.0
        : 6.0;

    bool isGiphy =
        widget.message.attachments.any((element) => element.type == 'giphy');

    return Portal(
      child: Padding(
        padding: widget.padding ?? EdgeInsets.all(8),
        child: Transform(
          alignment: Alignment.center,
          transform: Matrix4.rotationY(widget.reverse ? pi : 0),
          child: FractionallySizedBox(
            alignment: Alignment.centerLeft,
            widthFactor: 0.75,
            child: Column(
              crossAxisAlignment: CrossAxisAlignment.start,
              mainAxisSize: MainAxisSize.min,
              children: <Widget>[
                Column(
                  crossAxisAlignment: CrossAxisAlignment.start,
                  mainAxisSize: MainAxisSize.min,
                  children: <Widget>[
                    Row(
                      mainAxisAlignment: MainAxisAlignment.start,
                      crossAxisAlignment: CrossAxisAlignment.end,
                      mainAxisSize: MainAxisSize.min,
                      children: <Widget>[
                        if (widget.showUserAvatar == DisplayWidget.show)
                          _buildUserAvatar(),
                        SizedBox(
                          width: 6,
                        ),
                        if (widget.showUserAvatar == DisplayWidget.hide)
                          SizedBox(
                            width: widget.messageTheme.avatarTheme.constraints
                                    .maxWidth +
                                8,
                          ),
                        Flexible(
                          child: PortalEntry(
                            portal: Container(
                              transform: Matrix4.translationValues(-16, 2, 0),
                              child: _buildReactionIndicator(context),
                              constraints: BoxConstraints(maxWidth: 22 * 6.0),
                            ),
                            portalAnchor: Alignment(-1.0, -1.0),
                            childAnchor: Alignment(1, -1.0),
                            child: Stack(
                              clipBehavior: Clip.none,
                              children: [
                                Padding(
                                  padding: widget.showReactions
                                      ? EdgeInsets.only(
                                          top: widget.message.reactionCounts
                                                      ?.isNotEmpty ==
                                                  true
                                              ? 18
                                              : 0,
                                        )
                                      : EdgeInsets.zero,
                                  child: (widget.message.isDeleted &&
                                          widget.message.status !=
                                              MessageSendingStatus
                                                  .FAILED_DELETE)
                                      ? Transform(
                                          alignment: Alignment.center,
                                          transform: Matrix4.rotationY(
                                              widget.reverse ? pi : 0),
                                          child: DeletedMessage(
                                            messageTheme: widget.messageTheme,
                                          ),
                                        )
                                      : Column(
                                          crossAxisAlignment:
                                              CrossAxisAlignment.start,
                                          mainAxisSize: MainAxisSize.min,
                                          children: <Widget>[
                                            ..._parseAttachments(context),
                                            if (widget.message.text
                                                .trim()
                                                .isNotEmpty)
                                              _buildTextBubble(context),
                                          ],
                                        ),
                                ),
                                if (widget.showReactionPickerIndicator)
                                  Positioned(
                                    right: 0,
                                    top: -6,
                                    child: Transform(
                                      transform: Matrix4.rotationY(
                                          widget.reverse ? pi : 0),
                                      child: CustomPaint(
                                        painter: ReactionBubblePainter(
                                          widget.messageTheme
                                              .reactionsBackgroundColor,
                                          widget.messageTheme
                                              .reactionsBorderColor,
                                        ),
                                      ),
<<<<<<< HEAD
                                    )
                                  : Column(
                                      crossAxisAlignment:
                                          CrossAxisAlignment.start,
                                      mainAxisSize: MainAxisSize.min,
                                      children: <Widget>[
                                        ..._parseAttachments(context),
                                        if (widget.message.text
                                                .trim()
                                                .isNotEmpty &&
                                            !isGiphy)
                                          _buildTextBubble(context),
                                      ],
=======
>>>>>>> abd82263
                                    ),
                                  ),
                              ],
                            ),
                          ),
                        ),
                      ],
                    ),
                    if (widget.showReplyIndicator &&
                        widget.message.replyCount > 0)
                      _buildReplyIndicator(leftPadding),
                  ],
                ),
                if ((widget.message.createdAt != null &&
                        widget.showTimestamp) ||
                    widget.showUsername ||
                    widget.readList?.isNotEmpty == true)
                  _buildBottomRow(leftPadding),
              ],
            ),
          ),
        ),
      ),
    );
  }

  Padding _buildBottomRow(double leftPadding) {
    return Padding(
      padding: EdgeInsets.only(
        left: leftPadding,
        top: 2,
      ),
      child: Row(
        mainAxisAlignment: MainAxisAlignment.start,
        mainAxisSize: MainAxisSize.min,
        children: <Widget>[
          Transform(
            alignment: Alignment.center,
            transform: Matrix4.rotationY(widget.reverse ? pi : 0),
            child: RichText(
              text: TextSpan(
                style: widget.messageTheme.createdAt,
                children: <TextSpan>[
                  if (widget.showUsername)
                    TextSpan(
                      text: widget.message.user.name,
                      style: TextStyle(
                          fontWeight: FontWeight.bold,
                          color: widget.messageTheme.createdAt.color
                              .withOpacity(1)),
                    ),
                  if (widget.message.createdAt != null && widget.showTimestamp)
                    TextSpan(
                      text: Jiffy(widget.message.createdAt.toLocal())
                          .format('  HH:mm'),
                    ),
                ],
              ),
            ),
          ),
          if (widget.showSendingIndicator == DisplayWidget.show)
            _buildSendingIndicator(),
          if (widget.readList?.isNotEmpty == true)
            SizedBox.fromSize(
              size: Size((widget.readList.length * 10.0) + 10, 17),
              child: Transform(
                alignment: Alignment.center,
                transform: Matrix4.rotationY(widget.reverse ? pi : 0),
                child: Padding(
                  padding: const EdgeInsets.only(left: 4.0),
                  child: _buildReadIndicator(),
                ),
              ),
            ),
        ],
      ),
    );
  }

  Widget _buildReadIndicator() {
    var padding = 0.0;
    return Stack(
      children: widget.readList.map((e) {
        padding += 10.0;
        return Positioned(
          left: padding - 10,
          bottom: 0,
          top: 0,
          child: Material(
            color: Colors.white,
            shape: CircleBorder(),
            child: Padding(
              padding: const EdgeInsets.all(1.0),
              child: UserAvatar(
                user: e.user,
                constraints: BoxConstraints.loose(Size.fromRadius(16)),
                showOnlineStatus: false,
              ),
            ),
          ),
        );
      }).toList(),
    );
  }

  Widget _buildReactionIndicator(
    BuildContext context,
  ) {
    final ownId = StreamChat.of(context).user.id;
    final reactionsMap = <String, Reaction>{};
    widget.message.latestReactions?.forEach((element) {
      if (!reactionsMap.containsKey(element.type) || element.user.id == ownId) {
        reactionsMap[element.type] = element;
      }
    });
    final reactionsList = reactionsMap.values.toList()
      ..sort((a, b) => a.user.id == ownId ? 1 : -1);

    return AnimatedSwitcher(
      duration: Duration(milliseconds: 300),
      child: (widget.showReactions &&
              (widget.message.reactionCounts?.isNotEmpty == true) &&
              !widget.message.isDeleted)
          ? GestureDetector(
              onTap: () => _showMessageReactionsModalBottomSheet(context),
              child: ReactionBubble(
                key: ValueKey('${widget.message.id}.reactions'),
                reverse: widget.reverse,
                flipTail: widget.reverse,
                backgroundColor: widget.messageTheme.reactionsBackgroundColor,
                borderColor: widget.messageTheme.reactionsBorderColor,
                reactions: reactionsList,
              ),
            )
          : SizedBox(),
    );
  }

  void _showMessageActionModalBottomSheet(BuildContext context) {
    final channel = StreamChannel.of(context).channel;
    showDialog(
        context: context,
        builder: (context) {
          return StreamChannel(
            channel: channel,
            child: MessageActionsModal(
              showUserAvatar:
                  widget.message.user.id == channel.client.state.user.id
                      ? DisplayWidget.gone
                      : DisplayWidget.show,
              messageTheme: widget.messageTheme,
              messageShape: widget.shape ?? _getDefaultShape(context),
              reverse: widget.reverse,
              showDeleteMessage: widget.showDeleteMessage,
              message: widget.message,
              editMessageInputBuilder: widget.editMessageInputBuilder,
              onThreadTap: widget.onThreadTap,
              showEditMessage: widget.showEditMessage,
              showReactions: widget.showReactions,
              showReply:
                  widget.showReplyIndicator && widget.onThreadTap != null,
            ),
          );
        });
  }

  void _showMessageReactionsModalBottomSheet(BuildContext context) {
    final channel = StreamChannel.of(context).channel;
    showDialog(
        context: context,
        builder: (context) {
          return StreamChannel(
            channel: channel,
            child: MessageReactionsModal(
              showUserAvatar:
                  widget.message.user.id == channel.client.state.user.id
                      ? DisplayWidget.gone
                      : DisplayWidget.show,
              onUserAvatarTap: widget.onUserAvatarTap,
              messageTheme: widget.messageTheme,
              messageShape: widget.shape ?? _getDefaultShape(context),
              reverse: widget.reverse,
              message: widget.message,
              editMessageInputBuilder: widget.editMessageInputBuilder,
              onThreadTap: widget.onThreadTap,
              showReactions: widget.showReactions,
            ),
          );
        });
  }

  ShapeBorder _getDefaultShape(BuildContext context) {
    return RoundedRectangleBorder(
      side: widget.attachmentBorderSide ??
          widget.borderSide ??
          BorderSide(
            color: Theme.of(context).brightness == Brightness.dark
                ? Colors.white.withAlpha(24)
                : Colors.black.withAlpha(24),
          ),
      borderRadius: widget.attachmentBorderRadiusGeometry ??
          widget.borderRadiusGeometry ??
          BorderRadius.zero,
    );
  }

  List<Widget> _parseAttachments(BuildContext context) {
    final images = widget.message.attachments
            ?.where((element) => element.type == 'image')
            ?.toList() ??
        [];

    if (images.length > 1) {
      return [
        wrapAttachmentWidget(
          context,
          Material(
            color: widget.messageTheme.messageBackgroundColor,
            child: ImageGroup(
              size: Size(
                MediaQuery.of(context).size.width * 0.8,
                MediaQuery.of(context).size.height * 0.3,
              ),
              images: images,
              message: widget.message,
            ),
          ),
        ),
      ];
    }

    return widget.message.attachments?.map((attachment) {
          final attachmentBuilder = widget.attachmentBuilders[attachment.type];

          if (attachmentBuilder == null) {
            return SizedBox();
          }

          final attachmentWidget = attachmentBuilder(
            context,
            widget.message,
            attachment,
          );
          return wrapAttachmentWidget(context, attachmentWidget,
              attachment: attachment);
        })?.toList() ??
        [];
  }

  Padding wrapAttachmentWidget(BuildContext context, Widget attachmentWidget,
      {Attachment attachment}) {
    return Padding(
      padding: EdgeInsets.only(
        bottom: 4,
      ),
      child: GestureDetector(
        onTap: () => retryMessage(context),
        onLongPress: () => onLongPress(context),
        child: Material(
          color: attachment?.type == 'giphy'
              ? Colors.white
              : _getBackgroundColor(),
          clipBehavior: Clip.hardEdge,
          shape: widget.attachmentShape ??
              widget.shape ??
              _getDefaultShape(context),
          child: Padding(
            padding: widget.attachmentPadding,
            child: ClipRRect(
              borderRadius: BorderRadius.circular(6),
              child: Transform(
                transform: Matrix4.rotationY(widget.reverse ? pi : 0),
                alignment: Alignment.center,
                child: Column(
                  mainAxisSize: MainAxisSize.min,
                  crossAxisAlignment: CrossAxisAlignment.end,
                  children: <Widget>[
                    getFailedMessageWidget(
                      context,
                      padding: const EdgeInsets.all(8.0),
                    ),
                    attachmentWidget,
                  ],
                ),
              ),
            ),
          ),
        ),
      ),
    );
  }

  void onLongPress(BuildContext context) {
    if (widget.message.isEphemeral ||
        widget.message.status == MessageSendingStatus.SENDING) {
      return;
    }

    if (widget.onMessageActions != null) {
      widget.onMessageActions(context, widget.message);
    } else {
      _showMessageActionModalBottomSheet(context);
    }
    return;
  }

  Widget _buildReplyIndicator(double leftPadding) {
    return Padding(
      padding: EdgeInsets.only(
        left: leftPadding,
      ),
      child: Transform(
        transform: Matrix4.rotationY(widget.reverse ? pi : 0),
        alignment: Alignment.center,
        child: ReplyIndicator(
          message: widget.message,
          reversed: widget.reverse,
          messageTheme: widget.messageTheme,
          onTap: widget.onThreadTap != null
              ? () {
                  widget.onThreadTap(widget.message);
                }
              : null,
        ),
      ),
    );
  }

  Widget _buildSendingIndicator() {
    return Padding(
      padding: const EdgeInsets.only(right: 4.0),
      child: Transform(
        transform: Matrix4.rotationY(widget.reverse ? pi : 0),
        alignment: Alignment.center,
        child: SendingIndicator(
          message: widget.message,
          allRead: widget.allRead,
        ),
      ),
    );
  }

  Widget _buildUserAvatar() => Transform(
        transform: Matrix4.rotationY(widget.reverse ? pi : 0),
        alignment: Alignment.center,
        child: Padding(
          padding: const EdgeInsets.symmetric(horizontal: 4.0),
          child: Transform.translate(
            offset: Offset(
              0,
              widget.translateUserAvatar
                  ? widget.messageTheme.avatarTheme.constraints.maxHeight / 2
                  : 0,
            ),
            child: UserAvatar(
              user: widget.message.user,
              onTap: widget.onUserAvatarTap,
              constraints: widget.messageTheme.avatarTheme.constraints,
              showOnlineStatus: false,
            ),
          ),
        ),
      );

  Widget getFailedMessageWidget(
    BuildContext context, {
    EdgeInsetsGeometry padding,
  }) {
    Widget failedWidget;
    if (widget.message.status == MessageSendingStatus.FAILED) {
      failedWidget = Text(
        'MESSAGE FAILED · CLICK TO TRY AGAIN',
        style: widget.messageTheme.messageText.copyWith(
          color: Theme.of(context).brightness == Brightness.dark
              ? Colors.white.withOpacity(.5)
              : Colors.black.withOpacity(.5),
          fontSize: 11,
        ),
      );
    }
    if (widget.message.status == MessageSendingStatus.FAILED_UPDATE) {
      failedWidget = Text(
        'MESSAGE UPDATE FAILED · CLICK TO TRY AGAIN',
        style: widget.messageTheme.messageText.copyWith(
          color: Theme.of(context).brightness == Brightness.dark
              ? Colors.white.withOpacity(.5)
              : Colors.black.withOpacity(.5),
          fontSize: 11,
        ),
      );
    }
    if (widget.message.status == MessageSendingStatus.FAILED_DELETE) {
      failedWidget = Text(
        'MESSAGE DELETE FAILED · CLICK TO TRY AGAIN',
        style: widget.messageTheme.messageText.copyWith(
          color: Theme.of(context).brightness == Brightness.dark
              ? Colors.white.withOpacity(.5)
              : Colors.black.withOpacity(.5),
          fontSize: 11,
        ),
      );
    }

    if (failedWidget != null) {
      return Padding(
        padding: padding ?? EdgeInsets.zero,
        child: failedWidget,
      );
    }

    return SizedBox();
  }

  Widget _buildTextBubble(BuildContext context) {
    return GestureDetector(
      onTap: () => retryMessage(context),
      onLongPress: () => onLongPress(context),
      child: Material(
        shape: widget.shape ??
            RoundedRectangleBorder(
              side: widget.borderSide ??
                  BorderSide(
                    color: Theme.of(context).brightness == Brightness.dark
                        ? Colors.white.withAlpha(24)
                        : Colors.black.withAlpha(24),
                  ),
              borderRadius: widget.borderRadiusGeometry ?? BorderRadius.zero,
            ),
        color: _getBackgroundColor(),
        child: Transform(
          transform: Matrix4.rotationY(widget.reverse ? pi : 0),
          alignment: Alignment.center,
          child: Padding(
            padding: widget.textPadding,
            child: Column(
              crossAxisAlignment: CrossAxisAlignment.end,
              children: [
                getFailedMessageWidget(context),
                _buildText(context),
              ],
            ),
          ),
        ),
      ),
    );
  }

  Color _getBackgroundColor() {
    return (widget.message.status == MessageSendingStatus.FAILED ||
            widget.message.status == MessageSendingStatus.FAILED_UPDATE ||
            widget.message.status == MessageSendingStatus.FAILED_DELETE)
        ? Color(0xffd0021B).withOpacity(.1)
        : widget.messageTheme.messageBackgroundColor;
  }

  void retryMessage(BuildContext context) {
    final channel = StreamChannel.of(context).channel;
    if (widget.message.status == MessageSendingStatus.FAILED) {
      channel.sendMessage(widget.message);
      return;
    }
    if (widget.message.status == MessageSendingStatus.FAILED_UPDATE) {
      StreamChat.of(context).client.updateMessage(
            widget.message,
            channel.cid,
          );
      return;
    }

    if (widget.message.status == MessageSendingStatus.FAILED_DELETE) {
      StreamChat.of(context).client.deleteMessage(
            widget.message,
            channel.cid,
          );
      return;
    }
  }

  Widget _buildText(BuildContext context) {
    return widget.textBuilder != null
        ? widget.textBuilder(context, widget.message)
        : MessageText(
            onLinkTap: widget.onLinkTap,
            message: widget.message,
            onMentionTap: widget.onMentionTap,
            messageTheme: widget.messageTheme,
          );
  }
}<|MERGE_RESOLUTION|>--- conflicted
+++ resolved
@@ -314,7 +314,6 @@
                                               .reactionsBorderColor,
                                         ),
                                       ),
-<<<<<<< HEAD
                                     )
                                   : Column(
                                       crossAxisAlignment:
@@ -328,8 +327,6 @@
                                             !isGiphy)
                                           _buildTextBubble(context),
                                       ],
-=======
->>>>>>> abd82263
                                     ),
                                   ),
                               ],
