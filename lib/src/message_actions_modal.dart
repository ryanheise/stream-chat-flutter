import 'dart:ui';

import 'package:flutter/foundation.dart';
import 'package:flutter/material.dart';
import 'package:flutter/services.dart';
import 'package:stream_chat/stream_chat.dart';
import 'package:stream_chat_flutter/src/reaction_picker.dart';
import 'package:stream_chat_flutter/src/stream_channel.dart';
import 'package:stream_chat_flutter/src/stream_svg_icon.dart';

import 'message_input.dart';
import 'message_widget.dart';
import 'stream_chat.dart';
import 'stream_chat_theme.dart';

class MessageActionsModal extends StatelessWidget {
  final Widget Function(BuildContext, Message) editMessageInputBuilder;
  final void Function(Message) onThreadReplyTap;
  final void Function(Message) onReplyTap;
  final Message message;
  final MessageTheme messageTheme;
  final bool showReactions;
  final bool showDeleteMessage;
  final bool showCopyMessage;
  final bool showEditMessage;
  final bool showReply;
  final bool showThreadReply;
  final bool reverse;
  final ShapeBorder messageShape;
  final DisplayWidget showUserAvatar;

  const MessageActionsModal({
    Key key,
    @required this.message,
    @required this.messageTheme,
    this.showReactions = true,
    this.showDeleteMessage = true,
    this.showEditMessage = true,
    this.onReplyTap,
    this.onThreadReplyTap,
    this.showCopyMessage = true,
    this.showReply = true,
    this.showThreadReply = true,
    this.showUserAvatar = DisplayWidget.show,
    this.editMessageInputBuilder,
    this.messageShape,
    this.reverse = false,
  }) : super(key: key);

  @override
  Widget build(BuildContext context) {
    final size = MediaQuery.of(context).size;
    final user = StreamChat.of(context).user;

    final roughMaxSize = 2 * size.width / 3;
    final roughSentenceSize =
        message.text.length * messageTheme.messageText.fontSize * 1.2;
    final divFactor = message.attachments?.isNotEmpty == true
        ? 1
        : (roughSentenceSize == 0 ? 1 : (roughSentenceSize / roughMaxSize));

    return GestureDetector(
      behavior: HitTestBehavior.translucent,
      onTap: () {
        Navigator.pop(context);
      },
      child: Stack(
        children: [
          Positioned.fill(
            child: BackdropFilter(
              filter: ImageFilter.blur(
                sigmaX: 10.8731,
                sigmaY: 10.8731,
              ),
              child: Container(
                color: Colors.black.withOpacity(0.1),
              ),
            ),
          ),
          Center(
            child: SingleChildScrollView(
              child: Padding(
                padding: const EdgeInsets.symmetric(vertical: 8.0),
                child: Column(
                  mainAxisAlignment: MainAxisAlignment.center,
                  crossAxisAlignment: CrossAxisAlignment.stretch,
                  children: <Widget>[
                    if (showReactions &&
                        (message.status == MessageSendingStatus.SENT ||
                            message.status == null))
                      Align(
                        alignment: Alignment(
                            user.id == message.user.id
                                ? (divFactor > 1.0 ? 0.0 : (1.0 - divFactor))
                                : (divFactor > 1.0 ? 0.0 : -(1.0 - divFactor)),
                            0.0),
                        child: ReactionPicker(
                          message: message,
                          messageTheme: messageTheme,
                        ),
                      ),
                    TweenAnimationBuilder<double>(
                        tween: Tween(begin: 0.0, end: 1.0),
                        duration: Duration(milliseconds: 300),
                        builder: (context, val, snapshot) {
                          return Transform.scale(
                            scale: val,
                            child: IgnorePointer(
                              child: MessageWidget(
                                key: Key('MessageWidget'),
                                reverse: reverse,
                                message: message.copyWith(
                                  text: message.text.length > 200
                                      ? '${message.text.substring(0, 200)}...'
                                      : message.text,
                                ),
                                messageTheme: messageTheme,
                                showReactions: false,
                                showUsername: false,
<<<<<<< HEAD
                                showReplyIndicator: false,
=======
>>>>>>> 6339d370
                                showThreadReplyIndicator: false,
                                showUserAvatar: showUserAvatar,
                                showTimestamp: false,
                                translateUserAvatar: false,
                                showReactionPickerIndicator: true,
                                showInChannelIndicator: false,
                                showSendingIndicator: DisplayWidget.gone,
                                shape: messageShape,
                              ),
                            ),
                          );
                        }),
                    SizedBox(
                      height: 8,
                    ),
                    TweenAnimationBuilder<double>(
                        tween: Tween(begin: 0.0, end: 1.0),
                        duration: Duration(milliseconds: 300),
                        curve: Curves.easeInOut,
                        builder: (context, val, wid) {
                          return Transform(
                            transform: Matrix4.identity()
                              ..scale(val)
                              ..rotateZ(-1.0 + val),
                            alignment: Alignment.topRight,
                            child: Padding(
                              padding: const EdgeInsets.symmetric(
                                horizontal: 48.0,
                              ),
                              child: Material(
                                clipBehavior: Clip.hardEdge,
                                shape: RoundedRectangleBorder(
                                  borderRadius: BorderRadius.circular(16),
                                ),
                                child: Column(
                                  crossAxisAlignment:
                                      CrossAxisAlignment.stretch,
                                  children: ListTile.divideTiles(
                                    context: context,
                                    tiles: [
                                      if (showReply &&
                                          (message.status ==
                                                  MessageSendingStatus.SENT ||
                                              message.status == null) &&
                                          message.parentId == null)
                                        _buildReplyButton(context),
                                      if (showThreadReply &&
                                          (message.status ==
                                                  MessageSendingStatus.SENT ||
                                              message.status == null) &&
                                          message.parentId == null)
                                        _buildThreadReplyButton(context),
                                      if (showEditMessage)
                                        _buildEditMessage(context),
                                      if (showDeleteMessage)
                                        _buildDeleteButton(context),
                                      if (showCopyMessage)
                                        _buildCopyButton(context),
                                    ],
                                  ).toList(),
                                ),
                              ),
                            ),
                          );
                        })
                  ],
                ),
              ),
            ),
          ),
        ],
      ),
    );
  }

  Widget _buildReplyButton(BuildContext context) {
    return ListTile(
      title: Text(
        'Reply',
        style: Theme.of(context).textTheme.headline6,
      ),
      leading: StreamSvgIcon.reply(
        color: StreamChatTheme.of(context).primaryIconTheme.color,
      ),
      onTap: () {
        Navigator.pop(context);
        if (onReplyTap != null) {
          onReplyTap(message);
        }
      },
    );
  }

  Widget _buildDeleteButton(BuildContext context) {
    return ListTile(
      title: Text(
        'Delete message',
        style:
            Theme.of(context).textTheme.headline6.copyWith(color: Colors.red),
      ),
      leading: StreamSvgIcon.delete(
        color: Colors.red,
      ),
      onTap: () {
        Navigator.pop(context);
        StreamChat.of(context).client.deleteMessage(
              message,
              StreamChannel.of(context).channel.cid,
            );
      },
    );
  }

  Widget _buildCopyButton(BuildContext context) {
    return ListTile(
      title: Text(
        'Copy message',
        style: Theme.of(context).textTheme.headline6,
      ),
      leading: StreamSvgIcon.copy(
        color: StreamChatTheme.of(context).primaryIconTheme.color,
      ),
      onTap: () async {
        await Clipboard.setData(ClipboardData(text: message.text));
        Navigator.pop(context);
      },
    );
  }

  Widget _buildEditMessage(BuildContext context) {
    return ListTile(
      title: Text(
        'Edit message',
        style: Theme.of(context).textTheme.headline6,
      ),
      leading: StreamSvgIcon.edit(
        color: StreamChatTheme.of(context).primaryIconTheme.color,
      ),
      onTap: () async {
        Navigator.pop(context);
        _showEditBottomSheet(context);
      },
    );
  }

  void _showEditBottomSheet(BuildContext context) {
    final channel = StreamChannel.of(context).channel;
    showModalBottomSheet(
      context: context,
      elevation: 2,
      clipBehavior: Clip.hardEdge,
      isScrollControlled: true,
      shape: RoundedRectangleBorder(
        borderRadius: BorderRadius.only(
          topLeft: Radius.circular(32),
          topRight: Radius.circular(32),
        ),
      ),
      builder: (context) {
        return StreamChannel(
          channel: channel,
          child: Flex(
            direction: Axis.vertical,
            mainAxisAlignment: MainAxisAlignment.end,
            mainAxisSize: MainAxisSize.min,
            children: <Widget>[
              Padding(
                padding: const EdgeInsets.only(
                  top: 16.0,
                  left: 16.0,
                  right: 16.0,
                ),
                child: Row(
                  mainAxisAlignment: MainAxisAlignment.spaceBetween,
                  children: <Widget>[
                    IconButton(
                      icon: StreamSvgIcon.edit(
                        size: 22,
                        color:
                            StreamChatTheme.of(context).primaryIconTheme.color,
                      ),
                      onPressed: () {},
                    ),
                    Text(
                      'Edit message',
                      style: Theme.of(context)
                          .textTheme
                          .headline6
                          .copyWith(fontWeight: FontWeight.bold),
                    ),
                    IconButton(
                      icon: Icon(
                        Icons.cancel_outlined,
                        size: 22,
                        color:
                            StreamChatTheme.of(context).primaryIconTheme.color,
                      ),
                      onPressed: () {
                        Navigator.of(context).pop();
                      },
                    ),
                  ],
                ),
              ),
              Padding(
                padding: EdgeInsets.only(
                  bottom: MediaQuery.of(context).viewInsets.bottom,
                ),
                child: editMessageInputBuilder != null
                    ? editMessageInputBuilder(context, message)
                    : MessageInput(
                        editMessage: message,
                        onMessageSent: (_) {
                          FocusScope.of(context).unfocus();
                          Navigator.pop(context);
                        },
                      ),
              ),
            ],
          ),
        );
      },
    );
  }

  Widget _buildThreadReplyButton(BuildContext context) {
    return ListTile(
      title: Text(
        'Thread reply',
        style: Theme.of(context).textTheme.headline6,
      ),
      leading: StreamSvgIcon.thread(
        color: StreamChatTheme.of(context).primaryIconTheme.color,
      ),
      onTap: () {
        Navigator.pop(context);
        if (onThreadReplyTap != null) {
          onThreadReplyTap(message);
        }
      },
    );
  }
}<|MERGE_RESOLUTION|>--- conflicted
+++ resolved
@@ -117,11 +117,8 @@
                                 messageTheme: messageTheme,
                                 showReactions: false,
                                 showUsername: false,
-<<<<<<< HEAD
+                                showThreadReplyIndicator: false,
                                 showReplyIndicator: false,
-=======
->>>>>>> 6339d370
-                                showThreadReplyIndicator: false,
                                 showUserAvatar: showUserAvatar,
                                 showTimestamp: false,
                                 translateUserAvatar: false,
