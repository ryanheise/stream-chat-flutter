--- conflicted
+++ resolved
@@ -193,46 +193,6 @@
                                 right: reverse ? 16 : 0,
                                 left: reverse ? 0 : 48,
                               ),
-<<<<<<< HEAD
-                              child: Material(
-                                color: StreamChatTheme.of(context)
-                                    .colorTheme
-                                    .whiteSnow,
-                                clipBehavior: Clip.hardEdge,
-                                shape: RoundedRectangleBorder(
-                                  borderRadius: BorderRadius.circular(16),
-                                ),
-                                child: Column(
-                                  crossAxisAlignment:
-                                      CrossAxisAlignment.stretch,
-                                  children: ListTile.divideTiles(
-                                    context: context,
-                                    tiles: [
-                                      if (widget.showReply &&
-                                          (widget.message.status ==
-                                                  MessageSendingStatus.SENT ||
-                                              widget.message.status == null) &&
-                                          widget.message.parentId == null)
-                                        _buildReplyButton(context),
-                                      if (widget.showThreadReply &&
-                                          (widget.message.status ==
-                                                  MessageSendingStatus.SENT ||
-                                              widget.message.status == null) &&
-                                          widget.message.parentId == null)
-                                        _buildThreadReplyButton(context),
-                                      if (widget.showResendMessage)
-                                        _buildResendMessage(context),
-                                      if (widget.showEditMessage)
-                                        _buildEditMessage(context),
-                                      if (widget.showDeleteMessage)
-                                        _buildDeleteButton(context),
-                                      if (widget.showCopyMessage)
-                                        _buildCopyButton(context),
-                                      if (widget.showFlagButton)
-                                        _buildFlagButton(context),
-                                    ],
-                                  ).toList(),
-=======
                               child: SizedBox(
                                 width: MediaQuery.of(context).size.width * 0.75,
                                 child: Material(
@@ -270,12 +230,13 @@
                                           _buildEditMessage(context),
                                         if (showCopyMessage)
                                           _buildCopyButton(context),
+                                        if (widget.showFlagButton)
+                                          _buildFlagButton(context),
                                         if (showDeleteMessage)
                                           _buildDeleteButton(context),
                                       ],
                                     ).toList(),
                                   ),
->>>>>>> ce543b90
                                 ),
                               ),
                             ),
@@ -317,12 +278,8 @@
                   scale: value,
                   child: Center(
                     child: Opacity(
-                      opacity: 0.8,
+                      opacity: 0.9,
                       child: Material(
-                        color: StreamChatTheme.of(context)
-                            .colorTheme
-                            .whiteSnow
-                            .withOpacity(0.8),
                         shape: RoundedRectangleBorder(
                           borderRadius: BorderRadius.circular(16.0),
                         ),
@@ -385,14 +342,12 @@
                                           decoration: BoxDecoration(
                                             border: Border(
                                               top: BorderSide(
-                                                  width: 0.5,
                                                   color: StreamChatTheme.of(
                                                           context)
                                                       .colorTheme
                                                       .grey
                                                       .withOpacity(0.8)),
                                               right: BorderSide(
-                                                  width: 0.5,
                                                   color: StreamChatTheme.of(
                                                           context)
                                                       .colorTheme
@@ -431,7 +386,6 @@
                                           decoration: BoxDecoration(
                                             border: Border(
                                               top: BorderSide(
-                                                  width: 0.5,
                                                   color: StreamChatTheme.of(
                                                           context)
                                                       .colorTheme
@@ -494,12 +448,8 @@
                   scale: value,
                   child: Center(
                     child: Opacity(
-                      opacity: 0.8,
+                      opacity: 0.9,
                       child: Material(
-                        color: StreamChatTheme.of(context)
-                            .colorTheme
-                            .whiteSnow
-                            .withOpacity(0.8),
                         shape: RoundedRectangleBorder(
                           borderRadius: BorderRadius.circular(16.0),
                         ),
@@ -563,7 +513,6 @@
                                           decoration: BoxDecoration(
                                             border: Border(
                                               top: BorderSide(
-                                                  width: 0.5,
                                                   color: StreamChatTheme.of(
                                                           context)
                                                       .colorTheme
