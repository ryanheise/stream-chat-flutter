--- conflicted
+++ resolved
@@ -194,20 +194,24 @@
     );
   }
 
-<<<<<<< HEAD
   factory StreamSvgIcon.checkAll({
-=======
+    double size,
+    Color color,
+  }) {
+    return StreamSvgIcon(
+      assetName: 'Icon_check_all.svg',
+      color: color,
+      width: size,
+      height: size,
+    );
+  }
+
   factory StreamSvgIcon.checkSend({
->>>>>>> 7ca8e48d
-    double size,
-    Color color,
-  }) {
-    return StreamSvgIcon(
-<<<<<<< HEAD
-      assetName: 'Icon_check_all.svg',
-=======
+    double size,
+    Color color,
+  }) {
+    return StreamSvgIcon(
       assetName: 'Icon_check_send.svg',
->>>>>>> 7ca8e48d
       color: color,
       width: size,
       height: size,
