import 'dart:async';

import 'package:flutter/foundation.dart';
import 'package:flutter/material.dart';
import 'package:stream_chat/stream_chat.dart';

<<<<<<< HEAD
typedef EventHandler = void Function(Event event);

/// Widget used to provide information about the chat to the widget tree
=======
/// Widget used to provide information about the chat to the widget tree.
/// This Widget is used to react to life cycle changes and system updates.
/// When the app goes into the background, the websocket connection is kept alive
/// for two minutes before being terminated.
>>>>>>> 20c1acc8
///
/// Conversely, when app is resumed or restarted, a new connection is initiated.
///
/// ```dart
/// class MyApp extends StatelessWidget {
///   final Client client;
///
///   MyApp(this.client);
///
///   @override
///   Widget build(BuildContext context) {
///     return MaterialApp(
///       home: Container(
///         child: StreamChatCore(
///           client: client,
///           child: ChannelListPage(),
///         ),
///       ),
///     );
///   }
/// }
/// ```
///
class StreamChatCore extends StatefulWidget {
  /// Instance of Stream Chat Client containing information about the current
  /// application.
  final Client client;

<<<<<<< HEAD
  // ignore: public_member_api_docs
  final Widget child;

  /// The amount of time that will pass before disconnecting the client in the background
  final Duration backgroundKeepAlive;

  /// Handler called whenever the [client] receives a new [Event] while the app
  /// is in background. Can be used to display various notifications depending
  /// upon the [Event.type]
  final EventHandler onBackgroundEventReceived;

  // ignore: public_member_api_docs
=======
  /// Widget descendant.
  final Widget child;

  /// Constructor used for creating a new instance of [StreamChatCore].
  ///
  /// [StreamChatCore] is a stateful widget which reacts to system events and updates
  /// Stream's connection status accordingly.
>>>>>>> 20c1acc8
  StreamChatCore({
    Key key,
    @required this.client,
    @required this.child,
<<<<<<< HEAD
    this.onBackgroundEventReceived,
    this.backgroundKeepAlive = const Duration(minutes: 1),
=======
>>>>>>> 20c1acc8
  }) : super(key: key);

  @override
  StreamChatCoreState createState() => StreamChatCoreState();

  /// Use this method to get the current [StreamChatCoreState] instance
  static StreamChatCoreState of(BuildContext context) {
    StreamChatCoreState streamChatState;

    streamChatState = context.findAncestorStateOfType<StreamChatCoreState>();

    if (streamChatState == null) {
      throw Exception(
          'You must have a StreamChat widget at the top of your widget tree');
    }

    return streamChatState;
  }
}

/// State class associated with [StreamChatCore].
class StreamChatCoreState extends State<StreamChatCore>
    with WidgetsBindingObserver {
  /// Initialized client used throughout the application.
  Client get client => widget.client;

  Timer _disconnectTimer;

  @override
  Widget build(BuildContext context) {
    return widget.child;
  }

  /// The current user
  User get user => widget.client.state.user;

  /// The current user as a stream
  Stream<User> get userStream => widget.client.state.userStream;

  @override
  void initState() {
    super.initState();
    WidgetsBinding.instance.addObserver(this);
  }

  StreamSubscription _eventSubscription;

  @override
  void didChangeAppLifecycleState(AppLifecycleState state) {
    if (client.state?.user != null) {
      if (state == AppLifecycleState.paused) {
        if (widget.onBackgroundEventReceived != null) {
          _eventSubscription =
              client.on().listen(widget.onBackgroundEventReceived);
          _disconnectTimer = Timer(
            widget.backgroundKeepAlive,
            client.disconnect,
          );
        } else {
          client.disconnect();
        }
      } else if (state == AppLifecycleState.resumed) {
        _eventSubscription?.cancel();
        if (_disconnectTimer?.isActive == true) {
          _disconnectTimer.cancel();
        } else {
          if (client.wsConnectionStatus == ConnectionStatus.disconnected) {
            client.connect();
          }
        }
      }
    }
  }

  @override
  void dispose() {
    WidgetsBinding.instance.removeObserver(this);
    _eventSubscription?.cancel();
    _disconnectTimer?.cancel();
    super.dispose();
  }
}<|MERGE_RESOLUTION|>--- conflicted
+++ resolved
@@ -4,16 +4,12 @@
 import 'package:flutter/material.dart';
 import 'package:stream_chat/stream_chat.dart';
 
-<<<<<<< HEAD
 typedef EventHandler = void Function(Event event);
 
-/// Widget used to provide information about the chat to the widget tree
-=======
 /// Widget used to provide information about the chat to the widget tree.
 /// This Widget is used to react to life cycle changes and system updates.
 /// When the app goes into the background, the websocket connection is kept alive
 /// for two minutes before being terminated.
->>>>>>> 20c1acc8
 ///
 /// Conversely, when app is resumed or restarted, a new connection is initiated.
 ///
@@ -42,8 +38,7 @@
   /// application.
   final Client client;
 
-<<<<<<< HEAD
-  // ignore: public_member_api_docs
+  /// Widget descendant.
   final Widget child;
 
   /// The amount of time that will pass before disconnecting the client in the background
@@ -54,25 +49,16 @@
   /// upon the [Event.type]
   final EventHandler onBackgroundEventReceived;
 
-  // ignore: public_member_api_docs
-=======
-  /// Widget descendant.
-  final Widget child;
-
   /// Constructor used for creating a new instance of [StreamChatCore].
   ///
   /// [StreamChatCore] is a stateful widget which reacts to system events and updates
   /// Stream's connection status accordingly.
->>>>>>> 20c1acc8
   StreamChatCore({
     Key key,
     @required this.client,
     @required this.child,
-<<<<<<< HEAD
     this.onBackgroundEventReceived,
     this.backgroundKeepAlive = const Duration(minutes: 1),
-=======
->>>>>>> 20c1acc8
   }) : super(key: key);
 
   @override
