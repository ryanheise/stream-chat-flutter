import 'dart:async';

import 'package:flutter/foundation.dart';
import 'package:flutter/material.dart';
import 'package:stream_chat/stream_chat.dart';

typedef EventHandler = void Function(Event event);

/// Widget used to provide information about the chat to the widget tree.
/// This Widget is used to react to life cycle changes and system updates.
/// When the app goes into the background, the websocket connection is kept alive
/// for two minutes before being terminated.
///
/// Conversely, when app is resumed or restarted, a new connection is initiated.
///
/// ```dart
/// class MyApp extends StatelessWidget {
///   final Client client;
///
///   MyApp(this.client);
///
///   @override
///   Widget build(BuildContext context) {
///     return MaterialApp(
///       home: Container(
///         child: StreamChatCore(
///           client: client,
///           child: ChannelListPage(),
///         ),
///       ),
///     );
///   }
/// }
/// ```
///
class StreamChatCore extends StatefulWidget {
<<<<<<< HEAD
  /// Instance of Stream Chat Client containing information about the current
  /// application.
  final Client client;

  /// Widget descendant.
  final Widget child;

  /// The amount of time that will pass before disconnecting the client in the background
  final Duration backgroundKeepAlive;

  /// Handler called whenever the [client] receives a new [Event] while the app
  /// is in background. Can be used to display various notifications depending
  /// upon the [Event.type]
  final EventHandler onBackgroundEventReceived;

=======
>>>>>>> 62ed7246
  /// Constructor used for creating a new instance of [StreamChatCore].
  ///
  /// [StreamChatCore] is a stateful widget which reacts to system events and updates
  /// Stream's connection status accordingly.
  StreamChatCore({
    Key key,
    @required this.client,
    @required this.child,
<<<<<<< HEAD
    this.onBackgroundEventReceived,
    this.backgroundKeepAlive = const Duration(minutes: 1),
  }) : super(key: key);
=======
  })  : assert(client != null),
        assert(child != null),
        super(key: key);

  /// Instance of Stream Chat Client containing information about the current
  /// application.
  final Client client;

  /// Widget descendant.
  final Widget child;
>>>>>>> 62ed7246

  @override
  StreamChatCoreState createState() => StreamChatCoreState();

  /// Use this method to get the current [StreamChatCoreState] instance
  static StreamChatCoreState of(BuildContext context) {
    StreamChatCoreState streamChatState;

    streamChatState = context.findAncestorStateOfType<StreamChatCoreState>();

    if (streamChatState == null) {
      throw Exception(
          'You must have a StreamChat widget at the top of your widget tree');
    }

    return streamChatState;
  }
}

/// State class associated with [StreamChatCore].
class StreamChatCoreState extends State<StreamChatCore>
    with WidgetsBindingObserver {
  /// Initialized client used throughout the application.
  Client get client => widget.client;

  Timer _disconnectTimer;

  @override
  Widget build(BuildContext context) {
    return widget.child;
  }

  /// The current user
  User get user => widget.client.state.user;

  /// The current user as a stream
  Stream<User> get userStream => widget.client.state.userStream;

  @override
  void initState() {
    super.initState();
    WidgetsBinding.instance.addObserver(this);
  }

  StreamSubscription _eventSubscription;

  @override
  void didChangeAppLifecycleState(AppLifecycleState state) {
    if (client.state?.user != null) {
      if (state == AppLifecycleState.paused) {
        if (widget.onBackgroundEventReceived != null) {
          _eventSubscription =
              client.on().listen(widget.onBackgroundEventReceived);
          _disconnectTimer = Timer(
            widget.backgroundKeepAlive,
            client.disconnect,
          );
        } else {
          client.disconnect();
        }
      } else if (state == AppLifecycleState.resumed) {
        _eventSubscription?.cancel();
        if (_disconnectTimer?.isActive == true) {
          _disconnectTimer.cancel();
        } else {
          if (client.wsConnectionStatus == ConnectionStatus.disconnected) {
            client.connect();
          }
        }
      }
    }
  }

  @override
  void dispose() {
    WidgetsBinding.instance.removeObserver(this);
    _eventSubscription?.cancel();
    _disconnectTimer?.cancel();
    super.dispose();
  }
}<|MERGE_RESOLUTION|>--- conflicted
+++ resolved
@@ -34,7 +34,20 @@
 /// ```
 ///
 class StreamChatCore extends StatefulWidget {
-<<<<<<< HEAD
+  /// Constructor used for creating a new instance of [StreamChatCore].
+  ///
+  /// [StreamChatCore] is a stateful widget which reacts to system events and updates
+  /// Stream's connection status accordingly.
+  StreamChatCore({
+    Key key,
+    @required this.client,
+    @required this.child,
+    this.onBackgroundEventReceived,
+    this.backgroundKeepAlive = const Duration(minutes: 1),
+  })  : assert(client != null),
+        assert(child != null),
+        super(key: key);
+
   /// Instance of Stream Chat Client containing information about the current
   /// application.
   final Client client;
@@ -49,33 +62,6 @@
   /// is in background. Can be used to display various notifications depending
   /// upon the [Event.type]
   final EventHandler onBackgroundEventReceived;
-
-=======
->>>>>>> 62ed7246
-  /// Constructor used for creating a new instance of [StreamChatCore].
-  ///
-  /// [StreamChatCore] is a stateful widget which reacts to system events and updates
-  /// Stream's connection status accordingly.
-  StreamChatCore({
-    Key key,
-    @required this.client,
-    @required this.child,
-<<<<<<< HEAD
-    this.onBackgroundEventReceived,
-    this.backgroundKeepAlive = const Duration(minutes: 1),
-  }) : super(key: key);
-=======
-  })  : assert(client != null),
-        assert(child != null),
-        super(key: key);
-
-  /// Instance of Stream Chat Client containing information about the current
-  /// application.
-  final Client client;
-
-  /// Widget descendant.
-  final Widget child;
->>>>>>> 62ed7246
 
   @override
   StreamChatCoreState createState() => StreamChatCoreState();
