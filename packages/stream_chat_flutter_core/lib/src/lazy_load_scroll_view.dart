--- conflicted
+++ resolved
@@ -16,7 +16,6 @@
     this.onPageScrollStart,
     this.onPageScrollEnd,
     this.onInBetweenOfPage,
-    this.isLoading = false,
     this.scrollOffset = 100,
   })  : assert(child != null),
         super(key: key);
@@ -41,24 +40,6 @@
 
   /// The offset to take into account when triggering [onEndOfPage]/[onStartOfPage] in pixels
   final double scrollOffset;
-
-<<<<<<< HEAD
-  /// Initiates a LazyLoadScrollView widget
-  const LazyLoadScrollView({
-    Key key,
-    @required this.child,
-    this.onStartOfPage,
-    this.onEndOfPage,
-    this.onPageScrollStart,
-    this.onPageScrollEnd,
-    this.onInBetweenOfPage,
-    this.scrollOffset = 100,
-  })  : assert(child != null),
-        super(key: key);
-=======
-  /// Used to determine if loading of new data has finished. You should use set this if you aren't using a [FutureBuilder] or [StreamBuilder].
-  final bool isLoading;
->>>>>>> 62ed7246
 
   @override
   State<StatefulWidget> createState() => _LazyLoadScrollViewState();
