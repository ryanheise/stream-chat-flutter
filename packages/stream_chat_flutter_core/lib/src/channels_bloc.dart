--- conflicted
+++ resolved
@@ -95,9 +95,7 @@
   }) async {
     final client = StreamChatCore.of(context).client;
 
-    final clear = paginationParams == null ||
-        paginationParams.offset == null ||
-        paginationParams.offset == 0;
+    final clear = paginationParams.offset == 0;
 
     if ((!clear && _paginationEnded) ||
         _queryChannelsLoadingController.value == true) {
@@ -109,10 +107,6 @@
     }
 
     try {
-<<<<<<< HEAD
-      final clear = paginationParams.offset == 0;
-=======
->>>>>>> d297cf60
       final oldChannels = List<Channel>.from(channels ?? []);
       var newChannels = <Channel>[];
       await for (final channels in client.queryChannels(
