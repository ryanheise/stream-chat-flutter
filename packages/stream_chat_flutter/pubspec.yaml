--- conflicted
+++ resolved
@@ -11,12 +11,8 @@
 dependencies:
   flutter:
     sdk: flutter
-<<<<<<< HEAD
   stream_chat_flutter_core:
     path: ../stream_chat_flutter_core
-=======
-  stream_chat_flutter_core: ^1.0.2-beta
->>>>>>> 08449926
   flutter_app_badger: ^1.1.2
   photo_view: ^0.10.3
   rxdart: ^0.25.0
