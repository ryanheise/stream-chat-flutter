name: stream_chat_flutter
homepage: https://github.com/GetStream/stream-chat-flutter
description: Stream Chat official Flutter SDK. Build your own chat experience using Dart and Flutter.
version: 1.4.0-beta
repository: https://github.com/GetStream/stream-chat-flutter
issue_tracker: https://github.com/GetStream/stream-chat-flutter/issues

environment:
  sdk: ">=2.7.0 <3.0.0"

dependencies:
  flutter:
    sdk: flutter
<<<<<<< HEAD
  stream_chat_flutter_core: 
    git: 
      url: https://github.com/GetStream/stream-chat-flutter.git
      ref: develop
      path: packages/stream_chat_flutter_core
=======
  stream_chat_flutter_core: ^1.4.0-beta
>>>>>>> db859298
  photo_view: ^0.11.0
  rxdart: ^0.25.0
  scrollable_positioned_list: ^0.1.8
  jiffy: ^3.0.1
  flutter_svg: ^0.19.3
  flutter_portal: ^0.3.0
  cached_network_image: ^2.5.0
  shimmer: ^1.1.2
  flutter_markdown: ^0.5.2
  url_launcher: ^5.7.10
  emojis: ^0.9.3
  video_player: ^2.0.0
  chewie: ^1.0.0
  file_picker: ^2.1.5
  image_picker: ^0.6.7+17
  flutter_keyboard_visibility: ^4.0.2
  video_compress: ^2.1.1
  visibility_detector: ^0.1.5
  http_parser: ^3.1.4
  meta: ^1.2.4
  lottie: ^0.7.0+1
  substring_highlight: ^0.1.2
  flutter_slidable: ^0.5.7
  clipboard: ^0.1.2+8
  image_gallery_saver: ^1.6.7
  share_plus: ^1.2.0
  photo_manager: ^1.0.0
  transparent_image: ^1.0.0
  ezanimation: ^0.4.1
  synchronized: ^2.1.0
  characters: ^1.0.0
  dio: ^3.0.10
  path_provider: ^1.6.27
  video_thumbnail: ^0.2.5+1

flutter:
  assets:
    - images/
    - svgs/
    - lib/svgs/
    - animations/

dev_dependencies:
  flutter_test:
    sdk: flutter
  mockito: ^4.1.3
  pedantic: ^1.9.2<|MERGE_RESOLUTION|>--- conflicted
+++ resolved
@@ -11,15 +11,11 @@
 dependencies:
   flutter:
     sdk: flutter
-<<<<<<< HEAD
   stream_chat_flutter_core: 
     git: 
       url: https://github.com/GetStream/stream-chat-flutter.git
       ref: develop
       path: packages/stream_chat_flutter_core
-=======
-  stream_chat_flutter_core: ^1.4.0-beta
->>>>>>> db859298
   photo_view: ^0.11.0
   rxdart: ^0.25.0
   scrollable_positioned_list: ^0.1.8
