--- conflicted
+++ resolved
@@ -846,13 +846,9 @@
         }
         FocusScope.of(context).unfocus();
       },
-<<<<<<< HEAD
       textBuilder:
           widget.textBuilder as Widget Function(BuildContext, Message)?,
-=======
-      textBuilder: widget.textBuilder,
       onLinkTap: widget.onLinkTap,
->>>>>>> a40fd230
     );
   }
 
@@ -1028,13 +1024,9 @@
         FocusScope.of(context).unfocus();
       },
       onAttachmentTap: widget.onAttachmentTap,
-<<<<<<< HEAD
       textBuilder:
           widget.textBuilder as Widget Function(BuildContext, Message)?,
-=======
-      textBuilder: widget.textBuilder,
       onLinkTap: widget.onLinkTap,
->>>>>>> a40fd230
     );
 
     if (!message.isDeleted &&
