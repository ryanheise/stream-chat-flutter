--- conflicted
+++ resolved
@@ -31,61 +31,30 @@
   final bool reverse;
 
   @override
-<<<<<<< HEAD
-  Widget build(BuildContext context) => Material(
-=======
   Widget build(BuildContext context) {
     final chatThemeData = StreamChatTheme.of(context);
-    return Transform(
-      transform: Matrix4.rotationY(reverse ? pi : 0),
-      alignment: Alignment.center,
-      child: Material(
->>>>>>> 7b1790a1
-        color: messageTheme.messageBackgroundColor,
-        shape: shape ??
-            RoundedRectangleBorder(
-              borderRadius: borderRadiusGeometry ?? BorderRadius.zero,
-              side: borderSide ??
-                  BorderSide(
-                    color: Theme.of(context).brightness == Brightness.dark
-<<<<<<< HEAD
-                        ? StreamChatTheme.of(context)
-                            .colorTheme
-                            .white
-                            .withAlpha(24)
-                        : StreamChatTheme.of(context)
-                            .colorTheme
-                            .black
-                            .withAlpha(24),
-=======
-                        ? chatThemeData.colorTheme.white.withAlpha(24)
-                        : chatThemeData.colorTheme.black.withAlpha(24),
->>>>>>> 7b1790a1
-                  ),
-            ),
-        child: Padding(
-          padding: const EdgeInsets.symmetric(
-            vertical: 8,
-            horizontal: 16,
+    return Material(
+      color: messageTheme.messageBackgroundColor,
+      shape: shape ??
+          RoundedRectangleBorder(
+            borderRadius: borderRadiusGeometry ?? BorderRadius.zero,
+            side: borderSide ??
+                BorderSide(
+                  color: Theme.of(context).brightness == Brightness.dark
+                      ? chatThemeData.colorTheme.white.withAlpha(24)
+                      : chatThemeData.colorTheme.black.withAlpha(24),
+                ),
           ),
-<<<<<<< HEAD
-          child: Text(
-            'Message deleted',
-            style: messageTheme.messageText?.copyWith(
-              fontStyle: FontStyle.italic,
-              color: messageTheme.createdAt?.color,
-=======
-          child: Transform(
-            transform: Matrix4.rotationY(reverse ? pi : 0),
-            alignment: Alignment.center,
-            child: Text(
-              'Message deleted',
-              style: messageTheme.messageText?.copyWith(
-                fontStyle: FontStyle.italic,
-                color: messageTheme.createdAt?.color,
-              ),
->>>>>>> 7b1790a1
-            ),
+      child: Padding(
+        padding: const EdgeInsets.symmetric(
+          vertical: 8,
+          horizontal: 16,
+        ),
+        child: Text(
+          'Message deleted',
+          style: messageTheme.messageText?.copyWith(
+            fontStyle: FontStyle.italic,
+            color: messageTheme.createdAt?.color,
           ),
         ),
       ),
