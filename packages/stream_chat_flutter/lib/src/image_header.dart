import 'package:flutter/material.dart';
import 'package:stream_chat_flutter/src/stream_chat_theme.dart';
import 'package:stream_chat_flutter/src/stream_svg_icon.dart';
import 'package:stream_chat_flutter_core/stream_chat_flutter_core.dart';

import 'attachment_actions_modal.dart';

class ImageHeader extends StatelessWidget implements PreferredSizeWidget {
  /// True if this header shows the leading back button
  final bool showBackButton;

  /// Callback to call when pressing the back button.
  /// By default it calls [Navigator.pop]
  final VoidCallback onBackPressed;

  /// Callback to call when pressing the show message button.
  final VoidCallback onShowMessage;

  /// Callback to call when the header is tapped.
  final VoidCallback onTitleTap;

  /// Callback to call when the image is tapped.
  final VoidCallback onImageTap;

  final Message message;

  final String userName;
  final String sentAt;

  final List<Attachment> urls;
  final currentIndex;

  /// Creates a channel header
  ImageHeader({
    Key key,
    this.message,
    this.urls,
    this.currentIndex,
    this.showBackButton = true,
    this.onBackPressed,
    this.onShowMessage,
    this.onTitleTap,
    this.onImageTap,
    this.userName = '',
    this.sentAt = '',
  })  : preferredSize = Size.fromHeight(kToolbarHeight),
        super(key: key);

  @override
  Widget build(BuildContext context) {
    return AppBar(
      brightness: Theme.of(context).brightness,
      elevation: 1,
      leading: showBackButton
          ? IconButton(
              icon: StreamSvgIcon.close(
                color: StreamChatTheme.of(context).colorTheme.black,
                size: 24.0,
              ),
              onPressed: onBackPressed,
            )
          : SizedBox(),
      backgroundColor:
          StreamChatTheme.of(context).channelTheme.channelHeaderTheme.color,
      actions: <Widget>[
        IconButton(
          icon: StreamSvgIcon.iconMenuPoint(
            color: StreamChatTheme.of(context).colorTheme.black,
          ),
          onPressed: () {
            _showMessageActionModalBottomSheet(context);
          },
        ),
      ],
      centerTitle: true,
      title: InkWell(
        onTap: onTitleTap,
        child: Container(
          height: preferredSize.height,
          width: preferredSize.width,
          child: Column(
            crossAxisAlignment: CrossAxisAlignment.center,
            mainAxisAlignment: MainAxisAlignment.center,
            mainAxisSize: MainAxisSize.min,
            children: <Widget>[
              Text(
                userName,
                style: StreamChatTheme.of(context).textTheme.headlineBold,
              ),
              Text(
                sentAt,
                style: StreamChatTheme.of(context).channelPreviewTheme.subtitle,
              ),
            ],
          ),
        ),
      ),
    );
  }

  @override
  final Size preferredSize;

  void _showMessageActionModalBottomSheet(BuildContext context) async {
    final channel = StreamChannel.of(context).channel;

    var result = await showDialog(
      context: context,
      barrierColor: StreamChatTheme.of(context).colorTheme.overlay,
      builder: (context) {
        return StreamChannel(
          channel: channel,
          child: AttachmentActionsModal(
<<<<<<< HEAD
            userName: userName,
            sentAt: sentAt,
            message: message,
            attachments: urls,
=======
            message: message,
>>>>>>> db859298
            currentIndex: currentIndex,
            onShowMessage: onShowMessage,
          ),
        );
      },
    );

    if (result != null) {
      Navigator.pop(context, result);
    }
  }
}<|MERGE_RESOLUTION|>--- conflicted
+++ resolved
@@ -111,14 +111,7 @@
         return StreamChannel(
           channel: channel,
           child: AttachmentActionsModal(
-<<<<<<< HEAD
-            userName: userName,
-            sentAt: sentAt,
             message: message,
-            attachments: urls,
-=======
-            message: message,
->>>>>>> db859298
             currentIndex: currentIndex,
             onShowMessage: onShowMessage,
           ),
