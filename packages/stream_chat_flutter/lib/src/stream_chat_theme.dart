import 'package:cached_network_image/cached_network_image.dart';
import 'package:flutter/material.dart';
import 'package:stream_chat_flutter/src/channel_header.dart';
import 'package:stream_chat_flutter/src/channel_preview.dart';
import 'package:stream_chat_flutter/src/message_input.dart';
import 'package:stream_chat_flutter/src/reaction_icon.dart';
import 'package:stream_chat_flutter/src/utils.dart';
import 'package:stream_chat_flutter_core/stream_chat_flutter_core.dart';

/// Inherited widget providing the [StreamChatThemeData] to the widget tree
class StreamChatTheme extends InheritedWidget {
  final StreamChatThemeData data;

  StreamChatTheme({
    Key key,
    @required this.data,
    Widget child,
  }) : super(
          key: key,
          child: child,
        );

  @override
  bool updateShouldNotify(StreamChatTheme old) {
    return data != old.data;
  }

  /// Use this method to get the current [StreamChatThemeData] instance
  static StreamChatThemeData of(BuildContext context) {
    final streamChatTheme =
        context.dependOnInheritedWidgetOfExactType<StreamChatTheme>();

    if (streamChatTheme == null) {
      throw Exception(
        'You must have a StreamChatTheme widget at the top of your widget tree',
      );
    }

    return streamChatTheme.data;
  }
}

/// Theme data
class StreamChatThemeData {
  /// The text themes used in the widgets
  final TextTheme textTheme;

  /// The text themes used in the widgets
  final ColorTheme colorTheme;

  /// Theme of the [ChannelPreview]
  final ChannelPreviewTheme channelPreviewTheme;

  /// Theme of the chat widgets dedicated to a channel
  final ChannelTheme channelTheme;

  /// Theme of the current user messages
  final MessageTheme ownMessageTheme;

  /// Theme of other users messages
  final MessageTheme otherMessageTheme;

  /// Theme of other users messages
  final MessageInputTheme messageInputTheme;

  /// The widget that will be built when the channel image is unavailable
  final Widget Function(BuildContext, Channel) defaultChannelImage;

  /// The widget that will be built when the user image is unavailable
  final Widget Function(BuildContext, User) defaultUserImage;

  /// Primary icon theme
  final IconThemeData primaryIconTheme;

  /// Assets used for rendering reactions
  final List<ReactionIcon> reactionIcons;

  /// Create a theme from scratch
  const StreamChatThemeData({
    this.textTheme,
    this.colorTheme,
    this.channelPreviewTheme,
    this.channelTheme,
    this.otherMessageTheme,
    this.ownMessageTheme,
    this.messageInputTheme,
    this.defaultChannelImage,
    this.defaultUserImage,
    this.primaryIconTheme,
    this.reactionIcons,
  });

  /// Create a theme from a Material [Theme]
  factory StreamChatThemeData.fromTheme(ThemeData theme) {
    final defaultTheme = getDefaultTheme(theme);
    final customizedTheme = StreamChatThemeData.fromColorAndTextTheme(
      defaultTheme.colorTheme.copyWith(
        accentBlue: theme.accentColor,
      ),
      defaultTheme.textTheme,
    ).copyWith(
        // primaryIconTheme: theme.primaryIconTheme,
        );
    return defaultTheme.merge(customizedTheme) ?? customizedTheme;
  }

  /// Creates a copy of [StreamChatThemeData] with specified attributes overridden.
  StreamChatThemeData copyWith({
    TextTheme textTheme,
    ColorTheme colorTheme,
    ChannelPreviewTheme channelPreviewTheme,
    ChannelTheme channelTheme,
    MessageTheme ownMessageTheme,
    MessageTheme otherMessageTheme,
    MessageInputTheme messageInputTheme,
    Widget Function(BuildContext, Channel) defaultChannelImage,
    Widget Function(BuildContext, User) defaultUserImage,
    IconThemeData primaryIconTheme,
    List<ReactionIcon> reactionIcons,
  }) =>
      StreamChatThemeData(
        textTheme: textTheme ?? this.textTheme,
        colorTheme: colorTheme ?? this.colorTheme,
        primaryIconTheme: primaryIconTheme ?? this.primaryIconTheme,
        defaultChannelImage: defaultChannelImage ?? this.defaultChannelImage,
        defaultUserImage: defaultUserImage ?? this.defaultUserImage,
        channelPreviewTheme: channelPreviewTheme ?? this.channelPreviewTheme,
        channelTheme: channelTheme ?? this.channelTheme,
        ownMessageTheme: ownMessageTheme ?? this.ownMessageTheme,
        otherMessageTheme: otherMessageTheme ?? this.otherMessageTheme,
        messageInputTheme: messageInputTheme ?? this.messageInputTheme,
        reactionIcons: reactionIcons ?? this.reactionIcons,
      );

  StreamChatThemeData merge(StreamChatThemeData other) {
    if (other == null) return this;
    return copyWith(
      textTheme: textTheme?.merge(other.textTheme) ?? other.textTheme,
      colorTheme: colorTheme?.merge(other.colorTheme) ?? other.colorTheme,
      primaryIconTheme: other.primaryIconTheme,
      defaultChannelImage: other.defaultChannelImage,
      defaultUserImage: other.defaultUserImage,
      channelPreviewTheme:
          channelPreviewTheme?.merge(other.channelPreviewTheme) ??
              other.channelPreviewTheme,
      channelTheme:
          channelTheme?.merge(other.channelTheme) ?? other.channelTheme,
      ownMessageTheme: ownMessageTheme?.merge(other.ownMessageTheme) ??
          other.ownMessageTheme,
      otherMessageTheme: otherMessageTheme?.merge(other.otherMessageTheme) ??
          other.otherMessageTheme,
      messageInputTheme: messageInputTheme?.merge(other.messageInputTheme) ??
          other.messageInputTheme,
      reactionIcons: other.reactionIcons,
    );
  }

  static StreamChatThemeData fromColorAndTextTheme(
    ColorTheme colorTheme,
    TextTheme textTheme,
  ) {
    final accentColor = colorTheme.accentBlue;
    return StreamChatThemeData(
      textTheme: textTheme,
      colorTheme: colorTheme,
      primaryIconTheme: IconThemeData(color: colorTheme.black.withOpacity(.5)),
      defaultChannelImage: (context, channel) => SizedBox(),
      defaultUserImage: (context, user) => Center(
        child: CachedNetworkImage(
          filterQuality: FilterQuality.high,
          imageUrl: getRandomPicUrl(user),
          fit: BoxFit.cover,
        ),
      ),
      channelPreviewTheme: ChannelPreviewTheme(
          unreadCounterColor: colorTheme.accentRed,
          avatarTheme: AvatarTheme(
            borderRadius: BorderRadius.circular(20),
            constraints: BoxConstraints.tightFor(
              height: 40,
              width: 40,
            ),
          ),
          title: textTheme.bodyBold,
          subtitle: textTheme.footnote.copyWith(
            color: Color(0xff7A7A7A),
          ),
          lastMessageAt: textTheme.footnote.copyWith(
            color: colorTheme.black.withOpacity(.5),
          ),
          indicatorIconSize: 16.0),
      channelTheme: ChannelTheme(
        channelHeaderTheme: ChannelHeaderTheme(
          avatarTheme: AvatarTheme(
            borderRadius: BorderRadius.circular(20),
            constraints: BoxConstraints.tightFor(
              height: 40,
              width: 40,
            ),
          ),
          color: colorTheme.white,
          title: textTheme.headlineBold,
          lastMessageAt: TextStyle(
            fontSize: 11,
            color: colorTheme.black.withOpacity(.5),
          ),
        ),
<<<<<<< HEAD
=======
        inputBackground: colorTheme.white,
>>>>>>> 2449fab4
      ),
      ownMessageTheme: MessageTheme(
        messageAuthor: textTheme.footnote.copyWith(color: colorTheme.grey),
        messageText: textTheme.body,
        createdAt: textTheme.footnote.copyWith(color: colorTheme.grey),
        replies: textTheme.footnoteBold.copyWith(color: accentColor),
        messageBackgroundColor: colorTheme.greyGainsboro,
        reactionsBackgroundColor: colorTheme.white,
        reactionsBorderColor: colorTheme.greyWhisper,
        reactionsMaskColor: colorTheme.whiteSnow,
        messageBorderColor: colorTheme.greyGainsboro,
        avatarTheme: AvatarTheme(
          borderRadius: BorderRadius.circular(20),
          constraints: BoxConstraints.tightFor(
            height: 32,
            width: 32,
          ),
        ),
        messageLinks: TextStyle(
          color: accentColor,
        ),
      ),
      otherMessageTheme: MessageTheme(
        reactionsBackgroundColor: colorTheme.greyGainsboro,
        reactionsBorderColor: colorTheme.white,
        reactionsMaskColor: colorTheme.whiteSnow,
        messageText: textTheme.body,
        createdAt: textTheme.footnote.copyWith(color: colorTheme.grey),
        messageAuthor: textTheme.footnote.copyWith(color: colorTheme.grey),
        replies: textTheme.footnoteBold.copyWith(color: accentColor),
        messageLinks: TextStyle(
          color: accentColor,
        ),
        messageBackgroundColor: colorTheme.white,
        messageBorderColor: colorTheme.greyWhisper,
        avatarTheme: AvatarTheme(
          borderRadius: BorderRadius.circular(20),
          constraints: BoxConstraints.tightFor(
            height: 32,
            width: 32,
          ),
        ),
      ),
      messageInputTheme: MessageInputTheme(
        sendAnimationDuration: Duration(milliseconds: 300),
        actionButtonColor: colorTheme.accentBlue,
        actionButtonIdleColor: colorTheme.grey,
        sendButtonColor: colorTheme.accentBlue,
        sendButtonIdleColor: colorTheme.greyGainsboro,
        inputBackground: colorTheme.white.withAlpha(12),
      ),
      reactionIcons: [
        ReactionIcon(
          type: 'love',
          assetName: 'Icon_love_reaction.svg',
        ),
        ReactionIcon(
          type: 'like',
          assetName: 'Icon_thumbs_up_reaction.svg',
        ),
        ReactionIcon(
          type: 'sad',
          assetName: 'Icon_thumbs_down_reaction.svg',
        ),
        ReactionIcon(
          type: 'haha',
          assetName: 'Icon_LOL_reaction.svg',
        ),
        ReactionIcon(
          type: 'wow',
          assetName: 'Icon_wut_reaction.svg',
        ),
      ],
    );
  }

  /// Get the default Stream Chat theme
  static StreamChatThemeData getDefaultTheme(ThemeData theme) {
    final isDark = theme.brightness == Brightness.dark;
    final textTheme = isDark ? TextTheme.dark() : TextTheme.light();
    final colorTheme = isDark ? ColorTheme.dark() : ColorTheme.light();
    return fromColorAndTextTheme(
      colorTheme,
      textTheme,
    );
  }
}

enum TextThemeType {
  light,
  dark,
}

class TextTheme {
  final TextStyle title;
  final TextStyle headlineBold;
  final TextStyle headline;
  final TextStyle bodyBold;
  final TextStyle body;
  final TextStyle footnoteBold;
  final TextStyle footnote;
  final TextStyle captionBold;

  TextTheme.light({
    this.title = const TextStyle(
      fontSize: 22,
      fontWeight: FontWeight.bold,
      color: Colors.black,
    ),
    this.headlineBold = const TextStyle(
      fontSize: 16,
      fontWeight: FontWeight.bold,
      color: Colors.black,
    ),
    this.headline = const TextStyle(
      fontSize: 16,
      fontWeight: FontWeight.w500,
      color: Colors.black,
    ),
    this.bodyBold = const TextStyle(
      fontSize: 14,
      fontWeight: FontWeight.bold,
      color: Colors.black,
    ),
    this.body = const TextStyle(
      fontSize: 14,
      fontWeight: FontWeight.w500,
      color: Colors.black,
    ),
    this.footnoteBold = const TextStyle(
      fontSize: 12,
      fontWeight: FontWeight.w500,
      color: Colors.black,
    ),
    this.footnote = const TextStyle(
      fontSize: 12,
      color: Colors.black,
    ),
    this.captionBold = const TextStyle(
      fontSize: 10,
      fontWeight: FontWeight.bold,
      color: Colors.black,
    ),
  });

  TextTheme.dark({
    this.title = const TextStyle(
      fontSize: 22,
      fontWeight: FontWeight.bold,
      color: Colors.white,
    ),
    this.headlineBold = const TextStyle(
      fontSize: 16,
      fontWeight: FontWeight.bold,
      color: Colors.white,
    ),
    this.headline = const TextStyle(
      fontSize: 16,
      fontWeight: FontWeight.w500,
      color: Colors.white,
    ),
    this.bodyBold = const TextStyle(
      fontSize: 14,
      fontWeight: FontWeight.bold,
      color: Colors.white,
    ),
    this.body = const TextStyle(
      fontSize: 14,
      fontWeight: FontWeight.w500,
      color: Colors.white,
    ),
    this.footnoteBold = const TextStyle(
      fontSize: 12,
      fontWeight: FontWeight.w500,
      color: Colors.white,
    ),
    this.footnote = const TextStyle(
      fontSize: 12,
      color: Colors.white,
    ),
    this.captionBold = const TextStyle(
      fontSize: 10,
      fontWeight: FontWeight.bold,
      color: Colors.white,
    ),
  });

  TextTheme copyWith({
    TextThemeType type = TextThemeType.light,
    TextStyle body,
    TextStyle title,
    TextStyle headlineBold,
    TextStyle headline,
    TextStyle bodyBold,
    TextStyle footnoteBold,
    TextStyle footnote,
    TextStyle captionBold,
  }) {
    return type == TextThemeType.light
        ? TextTheme.light(
            body: body ?? this.body,
            title: title ?? this.title,
            headlineBold: headlineBold ?? this.headlineBold,
            headline: headline ?? this.headline,
            bodyBold: bodyBold ?? this.bodyBold,
            footnoteBold: footnoteBold ?? this.footnoteBold,
            footnote: footnote ?? this.footnote,
            captionBold: captionBold ?? this.captionBold,
          )
        : TextTheme.dark(
            body: body ?? this.body,
            title: title ?? this.title,
            headlineBold: headlineBold ?? this.headlineBold,
            headline: headline ?? this.headline,
            bodyBold: bodyBold ?? this.bodyBold,
            footnoteBold: footnoteBold ?? this.footnoteBold,
            footnote: footnote ?? this.footnote,
            captionBold: captionBold ?? this.captionBold,
          );
  }

  TextTheme merge(TextTheme other) {
    if (other == null) return this;
    return copyWith(
      body: body?.merge(other.body) ?? other.body,
      title: title?.merge(other.title) ?? other.title,
      headlineBold:
          headlineBold?.merge(other.headlineBold) ?? other.headlineBold,
      headline: headline?.merge(other.headline) ?? other.headline,
      bodyBold: bodyBold?.merge(other.bodyBold) ?? other.bodyBold,
      footnoteBold:
          footnoteBold?.merge(other.footnoteBold) ?? other.footnoteBold,
      footnote: footnote?.merge(other.footnote) ?? other.footnote,
      captionBold: captionBold?.merge(other.captionBold) ?? other.captionBold,
    );
  }
}

enum ColorThemeType {
  light,
  dark,
}

class ColorTheme {
  final Color black;
  final Color grey;
  final Color greyGainsboro;
  final Color greyWhisper;
  final Color whiteSmoke;
  final Color whiteSnow;
  final Color white;
  final Color blueAlice;
  final Color accentBlue;
  final Color accentRed;
  final Color accentGreen;
  final Effect borderTop;
  final Effect borderBottom;
  final Effect shadowIconButton;
  final Effect modalShadow;
  final Color highlight;
  final Color overlay;
  final Color overlayDark;
  final Gradient bgGradient;

  ColorTheme.light({
    this.black = const Color(0xff000000),
    this.grey = const Color(0xff7a7a7a),
    this.greyGainsboro = const Color(0xffdbdbdb),
    this.greyWhisper = const Color(0xffecebeb),
    this.whiteSmoke = const Color(0xfff2f2f2),
    this.whiteSnow = const Color(0xfffcfcfc),
    this.white = const Color(0xffffffff),
    this.blueAlice = const Color(0xffe9f2ff),
    this.accentBlue = const Color(0xff005FFF),
    this.accentRed = const Color(0xffFF3842),
    this.accentGreen = const Color(0xff20E070),
    this.highlight = const Color(0xfffbf4dd),
    this.overlay = const Color.fromRGBO(0, 0, 0, 0.2),
    this.overlayDark = const Color.fromRGBO(0, 0, 0, 0.6),
    this.bgGradient = const LinearGradient(
      begin: Alignment.topCenter,
      end: Alignment.bottomCenter,
      colors: [Color(0xfff7f7f7), Color(0xfffcfcfc)],
      stops: [0, 1],
    ),
    this.borderTop = const Effect(
        sigmaX: 0,
        sigmaY: -1,
        color: Color(0xff000000),
        blur: 0.0,
        alpha: 0.08),
    this.borderBottom = const Effect(
        sigmaX: 0, sigmaY: 1, color: Color(0xff000000), blur: 0.0, alpha: 0.08),
    this.shadowIconButton = const Effect(
        sigmaX: 0, sigmaY: 2, color: Color(0xff000000), alpha: 0.5, blur: 4.0),
    this.modalShadow = const Effect(
        sigmaX: 0, sigmaY: 0, color: Color(0xff000000), alpha: 1, blur: 8.0),
  });

  ColorTheme.dark({
    this.black = const Color(0xffffffff),
    this.grey = const Color(0xff7a7a7a),
    this.greyGainsboro = const Color(0xff2d2f2f),
    this.greyWhisper = const Color(0xff1c1e22),
    this.whiteSmoke = const Color(0xff13151b),
    this.whiteSnow = const Color(0xff070A0D),
    this.white = const Color(0xff101418),
    this.blueAlice = const Color(0xff00193D),
    this.accentBlue = const Color(0xff005FFF),
    this.accentRed = const Color(0xffFF3742),
    this.accentGreen = const Color(0xff20E070),
    this.borderTop = const Effect(
        sigmaX: 0, sigmaY: -1, color: Color(0xff141924), blur: 0.0),
    this.borderBottom = const Effect(
        sigmaX: 0, sigmaY: 1, color: Color(0xff141924), blur: 0.0, alpha: 1.0),
    this.shadowIconButton = const Effect(
        sigmaX: 0, sigmaY: 2, color: Color(0xff000000), alpha: 0.5, blur: 4.0),
    this.modalShadow = const Effect(
        sigmaX: 0, sigmaY: 0, color: Color(0xff000000), alpha: 1, blur: 8.0),
    this.highlight = const Color(0xff302d22),
    this.overlay = const Color.fromRGBO(0, 0, 0, 0.4),
    this.overlayDark = const Color.fromRGBO(255, 255, 255, 0.6),
    this.bgGradient = const LinearGradient(
      begin: Alignment.topCenter,
      end: Alignment.bottomCenter,
      colors: [
        Color(0xff101214),
        Color(0xff070a0d),
      ],
      stops: [0, 1],
    ),
  });

  ColorTheme copyWith({
    ColorThemeType type = ColorThemeType.light,
    Color black,
    Color grey,
    Color greyGainsboro,
    Color greyWhisper,
    Color whiteSmoke,
    Color whiteSnow,
    Color white,
    Color blueAlice,
    Color accentBlue,
    Color accentRed,
    Color accentGreen,
    Effect borderTop,
    Effect borderBottom,
    Effect shadowIconButton,
    Effect modalShadow,
    Color highlight,
    Color overlay,
    Color overlayDark,
    Gradient bgGradient,
  }) {
    return type == ColorThemeType.light
        ? ColorTheme.light(
            black: black ?? this.black,
            grey: grey ?? this.grey,
            greyGainsboro: greyGainsboro ?? this.greyGainsboro,
            greyWhisper: greyWhisper ?? this.greyWhisper,
            whiteSmoke: whiteSmoke ?? this.whiteSmoke,
            whiteSnow: whiteSnow ?? this.whiteSnow,
            white: white ?? this.white,
            blueAlice: blueAlice ?? this.blueAlice,
            accentBlue: accentBlue ?? this.accentBlue,
            accentRed: accentRed ?? this.accentRed,
            accentGreen: accentGreen ?? this.accentGreen,
            borderTop: borderTop ?? this.borderTop,
            borderBottom: borderBottom ?? this.borderBottom,
            shadowIconButton: shadowIconButton ?? this.shadowIconButton,
            modalShadow: modalShadow ?? this.modalShadow,
            highlight: highlight ?? this.highlight,
            overlay: overlay ?? this.overlay,
            overlayDark: overlayDark ?? this.overlayDark,
            bgGradient: bgGradient ?? this.bgGradient,
          )
        : ColorTheme.dark(
            black: black ?? this.black,
            grey: grey ?? this.grey,
            greyGainsboro: greyGainsboro ?? this.greyGainsboro,
            greyWhisper: greyWhisper ?? this.greyWhisper,
            whiteSmoke: whiteSmoke ?? this.whiteSmoke,
            whiteSnow: whiteSnow ?? this.whiteSnow,
            white: white ?? this.white,
            blueAlice: blueAlice ?? this.blueAlice,
            accentBlue: accentBlue ?? this.accentBlue,
            accentRed: accentRed ?? this.accentRed,
            accentGreen: accentGreen ?? this.accentGreen,
            borderTop: borderTop ?? this.borderTop,
            borderBottom: borderBottom ?? this.borderBottom,
            shadowIconButton: shadowIconButton ?? this.shadowIconButton,
            modalShadow: modalShadow ?? this.modalShadow,
            highlight: highlight ?? this.highlight,
            overlay: overlay ?? this.overlay,
            overlayDark: overlayDark ?? this.overlayDark,
            bgGradient: bgGradient ?? this.bgGradient,
          );
  }

  ColorTheme merge(ColorTheme other) {
    if (other == null) return this;
    return copyWith(
      black: other.black,
      grey: other.grey,
      greyGainsboro: other.greyGainsboro,
      greyWhisper: other.greyWhisper,
      whiteSmoke: other.whiteSmoke,
      whiteSnow: other.whiteSnow,
      white: other.white,
      blueAlice: other.blueAlice,
      accentBlue: other.accentBlue,
      accentRed: other.accentRed,
      accentGreen: other.accentGreen,
      highlight: other.highlight,
      overlay: other.overlay,
      overlayDark: other.overlayDark,
      bgGradient: other.bgGradient,
      borderTop: other.borderTop,
      borderBottom: other.borderBottom,
      shadowIconButton: other.shadowIconButton,
      modalShadow: other.modalShadow,
    );
  }
}

/// Channel theme data
class ChannelTheme {
  /// Theme of the [ChannelHeader] widget
  final ChannelHeaderTheme channelHeaderTheme;

  ChannelTheme({
    this.channelHeaderTheme,
  });

  /// Creates a copy of [ChannelTheme] with specified attributes overridden.
  ChannelTheme copyWith({
    ChannelHeaderTheme channelHeaderTheme,
  }) =>
      ChannelTheme(
        channelHeaderTheme: channelHeaderTheme ?? this.channelHeaderTheme,
      );

  ChannelTheme merge(ChannelTheme other) {
    if (other == null) return this;
    return copyWith(
      channelHeaderTheme: channelHeaderTheme?.merge(other.channelHeaderTheme) ??
          other.channelHeaderTheme,
    );
  }
}

class AvatarTheme {
  final BoxConstraints constraints;
  final BorderRadius borderRadius;

  AvatarTheme({
    this.constraints,
    this.borderRadius,
  });

  AvatarTheme copyWith({
    BoxConstraints constraints,
    BorderRadius borderRadius,
  }) =>
      AvatarTheme(
        constraints: constraints ?? this.constraints,
        borderRadius: borderRadius ?? this.borderRadius,
      );

  AvatarTheme merge(AvatarTheme other) {
    if (other == null) return this;
    return copyWith(
      constraints: other.constraints,
      borderRadius: other.borderRadius,
    );
  }
}

class MessageTheme {
  final TextStyle messageText;
  final TextStyle messageAuthor;
  final TextStyle messageLinks;
  final TextStyle createdAt;
  final TextStyle replies;
  final Color messageBackgroundColor;
  final Color messageBorderColor;
  final Color reactionsBackgroundColor;
  final Color reactionsBorderColor;
  final Color reactionsMaskColor;
  final AvatarTheme avatarTheme;

  const MessageTheme({
    this.replies,
    this.messageText,
    this.messageAuthor,
    this.messageLinks,
    this.messageBackgroundColor,
    this.messageBorderColor,
    this.reactionsBackgroundColor,
    this.reactionsBorderColor,
    this.reactionsMaskColor,
    this.avatarTheme,
    this.createdAt,
  });

  MessageTheme copyWith({
    TextStyle messageText,
    TextStyle messageAuthor,
    TextStyle messageLinks,
    TextStyle createdAt,
    TextStyle replies,
    Color messageBackgroundColor,
    Color messageBorderColor,
    AvatarTheme avatarTheme,
    Color reactionsBackgroundColor,
    Color reactionsBorderColor,
    Color reactionsMaskColor,
  }) =>
      MessageTheme(
        messageText: messageText ?? this.messageText,
        messageAuthor: messageAuthor ?? this.messageAuthor,
        messageLinks: messageLinks ?? this.messageLinks,
        createdAt: createdAt ?? this.createdAt,
        messageBackgroundColor:
            messageBackgroundColor ?? this.messageBackgroundColor,
        messageBorderColor: messageBorderColor ?? this.messageBorderColor,
        avatarTheme: avatarTheme ?? this.avatarTheme,
        replies: replies ?? this.replies,
        reactionsBackgroundColor:
            reactionsBackgroundColor ?? this.reactionsBackgroundColor,
        reactionsBorderColor: reactionsBorderColor ?? this.reactionsBorderColor,
        reactionsMaskColor: reactionsMaskColor ?? this.reactionsMaskColor,
      );

  MessageTheme merge(MessageTheme other) {
    if (other == null) return this;
    return copyWith(
      messageText: messageText?.merge(other.messageText) ?? other.messageText,
      messageAuthor:
          messageAuthor?.merge(other.messageAuthor) ?? other.messageAuthor,
      messageLinks:
          messageLinks?.merge(other.messageLinks) ?? other.messageLinks,
      createdAt: createdAt?.merge(other.createdAt) ?? other.createdAt,
      replies: replies?.merge(other.replies) ?? other.replies,
      messageBackgroundColor: other.messageBackgroundColor,
      messageBorderColor: other.messageBorderColor,
      avatarTheme: avatarTheme?.merge(other.avatarTheme) ?? other.avatarTheme,
      reactionsBackgroundColor: other.reactionsBackgroundColor,
      reactionsBorderColor: other.reactionsBorderColor,
      reactionsMaskColor: other.reactionsMaskColor,
    );
  }
}

class ChannelPreviewTheme {
  final TextStyle title;
  final TextStyle subtitle;
  final TextStyle lastMessageAt;
  final AvatarTheme avatarTheme;
  final Color unreadCounterColor;
  final double indicatorIconSize;

  const ChannelPreviewTheme({
    this.title,
    this.subtitle,
    this.lastMessageAt,
    this.avatarTheme,
    this.unreadCounterColor,
    this.indicatorIconSize,
  });

  ChannelPreviewTheme copyWith({
    TextStyle title,
    TextStyle subtitle,
    TextStyle lastMessageAt,
    AvatarTheme avatarTheme,
    Color unreadCounterColor,
    double indicatorIconSize,
  }) =>
      ChannelPreviewTheme(
        title: title ?? this.title,
        subtitle: subtitle ?? this.subtitle,
        lastMessageAt: lastMessageAt ?? this.lastMessageAt,
        avatarTheme: avatarTheme ?? this.avatarTheme,
        unreadCounterColor: unreadCounterColor ?? this.unreadCounterColor,
        indicatorIconSize: indicatorIconSize ?? this.indicatorIconSize,
      );

  ChannelPreviewTheme merge(ChannelPreviewTheme other) {
    if (other == null) return this;
    return copyWith(
      title: title?.merge(other.title) ?? other.title,
      subtitle: subtitle?.merge(other.subtitle) ?? other.subtitle,
      lastMessageAt:
          lastMessageAt?.merge(other.lastMessageAt) ?? other.lastMessageAt,
      avatarTheme: avatarTheme?.merge(other.avatarTheme) ?? other.avatarTheme,
      unreadCounterColor: other.unreadCounterColor,
    );
  }
}

class ChannelHeaderTheme {
  final TextStyle title;
  final TextStyle lastMessageAt;
  final AvatarTheme avatarTheme;
  final Color color;

  const ChannelHeaderTheme({
    this.title,
    this.lastMessageAt,
    this.avatarTheme,
    this.color,
  });

  ChannelHeaderTheme copyWith({
    TextStyle title,
    TextStyle lastMessageAt,
    AvatarTheme avatarTheme,
    Color color,
  }) =>
      ChannelHeaderTheme(
        title: title ?? this.title,
        lastMessageAt: lastMessageAt ?? this.lastMessageAt,
        avatarTheme: avatarTheme ?? this.avatarTheme,
        color: color ?? this.color,
      );

  ChannelHeaderTheme merge(ChannelHeaderTheme other) {
    if (other == null) return this;
    return copyWith(
      title: title?.merge(other.title) ?? other.title,
      lastMessageAt:
          lastMessageAt?.merge(other.lastMessageAt) ?? other.lastMessageAt,
      avatarTheme: avatarTheme?.merge(other.avatarTheme) ?? other.avatarTheme,
      color: other.color,
    );
  }
}

class MessageInputTheme {
  final Duration sendAnimationDuration;

  /// Background color of [MessageInput] send button
  final Color sendButtonColor;

  /// Background color of [MessageInput] action buttons
  final Color actionButtonColor;

  /// Background color of [MessageInput] send button
  final Color sendButtonIdleColor;

  /// Background color of [MessageInput] action buttons
  final Color actionButtonIdleColor;

  /// Background color of [MessageInput]
  final Color inputBackground;

  const MessageInputTheme({
    this.sendAnimationDuration,
    this.actionButtonColor,
    this.sendButtonColor,
    this.actionButtonIdleColor,
    this.sendButtonIdleColor,
    this.inputBackground,
  });

  MessageInputTheme copyWith({
    Duration sendAnimationDuration,
    Color inputBackground,
    Color actionButtonColor,
    Color sendButtonColor,
    Color actionButtonIdleColor,
    Color sendButtonIdleColor,
  }) =>
      MessageInputTheme(
        sendAnimationDuration:
            sendAnimationDuration ?? this.sendAnimationDuration,
        inputBackground: inputBackground ?? this.inputBackground,
        actionButtonColor: actionButtonColor ?? this.actionButtonColor,
        sendButtonColor: sendButtonColor ?? this.sendButtonColor,
        actionButtonIdleColor:
            actionButtonIdleColor ?? this.actionButtonIdleColor,
        sendButtonIdleColor: sendButtonIdleColor ?? this.sendButtonIdleColor,
      );

  MessageInputTheme merge(MessageInputTheme other) {
    if (other == null) return this;
    return copyWith(
      sendAnimationDuration: other.sendAnimationDuration,
      inputBackground: other.inputBackground,
      actionButtonColor: other.actionButtonColor,
      actionButtonIdleColor: other.actionButtonIdleColor,
      sendButtonColor: other.sendButtonColor,
      sendButtonIdleColor: other.sendButtonIdleColor,
    );
  }
}

class Effect {
  final double sigmaX;
  final double sigmaY;
  final Color color;
  final double alpha;
  final double blur;

  const Effect({
    this.sigmaX,
    this.sigmaY,
    this.color,
    this.alpha,
    this.blur,
  });

  Effect copyWith({
    double sigmaX,
    double sigmaY,
    Color color,
    double alpha,
    double blur,
  }) =>
      Effect(
        sigmaX: sigmaX ?? this.sigmaX,
        sigmaY: sigmaY ?? this.sigmaY,
        color: color ?? this.color,
        alpha: color ?? this.alpha,
        blur: blur ?? this.blur,
      );
}<|MERGE_RESOLUTION|>--- conflicted
+++ resolved
@@ -205,10 +205,6 @@
             color: colorTheme.black.withOpacity(.5),
           ),
         ),
-<<<<<<< HEAD
-=======
-        inputBackground: colorTheme.white,
->>>>>>> 2449fab4
       ),
       ownMessageTheme: MessageTheme(
         messageAuthor: textTheme.footnote.copyWith(color: colorTheme.grey),
@@ -258,7 +254,7 @@
         actionButtonIdleColor: colorTheme.grey,
         sendButtonColor: colorTheme.accentBlue,
         sendButtonIdleColor: colorTheme.greyGainsboro,
-        inputBackground: colorTheme.white.withAlpha(12),
+        inputBackground: colorTheme.white,
       ),
       reactionIcons: [
         ReactionIcon(
