name: stream_chat
homepage: https://getstream.io/
description: The official Dart client for Stream Chat, a service for building chat applications.
version: 1.5.0
repository: https://github.com/GetStream/stream-chat-flutter
issue_tracker: https://github.com/GetStream/stream-chat-flutter/issues

environment:
  sdk: ">=2.7.0 <3.0.0"

dependencies:
<<<<<<< HEAD
  async: ^2.4.2
  collection: ^1.14.13
  dio: ^3.0.10
  freezed_annotation: ^0.12.0
  http_parser: ^3.1.4
  json_annotation: ^3.0.1
  logging: ^0.11.4
  meta: ^1.2.4
  mime: ^0.9.7
  rxdart: ^0.25.0
  uuid: ^2.2.2
  web_socket_channel: ^1.2.0
=======
  async: ^2.5.0
  collection: ^1.15.0
  dio: ">=4.0.0-prev3 <4.0.0"
  freezed_annotation: ^0.14.0
  http_parser: ^4.0.0
  json_annotation: ^4.0.0
  logging: ^1.0.0
  meta: ^1.3.0
  mime: ^1.0.0
  rxdart: ^0.26.0
  uuid: ^3.0.0
  web_socket_channel: ^2.0.0
>>>>>>> f45fcd0b

dev_dependencies:
  build_runner: ^1.10.0
  freezed: ^0.14.0
  json_serializable: ^4.0.0
  mocktail: ^0.1.0
  test: ^1.16.0<|MERGE_RESOLUTION|>--- conflicted
+++ resolved
@@ -9,20 +9,6 @@
   sdk: ">=2.7.0 <3.0.0"
 
 dependencies:
-<<<<<<< HEAD
-  async: ^2.4.2
-  collection: ^1.14.13
-  dio: ^3.0.10
-  freezed_annotation: ^0.12.0
-  http_parser: ^3.1.4
-  json_annotation: ^3.0.1
-  logging: ^0.11.4
-  meta: ^1.2.4
-  mime: ^0.9.7
-  rxdart: ^0.25.0
-  uuid: ^2.2.2
-  web_socket_channel: ^1.2.0
-=======
   async: ^2.5.0
   collection: ^1.15.0
   dio: ">=4.0.0-prev3 <4.0.0"
@@ -35,7 +21,6 @@
   rxdart: ^0.26.0
   uuid: ^3.0.0
   web_socket_channel: ^2.0.0
->>>>>>> f45fcd0b
 
 dev_dependencies:
   build_runner: ^1.10.0
