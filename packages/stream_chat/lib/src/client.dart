// ignore_for_file: unnecessary_getters_setters

import 'dart:async';
import 'dart:convert';

import 'package:dio/dio.dart';
import 'package:logging/logging.dart';
import 'package:meta/meta.dart';
import 'package:rxdart/rxdart.dart';
import 'package:stream_chat/src/api/channel.dart';
import 'package:stream_chat/src/api/connection_status.dart';
import 'package:stream_chat/src/api/requests.dart';
import 'package:stream_chat/src/api/responses.dart';
import 'package:stream_chat/src/api/retry_policy.dart';
import 'package:stream_chat/src/api/websocket.dart';
import 'package:stream_chat/src/attachment_file_uploader.dart';
import 'package:stream_chat/src/db/chat_persistence_client.dart';
import 'package:stream_chat/src/event_type.dart';
import 'package:stream_chat/src/exceptions.dart';
import 'package:stream_chat/src/extensions/map_extension.dart';
import 'package:stream_chat/src/models/attachment_file.dart';
import 'package:stream_chat/src/models/channel_model.dart';
import 'package:stream_chat/src/models/channel_state.dart';
import 'package:stream_chat/src/models/event.dart';
import 'package:stream_chat/src/models/message.dart';
import 'package:stream_chat/src/models/own_user.dart';
import 'package:stream_chat/src/models/user.dart';
import 'package:stream_chat/src/platform_detector/platform_detector.dart';
import 'package:stream_chat/version.dart';
import 'package:uuid/uuid.dart';

import 'package:stream_chat/src/models/filter.dart';

/// Handler function used for logging records. Function requires a single
/// [LogRecord] as the only parameter.
typedef LogHandlerFunction = void Function(LogRecord record);

/// Used for decoding [Map] data to a generic type `T`.
typedef DecoderFunction<T> = T Function(Map<String, dynamic>);

/// A function which can be used to request a Stream Chat API token from your
/// own backend server. Function requires a single [userId].
typedef TokenProvider = Future<String> Function(String? userId);

/// Provider used to send push notifications.
enum PushProvider {
  /// Send notifications using Google's Firebase Cloud Messaging
  firebase,

  /// Send notifications using Apple's Push Notification service
  apn
}

extension on PushProvider {
  /// Returns the string notion for [PushProvider].
  String get name {
    if (this == PushProvider.apn) {
      return 'apn';
    } else {
      return 'firebase';
    }
  }
}

/// The official Dart client for Stream Chat,
/// a service for building chat applications.
/// This library can be used on any Dart project and on both mobile and web apps
/// with Flutter.
///
/// You can sign up for a Stream account at https://getstream.io/chat/
///
/// The Chat client will manage API call, event handling and manage the
/// websocket connection to Stream Chat servers.
///
/// ```dart
/// final client = StreamChatClient("stream-chat-api-key");
/// ```
class StreamChatClient {
  /// Create a client instance with default options.
  /// You should only create the client once and re-use it across your
  /// application.
  StreamChatClient(
    this.apiKey, {
    this.tokenProvider,
    this.baseURL = _defaultBaseURL,
    this.logLevel = Level.WARNING,
    LogHandlerFunction? logHandlerFunction,
    Duration connectTimeout = const Duration(seconds: 6),
    Duration receiveTimeout = const Duration(seconds: 6),
    Dio? httpClient,
    RetryPolicy? retryPolicy,
    this.attachmentFileUploader,
  }) {
    _retryPolicy = retryPolicy ??
        RetryPolicy(
          retryTimeout:
              (StreamChatClient client, int attempt, ApiError? error) =>
                  Duration(seconds: 1 * attempt),
          shouldRetry:
              (StreamChatClient client, int attempt, ApiError? error) =>
                  attempt < 5,
        );

    attachmentFileUploader ??= StreamAttachmentFileUploader(this);

    state = ClientState(this);

    _setupLogger(logHandlerFunction);
    _setupDio(httpClient, receiveTimeout, connectTimeout);

    logger.info('instantiating new client');
  }

  set chatPersistenceClient(ChatPersistenceClient? value) {
    _originalChatPersistenceClient = value;
  }

  ChatPersistenceClient? _originalChatPersistenceClient;

  /// Chat persistence client
  ChatPersistenceClient? get chatPersistenceClient => _chatPersistenceClient;

  ChatPersistenceClient? _chatPersistenceClient;

  /// Attachment uploader
  AttachmentFileUploader? attachmentFileUploader;

  /// Whether the chat persistence is available or not
  bool get persistenceEnabled => _chatPersistenceClient != null;

  RetryPolicy? _retryPolicy;

  bool _synced = false;

  /// The retry policy options getter
  RetryPolicy? get retryPolicy => _retryPolicy;

  /// This client state
  late ClientState state;

  /// By default the Chat client will write all messages with level Warn or
  /// Error to stdout.
  ///
  /// During development you might want to enable more logging information,
  /// you can change the default log level when constructing the client.
  ///
  /// ```dart
  /// final client = StreamChatClient("stream-chat-api-key",
  /// logLevel: Level.INFO);
  /// ```
  final Level logLevel;

  /// Client specific logger instance.
  /// Refer to the class [Logger] to learn more about the specific
  /// implementation.
  final Logger logger = Logger.detached('📡');

  /// A function that has a parameter of type [LogRecord].
  /// This is called on every new log record.
  /// By default the client will use the handler returned by
  /// [_getDefaultLogHandler].
  /// Setting it you can handle the log messages directly instead of have them
  /// written to stdout,
  /// this is very convenient if you use an error tracking tool or if you want
  /// to centralize your logs into one facility.
  ///
  /// ```dart
  /// myLogHandlerFunction = (LogRecord record) {
  ///  // do something with the record (ie. send it to Sentry or Fabric)
  /// }
  ///
  /// final client = StreamChatClient("stream-chat-api-key",
  /// logHandlerFunction: myLogHandlerFunction);
  ///```
  late LogHandlerFunction logHandlerFunction;

  /// Your project Stream Chat api key.
  /// Find your API keys here https://getstream.io/dashboard/
  String apiKey;

  /// Your project Stream Chat base url.
  final String baseURL;

  /// A function in which you send a request to your own backend to get a Stream
  /// Chat API token.
  ///
  /// The token will be the return value of the function.
  /// It's used by the client to refresh the token once expired or to connect
  /// the user without a predefined token using [connectUserWithProvider].
  final TokenProvider? tokenProvider;

  /// [Dio] httpClient
  /// It's be chosen because it's easy to use and supports interesting features
  /// out of the box (Interceptors, Global configuration, FormData,
  /// File downloading etc.)
  @visibleForTesting
  Dio httpClient = Dio();

  static const _defaultBaseURL = 'chat-us-east-1.stream-io-api.com';
  static const _tokenExpiredErrorCode = 40;
  StreamSubscription<ConnectionStatus>? _connectionStatusSubscription;
  Future<void> Function(ConnectionStatus)? _connectionStatusHandler;

  final BehaviorSubject<Event> _controller = BehaviorSubject<Event>();

  /// Stream of [Event] coming from websocket connection
  /// Listen to this or use the [on] method to filter specific event types
  Stream<Event> get stream => _controller.stream;

  final _wsConnectionStatusController =
      BehaviorSubject.seeded(ConnectionStatus.disconnected);

  set _wsConnectionStatus(ConnectionStatus status) =>
      _wsConnectionStatusController.add(status);

  /// The current status value of the websocket connection
  ConnectionStatus? get wsConnectionStatus =>
      _wsConnectionStatusController.value;

  /// This notifies the connection status of the websocket connection.
  /// Listen to this to get notified when the websocket tries to reconnect.
  Stream<ConnectionStatus> get wsConnectionStatusStream =>
      _wsConnectionStatusController.stream;

  /// The current user token
  String? token;

  /// The id of the current websocket connection
  String? get connectionId => _connectionId;

  bool _anonymous = false;
  String? _connectionId;
  late WebSocket _ws;

  bool get _hasConnectionId => _connectionId != null;

  void _setupDio(
    Dio? httpClient,
    Duration receiveTimeout,
    Duration connectTimeout,
  ) {
    logger.info('http client setup');

    this.httpClient = httpClient ?? Dio();

    String url;
    if (!baseURL.startsWith('https') && !baseURL.startsWith('http')) {
      url = Uri.https(baseURL, '').toString();
    } else {
      url = baseURL;
    }

    this.httpClient.options.baseUrl = url;
    this.httpClient.options.receiveTimeout = receiveTimeout.inMilliseconds;
    this.httpClient.options.connectTimeout = connectTimeout.inMilliseconds;
    this.httpClient.interceptors.add(
          InterceptorsWrapper(
            onRequest: (options, handler) async {
              options.queryParameters.addAll(_commonQueryParams);
              options.headers.addAll(_httpHeaders);

              if (_connectionId != null &&
                  (options.data is Map || options.data == null)) {
                options.data = {
                  'connection_id': _connectionId,
                  ...options.data ?? {},
                };
              }

              var stringData = options.data.toString();

              if (options.data is FormData) {
                final multiPart = (options.data as FormData).files[0].value;
                stringData = '${multiPart.filename} - ${multiPart.contentType}';
              }

              logger.info('''
    
          method: ${options.method}
          url: ${options.uri} 
          headers: ${options.headers}
          data: $stringData
    
        ''');
              handler.next(options);
            },
            onError: _tokenExpiredInterceptor,
          ),
        );
  }

  Future<void> _tokenExpiredInterceptor(
    DioError err,
    ErrorInterceptorHandler handler,
  ) async {
    final apiError = ApiError(
      err.response?.data,
      err.response?.statusCode,
    );

    if (apiError.code == _tokenExpiredErrorCode) {
      logger.info('token expired');

      if (tokenProvider != null) {
        httpClient.lock();
        final userId = state.user!.id;

        await _disconnect();

        final newToken = await tokenProvider!(userId);
        await Future.delayed(const Duration(seconds: 4));
        token = newToken;

        httpClient.unlock();

        await connectUser(User(id: userId), newToken);

        try {
          handler.resolve(
            await httpClient.request(
              err.requestOptions.path,
              cancelToken: err.requestOptions.cancelToken,
              data: err.requestOptions.data,
              onReceiveProgress: err.requestOptions.onReceiveProgress,
              onSendProgress: err.requestOptions.onSendProgress,
              queryParameters: err.requestOptions.queryParameters,
              options: Options(
                method: err.requestOptions.method,
                sendTimeout: err.requestOptions.sendTimeout,
                receiveTimeout: err.requestOptions.receiveTimeout,
                extra: err.requestOptions.extra,
                headers: err.requestOptions.headers,
                responseType: err.requestOptions.responseType,
                contentType: err.requestOptions.contentType,
                validateStatus: err.requestOptions.validateStatus,
                receiveDataWhenStatusError:
                    err.requestOptions.receiveDataWhenStatusError,
                followRedirects: err.requestOptions.followRedirects,
                maxRedirects: err.requestOptions.maxRedirects,
                requestEncoder: err.requestOptions.requestEncoder,
                responseDecoder: err.requestOptions.responseDecoder,
                listFormat: err.requestOptions.listFormat,
              ),
            ),
          );
        } on DioError {
          handler.reject(err);
        }
      }
    }
  }

  LogHandlerFunction _getDefaultLogHandler() {
    final levelEmojiMapper = {
      Level.INFO.name: 'ℹ️',
      Level.WARNING.name: '⚠️',
      Level.SEVERE.name: '🚨',
    };
    return (LogRecord record) {
      print(
        '(${record.time}) '
        '${levelEmojiMapper[record.level.name] ?? record.level.name} '
        '${record.loggerName} ${record.message}',
      );
      if (record.stackTrace != null) {
        print(record.stackTrace);
      }
    };
  }

  Logger _detachedLogger(
    String name,
  ) =>
      Logger.detached(name)
        ..level = logLevel
        ..onRecord.listen(logHandlerFunction);

  void _setupLogger(LogHandlerFunction? logHandlerFunction) {
    logger.level = logLevel;

    this.logHandlerFunction = logHandlerFunction ?? _getDefaultLogHandler();

    logger.onRecord.listen(this.logHandlerFunction);

    logger.info('logger setup');
  }

  /// Call this function to dispose the client
  void dispose() async {
    await _chatPersistenceClient?.disconnect();
    await _disconnect();
    httpClient.close();
    await _controller.close();
    state.dispose();
    await _wsConnectionStatusController.close();
  }

  Map<String, String?> get _httpHeaders => {
        'Authorization': token,
        'stream-auth-type': _authType,
        'X-Stream-Client': _userAgent,
        'Content-Encoding': 'gzip',
      };

  /// Set the current user, this triggers a connection to the API.
  /// It returns a [Future] that resolves when the connection is setup.
  @Deprecated('Use `connectUser` instead. Will be removed in Future releases')
  Future<Event?> setUser(User user, String token) => connectUser(user, token);

  /// Connects the current user, this triggers a connection to the API.
  /// It returns a [Future] that resolves when the connection is setup.
  Future<Event?> connectUser(User? user, String? token) async {
    if (_connectCompleter != null && !_connectCompleter!.isCompleted) {
      logger.warning('Already connecting');
      throw Exception('Already connecting');
    }

    _connectCompleter = Completer();

    logger.info('connect user');

    if (user == null) {
      final e = Error();
      _connectCompleter!
          .completeError(e, StackTrace.fromString('No user provided.'));
      throw e;
    }

    state.user = OwnUser.fromJson(user.toJson());
    this.token = token;
    _anonymous = false;

    return connect().then((event) {
      _connectCompleter!.complete(event);
      return event;
    }).catchError((e, s) {
      _connectCompleter!.completeError(e, s);
      throw e;
    });
  }

  /// Set the current user using the [tokenProvider] to fetch the token.
  /// It returns a [Future] that resolves when the connection is setup.
  @Deprecated(
    'Use `connectUserWithProvider` instead. Will be removed in Future releases',
  )
  Future<Event?> setUserWithProvider(User user) =>
      connectUserWithProvider(user);

  /// Connects the current user using the [tokenProvider] to fetch the token.
  /// It returns a [Future] that resolves when the connection is setup.
  Future<Event?> connectUserWithProvider(User user) async {
    if (tokenProvider == null) {
      throw Exception('''
      TokenProvider must be provided in the constructor in order to use `connectUserWithProvider` method.
      Use `connectUser` providing a token.
      ''');
    }
    final token = await tokenProvider!(user.id);
    return connectUser(user, token);
  }

  /// Stream of [Event] coming from websocket connection
  /// Pass an eventType as parameter in order to filter just a type of event
  Stream<Event> on([
    String? eventType,
    String? eventType2,
    String? eventType3,
    String? eventType4,
  ]) =>
      stream.where((event) =>
          eventType == null ||
          (event.type != null &&
              (event.type == eventType ||
                  event.type == eventType2 ||
                  event.type == eventType3 ||
                  event.type == eventType4)));

  /// Method called to add a new event to the [_controller].
  void handleEvent(Event event) async {
    logger.info('handle new event: ${event.toJson()}');
    if (event.connectionId != null) {
      _connectionId = event.connectionId;
    }

    if (!event.isLocal) {
      final createdAt = event.createdAt;
      if (_synced && createdAt != null) {
        await _chatPersistenceClient?.updateConnectionInfo(event);
        await _chatPersistenceClient?.updateLastSyncAt(createdAt);
      }
    }

    if (event.user != null) {
      state._updateUser(event.user);
    }

    if (event.me != null) {
      state.user = event.me;
    }
    _controller.add(event);
  }

  Completer<Event>? _connectCompleter;

  /// Connect the client websocket
  Future<Event?> connect() async {
    logger.info('connecting');
    if (wsConnectionStatus == ConnectionStatus.connecting) {
      logger.warning('Already connecting');
      throw Exception('Already connecting');
    }

    if (wsConnectionStatus == ConnectionStatus.connected) {
      logger.warning('Already connected');
      throw Exception('Already connected');
    }

    _wsConnectionStatus = ConnectionStatus.connecting;

    if (_originalChatPersistenceClient != null) {
      _chatPersistenceClient = _originalChatPersistenceClient;
      await _chatPersistenceClient!.connect(state.user!.id);
    }

    _ws = WebSocket(
      baseUrl: baseURL,
      user: state.user!,
      connectParams: {
        'api_key': apiKey,
        'authorization': token!,
        'stream-auth-type': _authType,
        'X-Stream-Client': _userAgent,
      },
      connectPayload: {
        'user_id': state.user!.id,
        'server_determines_connection_id': true,
      },
      handler: handleEvent,
      logger: _detachedLogger('🔌'),
    );

    _connectionStatusHandler = (ConnectionStatus status) async {
      _wsConnectionStatus = status;
      handleEvent(
        Event(
          type: EventType.connectionChanged,
          online: status == ConnectionStatus.connected,
        ),
      );

      if (status == ConnectionStatus.connected) {
        handleEvent(const Event(
          type: EventType.connectionRecovered,
          online: true,
        ));
        if (state.channels.isNotEmpty == true) {
          // ignore: unawaited_futures
          queryChannelsOnline(
            filter: Filter.in_('cid', state.channels.keys.toList()),
          ).then(
            (_) async {
              await resync();
            },
          );
        } else {
          _synced = false;
        }
      }
    };

    _connectionStatusSubscription =
        _ws.connectionStatusStream.listen(_connectionStatusHandler);

    var event = await _chatPersistenceClient?.getConnectionInfo();

<<<<<<< HEAD
    await _ws.connect().then((e) async {
      if (e != null) {
        await _chatPersistenceClient?.updateConnectionInfo(e);
        event = e;
      }
      await resync();
=======
    await _ws.connect().then((e) {
      _chatPersistenceClient?.updateConnectionInfo(e);
      event = e;
      resync();
>>>>>>> 01b664bc
    }).catchError((err, stacktrace) {
      logger.severe('error connecting ws', err, stacktrace);
      if (err is Map) {
        // ignore: only_throw_errors
        throw err;
      }
    });

    return event;
  }

  /// Get the events missed while offline to sync the offline storage
  Future<void> resync([List<String>? cids]) async {
    final lastSyncAt = await _chatPersistenceClient?.getLastSyncAt();

    if (lastSyncAt == null) {
      _synced = true;
      return;
    }

    cids ??= await _chatPersistenceClient?.getChannelCids();

    if (cids?.isEmpty == true) {
      return;
    }

    try {
      final rawRes = await post('/sync', data: {
        'channel_cids': cids,
        'last_sync_at': lastSyncAt.toUtc().toIso8601String(),
      });
      logger.fine('rawRes: $rawRes');

      final res = decode<SyncResponse>(
        rawRes.data,
        SyncResponse.fromJson,
      );

      res.events.sort((a, b) => a.createdAt!.compareTo(b.createdAt!));

      res.events.forEach((element) {
        logger
          ..fine('element.type: ${element.type}')
          ..fine('element.message.text: ${element.message?.text}');
      });

      res.events.forEach(handleEvent);

      await _chatPersistenceClient?.updateLastSyncAt(DateTime.now());
      _synced = true;
    } catch (error) {
      logger.severe('Error during resync $error');
    }
  }

  String? _asMap(sort) => sort?.map((s) => s.toJson().toString())?.join('');

  final _queryChannelsStreams = <String, Future<List<Channel>>>{};

  /// Requests channels with a given query.
  Stream<List<Channel>> queryChannels({
    Filter? filter,
    List<SortOption<ChannelModel>>? sort,
    Map<String, dynamic>? options,
    PaginationParams paginationParams = const PaginationParams(),
    int? messageLimit,
    bool waitForConnect = true,
  }) async* {
    final hash = base64.encode(utf8.encode(
      '$filter${_asMap(sort)}$options${paginationParams.toJson()}'
      '$messageLimit',
    ));

    if (_queryChannelsStreams.containsKey(hash)) {
      yield await _queryChannelsStreams[hash]!;
    } else {
      final channels = await queryChannelsOffline(
        filter: filter,
        sort: sort,
        paginationParams: paginationParams,
      );
      if (channels.isNotEmpty) yield channels;

      try {
        final newQueryChannelsFuture = queryChannelsOnline(
          filter: filter,
          sort: sort,
          options: options,
          paginationParams: paginationParams,
          messageLimit: messageLimit,
          waitForConnect: waitForConnect,
        ).whenComplete(() {
          _queryChannelsStreams.remove(hash);
        });

        _queryChannelsStreams[hash] = newQueryChannelsFuture;

        yield await newQueryChannelsFuture;
      } catch (_) {
        if (channels.isEmpty) rethrow;
      }
    }
  }

  /// Requests channels with a given query from the API.
  Future<List<Channel>> queryChannelsOnline({
    Filter? filter,
    List<SortOption<ChannelModel>>? sort,
    Map<String, dynamic>? options,
    int? messageLimit,
    PaginationParams paginationParams = const PaginationParams(),
    bool waitForConnect = true,
  }) async {
    if (waitForConnect) {
      if (_connectCompleter != null && !_connectCompleter!.isCompleted) {
        logger.info('awaiting connection completer');
        await _connectCompleter!.future;
      }
      if (wsConnectionStatus != ConnectionStatus.connected) {
        throw Exception(
          'You cannot use queryChannels without an active connection.'
          ' Please call `connectUser` to connect the client.',
        );
      }
    }

    logger.info('Query channel start');
    final defaultOptions = {
      'state': true,
      'watch': true,
      'presence': false,
    };

    final payload = <String, dynamic>{
      'filter_conditions': filter,
      'sort': sort,
    };

    if (messageLimit != null) {
      payload['message_limit'] = messageLimit;
    }

    payload.addAll(defaultOptions);

    if (options != null) {
      payload.addAll(options);
    }

    payload.addAll(paginationParams.toJson());

    final response = await get(
      '/channels',
      queryParameters: {
        'payload': jsonEncode(payload),
      },
    );

    final res = decode<QueryChannelsResponse>(
      response.data,
      QueryChannelsResponse.fromJson,
    );

    if (res.channels.isEmpty && paginationParams.offset == 0) {
      logger.warning(
        '''
        We could not find any channel for this query.
          Please make sure to take a look at the Flutter tutorial: https://getstream.io/chat/flutter/tutorial
          If your application already has users and channels, you might need to adjust your query channel as explained in the docs https://getstream.io/chat/docs/query_channels/?language=dart''',
      );
      return <Channel>[];
    }

    final channels = res.channels;

    final users = channels
        .expand((it) => it.members)
        .map((it) => it.user)
        .toList(growable: false);

    state._updateUsers(users);

    logger.info('Got ${res.channels.length} channels from api');

    final updateData = _mapChannelStateToChannel(channels);

    await _chatPersistenceClient?.updateChannelQueries(
      filter,
      channels.map((c) => c.channel!.cid).toList(),
      clearQueryCache: paginationParams.offset == 0,
    );

    state.channels = updateData.key;
    return updateData.value;
  }

  /// Requests channels with a given query from the Persistence client.
  Future<List<Channel>> queryChannelsOffline({
    Filter? filter,
    List<SortOption<ChannelModel>>? sort,
    PaginationParams paginationParams = const PaginationParams(),
  }) async {
    final offlineChannels = (await _chatPersistenceClient?.getChannelStates(
          filter: filter,
          sort: sort,
          paginationParams: paginationParams,
        )) ??
        [];
    final updatedData = _mapChannelStateToChannel(offlineChannels);
    state.channels = updatedData.key;
    return updatedData.value;
  }

  MapEntry<Map<String, Channel>, List<Channel>> _mapChannelStateToChannel(
    List<ChannelState> channelStates,
  ) {
    final channels = {...state.channels};
    final newChannels = <Channel>[];
    for (final channelState in channelStates) {
      final channel = channels[channelState.channel!.cid];
      if (channel != null) {
        channel.state!.updateChannelState(channelState);
        newChannels.add(channel);
      } else {
        final newChannel = Channel.fromState(this, channelState);
        channels[newChannel.cid!] = newChannel;
        newChannels.add(newChannel);
      }
    }
    return MapEntry(channels, newChannels);
  }

  Object _parseError(DioError error) {
    if (error.type == DioErrorType.response) {
      final apiError =
          ApiError(error.response?.data, error.response?.statusCode);
      logger.severe('apiError: ${apiError.toString()}');
      return apiError;
    }

    return error;
  }

  /// Handy method to make http GET request with error parsing.
  Future<Response<String>> get(
    String path, {
    Map<String, dynamic>? queryParameters,
  }) async {
    try {
      final response = await httpClient.get<String>(
        path,
        queryParameters: queryParameters,
      );
      return response;
    } on DioError catch (error) {
      // ignore: only_throw_errors
      throw _parseError(error);
    }
  }

  /// Handy method to make http POST request with error parsing.
  Future<Response<String>> post(
    String path, {
    dynamic data,
    ProgressCallback? onSendProgress,
    CancelToken? cancelToken,
  }) async {
    try {
      final response = await httpClient.post<String>(
        path,
        data: data,
        onSendProgress: onSendProgress,
        cancelToken: cancelToken,
      );
      return response;
    } on DioError catch (error) {
      // ignore: only_throw_errors
      throw _parseError(error);
    }
  }

  /// Handy method to make http DELETE request with error parsing.
  Future<Response<String>> delete(
    String path, {
    Map<String, dynamic>? queryParameters,
    CancelToken? cancelToken,
  }) async {
    try {
      final response = await httpClient.delete<String>(
        path,
        queryParameters: queryParameters,
        cancelToken: cancelToken,
      );
      return response;
    } on DioError catch (error) {
      // ignore: only_throw_errors
      throw _parseError(error);
    }
  }

  /// Handy method to make http PATCH request with error parsing.
  Future<Response<String>> patch(
    String path, {
    Map<String, dynamic>? queryParameters,
    dynamic data,
  }) async {
    try {
      final response = await httpClient.patch<String>(
        path,
        queryParameters: queryParameters,
        data: data,
      );
      return response;
    } on DioError catch (error) {
      // ignore: only_throw_errors
      throw _parseError(error);
    }
  }

  /// Handy method to make http PUT request with error parsing.
  Future<Response<String>> put(
    String path, {
    Map<String, dynamic>? queryParameters,
    dynamic data,
  }) async {
    try {
      final response = await httpClient.put<String>(
        path,
        queryParameters: queryParameters,
        data: data,
      );
      return response;
    } on DioError catch (error) {
      // ignore: only_throw_errors
      throw _parseError(error);
    }
  }

  /// Used to log errors and stacktrace in case of bad json deserialization
  T decode<T>(String? j, DecoderFunction<T> decoderFunction) {
    try {
      final data = j ?? '{}';
      return decoderFunction(json.decode(data));
    } catch (error, stacktrace) {
      logger.severe('Error decoding response', error, stacktrace);
      rethrow;
    }
  }

  String get _authType => _anonymous ? 'anonymous' : 'jwt';

  String get _userAgent => 'stream-chat-dart-client-${CurrentPlatform.name}-'
      '${PACKAGE_VERSION.split('+')[0]}';

  Map<String, String?> get _commonQueryParams => {
        'user_id': state.user?.id,
        'api_key': apiKey,
        'connection_id': _connectionId,
      };

  /// Set the current user with an anonymous id, this triggers a connection to
  /// the API. It returns a [Future] that resolves when the connection is setup.
  @Deprecated(
      'Use `connectAnonymousUser` instead. Will be removed in Future releases')
  Future<Event?> setAnonymousUser() => connectAnonymousUser();

  /// Connects the current user with an anonymous id, this triggers a connection
  /// to the API. It returns a [Future] that resolves when the connection is
  /// setup.
  Future<Event?> connectAnonymousUser() async {
    if (_connectCompleter != null && !_connectCompleter!.isCompleted) {
      logger.warning('Already connecting');
      throw Exception('Already connecting');
    }

    _connectCompleter = Completer();

    _anonymous = true;
    const uuid = Uuid();
    state.user = OwnUser(id: uuid.v4());

    return connect().then((event) {
      _connectCompleter!.complete(event);
      return event;
    }).catchError((e, s) {
      _connectCompleter!.completeError(e, s);
      throw e;
    });
  }

  /// Set the current user as guest, this triggers a connection to the API.
  /// It returns a [Future] that resolves when the connection is setup.
  @Deprecated(
      'Use `connectGuestUser` instead. Will be removed in Future releases')
  Future<Event?> setGuestUser(User user) => connectGuestUser(user);

  /// Connects the current user as guest, this triggers a connection to the API.
  /// It returns a [Future] that resolves when the connection is setup.
  Future<Event?> connectGuestUser(User user) async {
    _anonymous = true;
    final response = await post('/guest', data: {'user': user.toJson()})
        .then((res) => decode<ConnectGuestUserResponse>(
            res.data, ConnectGuestUserResponse.fromJson))
        .whenComplete(() => _anonymous = false);

    return connectUser(
      response.user,
      response.accessToken,
    );
  }

  /// Closes the websocket connection and resets the client
  /// If [flushChatPersistence] is true the client deletes all offline
  /// user's data. If [clearUser] is true the client unsets the current user
  Future<void> disconnect({
    bool flushChatPersistence = false,
    bool clearUser = false,
  }) async {
    logger.info('Disconnecting flushOfflineStorage: $flushChatPersistence; '
        'clearUser: $clearUser');

    await _chatPersistenceClient?.disconnect(flush: flushChatPersistence);
    _chatPersistenceClient = null;

    _connectCompleter = null;

    if (clearUser == true) {
      state.dispose();
      state = ClientState(this);
    }

    await _disconnect();
  }

  Future<void> _disconnect() async {
    logger.info('Client disconnecting');

    await _ws.disconnect();
    await _connectionStatusSubscription?.cancel();
  }

  /// Requests users with a given query.
  Future<QueryUsersResponse> queryUsers({
    Filter? filter,
    List<SortOption>? sort,
    Map<String, dynamic>? options,
    PaginationParams? pagination,
  }) async {
    final defaultOptions = {
      'presence': _hasConnectionId,
    };

    final payload = <String, dynamic>{
      'filter_conditions': filter,
      'sort': sort,
    }..addAll(defaultOptions);

    if (pagination != null) {
      payload.addAll(pagination.toJson());
    }

    if (options != null) {
      payload.addAll(options);
    }

    final rawRes = await get(
      '/users',
      queryParameters: {
        'payload': jsonEncode(payload),
      },
    );

    final response = decode<QueryUsersResponse>(
      rawRes.data,
      QueryUsersResponse.fromJson,
    );

    state._updateUsers(response.users);

    return response;
  }

  /// A message search.
  Future<SearchMessagesResponse> search(
    Filter filter, {
    String? query,
    List<SortOption>? sort,
    PaginationParams? paginationParams,
    Map<String, dynamic>? messageFilters,
  }) async {
    assert(() {
      if (query == null && messageFilters == null) {
        throw ArgumentError('Provide at least `query` or `messageFilters`');
      }
      if (query != null && messageFilters != null) {
        throw ArgumentError(
          "Can't provide both `query` and `messageFilters` at the same time",
        );
      }
      return true;
    }(), 'Check incoming params.');

    final payload = {
      'filter_conditions': filter,
      'message_filter_conditions': messageFilters,
      'query': query,
      'sort': sort,
      if (paginationParams != null) ...paginationParams.toJson(),
    }.nullProtected;

    final response = await get('/search', queryParameters: {
      'payload': json.encode(payload),
    });

    return decode<SearchMessagesResponse>(
        response.data, SearchMessagesResponse.fromJson);
  }

  /// Send a [file] to the [channelId] of type [channelType]
  Future<SendFileResponse> sendFile(
    AttachmentFile file,
    String channelId,
    String channelType, {
    ProgressCallback? onSendProgress,
    CancelToken? cancelToken,
  }) =>
      attachmentFileUploader!.sendFile(
        file,
        channelId,
        channelType,
        onSendProgress: onSendProgress,
        cancelToken: cancelToken,
      );

  /// Send a [image] to the [channelId] of type [channelType]
  Future<SendImageResponse> sendImage(
    AttachmentFile image,
    String channelId,
    String channelType, {
    ProgressCallback? onSendProgress,
    CancelToken? cancelToken,
  }) =>
      attachmentFileUploader!.sendImage(
        image,
        channelId,
        channelType,
        onSendProgress: onSendProgress,
        cancelToken: cancelToken,
      );

  /// Delete a file from this channel
  Future<EmptyResponse> deleteFile(
    String url,
    String channelId,
    String channelType, {
    CancelToken? cancelToken,
  }) =>
      attachmentFileUploader!.deleteFile(
        url,
        channelId,
        channelType,
        cancelToken: cancelToken,
      );

  /// Delete an image from this channel
  Future<EmptyResponse> deleteImage(
    String url,
    String channelId,
    String channelType, {
    CancelToken? cancelToken,
  }) =>
      attachmentFileUploader!.deleteImage(
        url,
        channelId,
        channelType,
        cancelToken: cancelToken,
      );

  /// Add a device for Push Notifications.
  Future<EmptyResponse> addDevice(String id, PushProvider pushProvider) async {
    final response = await post('/devices', data: {
      'id': id,
      'push_provider': pushProvider.name,
    });
    return decode<EmptyResponse>(response.data, EmptyResponse.fromJson);
  }

  /// Gets a list of user devices.
  Future<ListDevicesResponse> getDevices() async {
    final response = await get('/devices');
    return decode<ListDevicesResponse>(
        response.data, ListDevicesResponse.fromJson);
  }

  /// Remove a user's device.
  Future<EmptyResponse> removeDevice(String id) async {
    final response = await delete('/devices', queryParameters: {
      'id': id,
    });
    return decode(response.data, EmptyResponse.fromJson);
  }

  /// Get a development token
  String devToken(String userId) {
    final payload = json.encode({'user_id': userId});
    final payloadBytes = utf8.encode(payload);
    final payloadB64 = base64.encode(payloadBytes);
    return 'eyJhbGciOiJIUzI1NiIsInR5cCI6IkpXVCJ9.$payloadB64.devtoken';
  }

  /// Returns a channel client with the given type, id and custom data.
  Channel channel(
    String type, {
    String? id,
    Map<String, Object> extraData = const {},
  }) {
    if (id != null && state.channels.containsKey('$type:$id')) {
      return state.channels['$type:$id']!;
    }
    return Channel(this, type, id, extraData: extraData);
  }

  /// Update or Create the given user object.
  Future<UpdateUsersResponse> updateUser(User user) async =>
      updateUsers([user]);

  /// Batch update a list of users
  Future<UpdateUsersResponse> updateUsers(List<User> users) async {
    final response = await post('/users', data: {
      'users': users.asMap().map((_, u) => MapEntry(u.id, u.toJson())),
    });
    return decode<UpdateUsersResponse>(
      response.data,
      UpdateUsersResponse.fromJson,
    );
  }

  /// Bans a user from all channels
  Future<EmptyResponse> banUser(
    String targetUserID, [
    Map<String, dynamic> options = const {},
  ]) async {
    final data = Map<String, dynamic>.from(options)
      ..addAll({
        'target_user_id': targetUserID,
      });
    final response = await post(
      '/moderation/ban',
      data: data,
    );
    return decode(response.data, EmptyResponse.fromJson);
  }

  /// Remove global ban for a user
  Future<EmptyResponse> unbanUser(
    String targetUserID, [
    Map<String, dynamic> options = const {},
  ]) async {
    final data = Map<String, dynamic>.from(options)
      ..addAll({
        'target_user_id': targetUserID,
      });
    final response = await delete(
      '/moderation/ban',
      queryParameters: data,
    );
    return decode(response.data, EmptyResponse.fromJson);
  }

  /// Shadow bans a user
  Future<EmptyResponse> shadowBan(
    String targetID, [
    Map<String, dynamic> options = const {},
  ]) async =>
      banUser(targetID, {
        'shadow': true,
        ...options,
      });

  /// Removes shadow ban from a user
  Future<EmptyResponse> removeShadowBan(
    String targetID, [
    Map<String, dynamic> options = const {},
  ]) async =>
      unbanUser(targetID, {
        'shadow': true,
        ...options,
      });

  /// Mutes a user
  Future<EmptyResponse> muteUser(String targetID) async {
    final response = await post('/moderation/mute', data: {
      'target_id': targetID,
    });
    return decode(response.data, EmptyResponse.fromJson);
  }

  /// Unmutes a user
  Future<EmptyResponse> unmuteUser(String targetID) async {
    final response = await post('/moderation/unmute', data: {
      'target_id': targetID,
    });
    return decode(response.data, EmptyResponse.fromJson);
  }

  /// Flag a message
  Future<EmptyResponse> flagMessage(String messageID) async {
    final response = await post('/moderation/flag', data: {
      'target_message_id': messageID,
    });
    return decode(response.data, EmptyResponse.fromJson);
  }

  /// Unflag a message
  Future<EmptyResponse> unflagMessage(String messageId) async {
    final response = await post('/moderation/unflag', data: {
      'target_message_id': messageId,
    });
    return decode(response.data, EmptyResponse.fromJson);
  }

  /// Flag a user
  Future<EmptyResponse> flagUser(String userId) async {
    final response = await post('/moderation/flag', data: {
      'target_user_id': userId,
    });
    return decode(response.data, EmptyResponse.fromJson);
  }

  /// Unflag a message
  Future<EmptyResponse> unflagUser(String userId) async {
    final response = await post('/moderation/unflag', data: {
      'target_user_id': userId,
    });
    return decode(response.data, EmptyResponse.fromJson);
  }

  /// Mark all channels for this user as read
  Future<EmptyResponse> markAllRead() async {
    final response = await post('/channels/read');
    return decode(response.data, EmptyResponse.fromJson);
  }

  /// Sends the message to the given channel
  Future<SendMessageResponse> sendMessage(
    Message message,
    String channelId,
    String channelType,
  ) async {
    final response = await post(
      '/channels/$channelType/$channelId/message',
      data: {'message': message.toJson()},
    );
    return decode(response.data, SendMessageResponse.fromJson);
  }

  /// Update the given message
  Future<UpdateMessageResponse> updateMessage(Message message) async {
    final response = await post(
      '/messages/${message.id}',
      data: {'message': message.toJson()},
    );
    return decode(response.data, UpdateMessageResponse.fromJson);
  }

  /// Deletes the given message
  Future<EmptyResponse> deleteMessage(Message message) async {
    final response = await delete('/messages/${message.id}');
    return decode(response.data, EmptyResponse.fromJson);
  }

  /// Get a message by id
  Future<GetMessageResponse> getMessage(String messageId) async {
    final response = await get('/messages/$messageId');
    return decode(response.data, GetMessageResponse.fromJson);
  }

  /// Pins provided message
  /// [timeoutOrExpirationDate] can either be a [DateTime] or a value in seconds
  /// to be added to [DateTime.now]
  Future<UpdateMessageResponse> pinMessage(
    Message message,
    Object timeoutOrExpirationDate,
  ) {
    assert(() {
      if (timeoutOrExpirationDate is! DateTime &&
          timeoutOrExpirationDate is! num) {
        throw ArgumentError('Invalid timeout or Expiration date');
      }
      return true;
    }(), 'Check whether time out is valid');

    DateTime? pinExpires;
    if (timeoutOrExpirationDate is DateTime) {
      pinExpires = timeoutOrExpirationDate.toUtc();
    } else if (timeoutOrExpirationDate is num) {
      pinExpires = DateTime.now()
          .add(
            Duration(seconds: timeoutOrExpirationDate.toInt()),
          )
          .toUtc();
    }
    return updateMessage(
      message.copyWith(pinned: true, pinExpires: pinExpires),
    );
  }

  /// Unpins provided message
  Future<UpdateMessageResponse> unpinMessage(Message message) =>
      updateMessage(message.copyWith(pinned: false));
}

/// The class that handles the state of the channel listening to the events
class ClientState {
  /// Creates a new instance listening to events and updating the state
  ClientState(this._client) {
    _subscriptions.addAll([
      _client
          .on()
          .where((event) => event.me != null)
          .map((e) => e.me)
          .listen((user) {
        _userController.add(user);
        if (user?.totalUnreadCount != null) {
          _totalUnreadCountController.add(user?.totalUnreadCount);
        }

        if (user?.unreadChannels != null) {
          _unreadChannelsController.add(user?.unreadChannels);
        }
      }),
      _client
          .on()
          .where((event) => event.unreadChannels != null)
          .map((e) => e.unreadChannels)
          .listen(_unreadChannelsController.add),
      _client
          .on()
          .where((event) => event.totalUnreadCount != null)
          .map((e) => e.totalUnreadCount)
          .listen(_totalUnreadCountController.add),
    ]);

    _listenChannelDeleted();

    _listenChannelHidden();

    _listenUserUpdated();
  }

  final _subscriptions = <StreamSubscription>[];

  /// Used internally for optimistic update of unread count
  set totalUnreadCount(int? unreadCount) {
    _totalUnreadCountController.add(unreadCount ?? 0);
  }

  void _listenChannelHidden() {
    _subscriptions.add(_client.on(EventType.channelHidden).listen((event) {
      final cid = event.cid;

      if (cid != null) {
        _client.chatPersistenceClient?.deleteChannels([cid]);
      }
      channels = channels..removeWhere((cid, ch) => cid == event.cid);
    }));
  }

  void _listenUserUpdated() {
    _subscriptions.add(_client.on(EventType.userUpdated).listen((event) {
      if (event.user!.id == user!.id) {
        user = OwnUser.fromJson(event.user!.toJson());
      }
      _updateUser(event.user);
    }));
  }

  void _listenChannelDeleted() {
    _subscriptions.add(_client
        .on(
      EventType.channelDeleted,
      EventType.notificationRemovedFromChannel,
      EventType.notificationChannelDeleted,
    )
        .listen((Event event) async {
      final eventChannel = event.channel!;
      await _client.chatPersistenceClient?.deleteChannels([eventChannel.cid]);
      channels = channels..remove(eventChannel.cid);
    }));
  }

  final StreamChatClient _client;

  /// Update user information
  set user(OwnUser? user) {
    _userController.add(user);
  }

  void _updateUsers(List<User?> userList) {
    final newUsers = {
      ...users,
      for (var user in userList) user!.id: user,
    };
    _usersController.add(newUsers);
  }

  void _updateUser(User? user) => _updateUsers([user]);

  /// The current user
  OwnUser? get user => _userController.value;

  /// The current user as a stream
  Stream<OwnUser?> get userStream => _userController.stream;

  /// The current user
  Map<String?, User?> get users =>
      _usersController.value as Map<String?, User?>;

  /// The current user as a stream
  Stream<Map<String?, User?>> get usersStream => _usersController.stream;

  /// The current unread channels count
  int? get unreadChannels => _unreadChannelsController.value;

  /// The current unread channels count as a stream
  Stream<int?> get unreadChannelsStream => _unreadChannelsController.stream;

  /// The current total unread messages count
  int? get totalUnreadCount => _totalUnreadCountController.value;

  /// The current total unread messages count as a stream
  Stream<int?> get totalUnreadCountStream => _totalUnreadCountController.stream;

  /// The current list of channels in memory as a stream
  Stream<Map<String?, Channel>?> get channelsStream =>
      _channelsController.stream;

  /// The current list of channels in memory
  Map<String, Channel> get channels => _channelsController.value!;

  set channels(Map<String, Channel>? v) {
    if (v != null) _channelsController.add(v);
  }

  final BehaviorSubject<Map<String, Channel>> _channelsController =
      BehaviorSubject.seeded({});
  final BehaviorSubject<OwnUser?> _userController = BehaviorSubject();
  final BehaviorSubject<Map<String?, User?>> _usersController =
      BehaviorSubject.seeded({});
  final BehaviorSubject<int?> _unreadChannelsController = BehaviorSubject();
  final BehaviorSubject<int?> _totalUnreadCountController = BehaviorSubject();

  /// Call this method to dispose this object
  void dispose() {
    _subscriptions.forEach((s) => s.cancel());
    _userController.close();
    _unreadChannelsController.close();
    _totalUnreadCountController.close();
    channels.values.forEach((c) => c.dispose());
    _channelsController.close();
  }
}<|MERGE_RESOLUTION|>--- conflicted
+++ resolved
@@ -22,14 +22,13 @@
 import 'package:stream_chat/src/models/channel_model.dart';
 import 'package:stream_chat/src/models/channel_state.dart';
 import 'package:stream_chat/src/models/event.dart';
+import 'package:stream_chat/src/models/filter.dart';
 import 'package:stream_chat/src/models/message.dart';
 import 'package:stream_chat/src/models/own_user.dart';
 import 'package:stream_chat/src/models/user.dart';
 import 'package:stream_chat/src/platform_detector/platform_detector.dart';
 import 'package:stream_chat/version.dart';
 import 'package:uuid/uuid.dart';
-
-import 'package:stream_chat/src/models/filter.dart';
 
 /// Handler function used for logging records. Function requires a single
 /// [LogRecord] as the only parameter.
@@ -574,19 +573,12 @@
 
     var event = await _chatPersistenceClient?.getConnectionInfo();
 
-<<<<<<< HEAD
     await _ws.connect().then((e) async {
       if (e != null) {
-        await _chatPersistenceClient?.updateConnectionInfo(e);
+        _chatPersistenceClient?.updateConnectionInfo(e);
         event = e;
       }
-      await resync();
-=======
-    await _ws.connect().then((e) {
-      _chatPersistenceClient?.updateConnectionInfo(e);
-      event = e;
       resync();
->>>>>>> 01b664bc
     }).catchError((err, stacktrace) {
       logger.severe('error connecting ws', err, stacktrace);
       if (err is Map) {
