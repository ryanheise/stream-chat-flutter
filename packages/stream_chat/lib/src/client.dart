--- conflicted
+++ resolved
@@ -510,10 +510,7 @@
 
       if (status == ConnectionStatus.connected &&
           state.channels?.isNotEmpty == true) {
-<<<<<<< HEAD
-=======
         // ignore: unawaited_futures
->>>>>>> db859298
         queryChannelsOnline(filter: {
           'cid': {
             '\$in': state.channels.keys.toList(),
