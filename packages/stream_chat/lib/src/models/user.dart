import 'package:json_annotation/json_annotation.dart';
import 'package:stream_chat/src/models/serialization.dart';

part 'user.g.dart';

/// The class that defines the user model
@JsonSerializable()
class User {
  /// Constructor used for json serialization
  User({
    required this.id,
<<<<<<< HEAD
    this.role = '',
=======
    this.role,
>>>>>>> 629691ad
    DateTime? createdAt,
    DateTime? updatedAt,
    this.lastActive,
    this.online = false,
    this.extraData = const {},
    this.banned = false,
    this.teams = const [],
  })  : createdAt = createdAt ?? DateTime.now(),
        updatedAt = updatedAt ?? DateTime.now();

  /// Create a new instance from a json
  factory User.fromJson(Map<String, dynamic> json) => _$UserFromJson(
      Serialization.moveToExtraDataFromRoot(json, topLevelFields));

  /// Known top level fields.
  /// Useful for [Serialization] methods.
  static const topLevelFields = [
    'id',
    'role',
    'created_at',
    'updated_at',
    'last_active',
    'online',
    'banned',
    'teams',
  ];

  /// User id
  final String id;

  /// User role
  @JsonKey(includeIfNull: false, toJson: Serialization.readOnly)
  final String? role;

  /// User role
  @JsonKey(
      includeIfNull: false,
      toJson: Serialization.readOnly,
      defaultValue: <String>[])
  final List<String> teams;

  /// Date of user creation
  @JsonKey(includeIfNull: false, toJson: Serialization.readOnly)
  final DateTime createdAt;

  /// Date of last user update
  @JsonKey(includeIfNull: false, toJson: Serialization.readOnly)
  final DateTime updatedAt;

  /// Date of last user connection
  @JsonKey(includeIfNull: false, toJson: Serialization.readOnly)
  final DateTime? lastActive;

  /// True if user is online
  @JsonKey(
      includeIfNull: false, toJson: Serialization.readOnly, defaultValue: false)
  final bool online;

  /// True if user is banned from the chat
  @JsonKey(
      includeIfNull: false, toJson: Serialization.readOnly, defaultValue: false)
  final bool banned;

  /// Map of custom user extraData
  @JsonKey(includeIfNull: false)
  final Map<String, dynamic> extraData;

  @override
  int get hashCode => id.hashCode;

  /// Shortcut for user name
  String get name =>
      (extraData.containsKey('name') == true && extraData['name'] != '')
          ? extraData['name']
          : id;

  @override
  bool operator ==(Object other) =>
      identical(this, other) ||
      other is User && runtimeType == other.runtimeType && id == other.id;

  /// Serialize to json
  Map<String, dynamic> toJson() => Serialization.moveFromExtraDataToRoot(
        _$UserToJson(this),
      );

  /// Creates a copy of [User] with specified attributes overridden.
  User copyWith({
    String? id,
    String? role,
    DateTime? createdAt,
    DateTime? updatedAt,
    DateTime? lastActive,
    bool? online,
    Map<String, dynamic>? extraData,
    bool? banned,
    List<String>? teams,
  }) =>
      User(
        id: id ?? this.id,
        role: role ?? this.role,
        createdAt: createdAt ?? this.createdAt,
        updatedAt: updatedAt ?? this.updatedAt,
        lastActive: lastActive ?? this.lastActive,
        online: online ?? this.online,
        extraData: extraData ?? this.extraData,
        banned: banned ?? this.banned,
        teams: teams ?? this.teams,
      );
}<|MERGE_RESOLUTION|>--- conflicted
+++ resolved
@@ -9,11 +9,7 @@
   /// Constructor used for json serialization
   User({
     required this.id,
-<<<<<<< HEAD
-    this.role = '',
-=======
     this.role,
->>>>>>> 629691ad
     DateTime? createdAt,
     DateTime? updatedAt,
     this.lastActive,
