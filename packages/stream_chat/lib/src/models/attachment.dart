--- conflicted
+++ resolved
@@ -38,20 +38,12 @@
     UploadState? uploadState,
   })  : id = id ?? const Uuid().v4(),
         title = title ?? file?.name,
-<<<<<<< HEAD
         localUri = file?.path != null ? Uri.parse(file!.path!) : null {
     this.uploadState = uploadState ??
         ((assetUrl != null || imageUrl != null)
             ? const UploadState.success()
             : const UploadState.preparing());
   }
-=======
-        localUri = file?.path != null ? Uri.parse(file.path) : null,
-        uploadState = uploadState ??
-            ((assetUrl != null || imageUrl != null)
-                ? const UploadState.success()
-                : const UploadState.preparing());
->>>>>>> 413d6ad5
 
   /// Create a new instance from a json
   factory Attachment.fromJson(Map<String, dynamic> json) =>
@@ -113,11 +105,7 @@
   final AttachmentFile? file;
 
   /// The current upload state of the attachment
-<<<<<<< HEAD
-  UploadState? uploadState;
-=======
-  final UploadState uploadState;
->>>>>>> 413d6ad5
+  final UploadState? uploadState;
 
   /// Map of custom channel extraData
   @JsonKey(includeIfNull: false)
