--- conflicted
+++ resolved
@@ -504,15 +504,9 @@
 
   /// Pins provided message
   Future<UpdateMessageResponse> pinMessage(
-<<<<<<< HEAD
     Message message, {
     Object? /*num|DateTime*/ timeoutOrExpirationDate,
   }) {
-=======
-    Message message, [
-    Object? timeoutOrExpirationDate,
-  ]) {
->>>>>>> 2f51726d
     assert(() {
       if (timeoutOrExpirationDate is! DateTime &&
           timeoutOrExpirationDate != null &&
@@ -520,11 +514,7 @@
         throw ArgumentError('Invalid timeout or Expiration date');
       }
       return true;
-<<<<<<< HEAD
     }(), 'Check for invalid timeout or expiration date');
-=======
-    }(), 'Check whether timeout is valid');
->>>>>>> 2f51726d
 
     DateTime? pinExpires;
     if (timeoutOrExpirationDate is DateTime) {
