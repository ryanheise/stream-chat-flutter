--- conflicted
+++ resolved
@@ -1,10 +1,5 @@
 import 'package:stream_chat/src/client.dart';
 
 /// Current package version
-<<<<<<< HEAD
-/// Used in [StreamChatClient] to build the `X-Stream-Client` header
-const PACKAGE_VERSION = '1.3.1-beta';
-=======
 /// Used in [StreamChatClient] to build the `x-stream-client` header
-const PACKAGE_VERSION = '1.3.2+1-beta';
->>>>>>> 3332a48a
+const PACKAGE_VERSION = '1.3.2+1-beta';