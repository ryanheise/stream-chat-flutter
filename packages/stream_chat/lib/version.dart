--- conflicted
+++ resolved
@@ -3,8 +3,4 @@
 /// Current package version
 /// Used in [StreamChatClient] to build the `x-stream-client` header
 // ignore: constant_identifier_names
-<<<<<<< HEAD
-const PACKAGE_VERSION = '1.3.2+1-beta';
-=======
-const PACKAGE_VERSION = '1.4.0-beta';
->>>>>>> db859298
+const PACKAGE_VERSION = '1.4.0-beta';