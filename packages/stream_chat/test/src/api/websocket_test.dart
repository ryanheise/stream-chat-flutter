--- conflicted
+++ resolved
@@ -48,13 +48,7 @@
         connectFunc: connectFunc,
       );
       final mockWSChannel = MockWSChannel();
-<<<<<<< HEAD
-
       final streamController = StreamController<String>.broadcast();
-
-=======
-      final streamController = StreamController<String>.broadcast();
->>>>>>> f45fcd0b
       const computedUrl =
           'wss://baseurl/connect?test=true&json=%7B%22payload%22%3A%22test%22%2C%22user_details%22%3A%7B%22id%22%3A%22testid%22%7D%7D';
 
@@ -150,6 +144,7 @@
 
     return connect;
   });
+
   test('should close correctly the controller while connecting', () async {
     final handleFunc = MockFunctions().handleFunc;
 
