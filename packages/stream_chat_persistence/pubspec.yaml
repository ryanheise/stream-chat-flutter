name: stream_chat_persistence
homepage: https://github.com/GetStream/stream-chat-flutter
description: Official Stream Chat Persistence library. Build your own chat experience using Dart and Flutter.
version: 1.5.0
repository: https://github.com/GetStream/stream-chat-flutter
issue_tracker: https://github.com/GetStream/stream-chat-flutter/issues

environment:
  sdk: ">=2.7.0 <3.0.0"

dependencies:
  flutter:
    sdk: flutter
  logging: ^1.0.0
  meta: ^1.3.0
  moor: ^4.2.0
  mutex: ^3.0.0
  path: ^1.8.0
  path_provider: ^2.0.0
  sqlite3_flutter_libs: ^0.4.0+1
  stream_chat:
    path: ../stream_chat

dependency_overrides:
  stream_chat:
    path: ../stream_chat

dev_dependencies:
  build_runner: ^1.11.0
<<<<<<< HEAD
  moor_generator: ^4.2.0
  pedantic: ^1.11.0
  test: ^1.16.0
=======
  mockito: ^4.1.3
  moor_generator: ^3.4.1
  test: ^1.15.7
>>>>>>> 765e7bd5
<|MERGE_RESOLUTION|>--- conflicted
+++ resolved
@@ -27,12 +27,7 @@
 
 dev_dependencies:
   build_runner: ^1.11.0
-<<<<<<< HEAD
+  mocktail: ^0.1.0
   moor_generator: ^4.2.0
   pedantic: ^1.11.0
-  test: ^1.16.0
-=======
-  mockito: ^4.1.3
-  moor_generator: ^3.4.1
-  test: ^1.15.7
->>>>>>> 765e7bd5
+  test: ^1.16.0