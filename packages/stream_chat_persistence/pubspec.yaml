--- conflicted
+++ resolved
@@ -18,15 +18,7 @@
   path: ^1.7.0
   path_provider: ^1.6.27
   sqlite3_flutter_libs: ^0.4.0+1
-<<<<<<< HEAD
-  stream_chat:
-    git:
-      url: https://github.com/GetStream/stream-chat-flutter.git
-      ref: develop
-      path: packages/stream_chat
-=======
   stream_chat: ^1.5.0
->>>>>>> 2b17fcfa
 
 dependency_overrides:
   stream_chat:
