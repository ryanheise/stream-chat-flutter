name: stream_chat_persistence
homepage: https://github.com/GetStream/stream-chat-flutter
description: Official Stream Chat Persistence library. Build your own chat experience using Dart and Flutter.
version: 1.5.2
repository: https://github.com/GetStream/stream-chat-flutter
issue_tracker: https://github.com/GetStream/stream-chat-flutter/issues

environment:
  sdk: ">=2.12.0 <3.0.0"

dependencies:
  flutter:
    sdk: flutter
<<<<<<< HEAD
  logging: ^1.0.1
  meta: ^1.3.0
  moor: ^4.2.1
  mutex: ^3.0.0
  path: ^1.8.0
  path_provider: ^2.0.1
  sqlite3_flutter_libs: ^0.4.1
  stream_chat: ^1.5.1
=======
  logging: ^0.11.4
  meta: ^1.2.4
  moor: ^3.4.0
  mutex: ^2.0.0
  path: ^1.7.0
  path_provider: ^1.6.27
  sqlite3_flutter_libs: ^0.4.0+1
  stream_chat: ^1.5.3
>>>>>>> 01b664bc

dependency_overrides:
  stream_chat:
    path: ../stream_chat

dev_dependencies:
  build_runner: ^1.12.2
  mocktail: ^0.1.1
  moor_generator: ^4.2.1
  pedantic: ^1.11.0
  test: ^1.16.8<|MERGE_RESOLUTION|>--- conflicted
+++ resolved
@@ -11,7 +11,6 @@
 dependencies:
   flutter:
     sdk: flutter
-<<<<<<< HEAD
   logging: ^1.0.1
   meta: ^1.3.0
   moor: ^4.2.1
@@ -19,17 +18,7 @@
   path: ^1.8.0
   path_provider: ^2.0.1
   sqlite3_flutter_libs: ^0.4.1
-  stream_chat: ^1.5.1
-=======
-  logging: ^0.11.4
-  meta: ^1.2.4
-  moor: ^3.4.0
-  mutex: ^2.0.0
-  path: ^1.7.0
-  path_provider: ^1.6.27
-  sqlite3_flutter_libs: ^0.4.0+1
   stream_chat: ^1.5.3
->>>>>>> 01b664bc
 
 dependency_overrides:
   stream_chat:
