--- conflicted
+++ resolved
@@ -1,14 +1,12 @@
-<<<<<<< HEAD
 ## 0.2.9
 
 - Update llc dependency
 - Fix example to run on Flutter web
-=======
+
 ## 0.2.8+4
 
 - fix: Auto capitalize the start of sentences in MessageInput
 - Update dependencies
->>>>>>> 4c1c25b2
 
 ## 0.2.8+3
 
