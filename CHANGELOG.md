<<<<<<< HEAD
=======
## 0.2.4

- Update llc dependency

>>>>>>> 1fab8a79
## 0.2.3

- Add `lockChannelsOrder` parameter to `ChannelsBloc`

## 0.2.2+3

- Fix `ChannelListView` channel hidden behaviour

- Refresh `ChannelListView` on new message from hidden channel

## 0.2.2+1

- Fix some components to implement a splitview example

## 0.2.2

- Add `messageLinks` property to `MessageTheme` to customize links color

## 0.2.1+2

- Update llc dependency

## 0.2.1+1

- Update llc dependency

## 0.2.1

- Better ui components
- Add read indicators
- Add system messages
- Use llc 0.2
- Add `ChannelsBloc` widget to manage a list of channels with pagination

## 0.2.1-alpha+11

- Update llc dependency

## 0.2.1-alpha+10

- Update llc dependency

## 0.2.1-alpha+9

- Add read indicators
- Update llc dependency

## 0.2.1-alpha+8

- User queryMembers for mentions

## 0.2.1-alpha+7

- Update llc dependency

## 0.2.1-alpha+6

- Update llc dependency
- Minor bugfix

## 0.2.1-alpha+4

- Update llc dependency

- Add system messages

## 0.2.1-alpha+3

- Update llc dependency

- Fix hero tag generation for attachment

## 0.2.1-alpha+2

- Fixed reactions bubble going below other messages
- Updated llc dependency

## 0.2.1-alpha+1

- Removed the additional `Navigator` in `StreamChat` widget.
    It was added to make the app have the `StreamChat` widget as ancestor in every route.
    Now the recommended way to add `StreamChat` to your app is using the `builder` property of your `MaterialApp` widget.
    Otherwise you can use it in the usual way, but you need to add a `StreamChat` widget to every route of your app.
    Read [this issue](https://github.com/GetStream/stream-chat-flutter/issues/47) for more information.

```dart
  @override
  Widget build(BuildContext context) {
    return MaterialApp(
      theme: ThemeData.light(),
      darkTheme: ThemeData.dark(),
      themeMode: ThemeMode.system,
      builder: (context, widget) {
        return StreamChat(
          child: widget,
          client: client,
        );
      },
      home: ChannelListPage(),
    );
```

- Fix reaction bubble going below previous message on iOS

- Fix message list view reloading messages even if the pagination is ended

## 0.2.1-alpha

- New message widget
- Moved some properties from `MessageListView` to `MessageWidget`
- Added `MessageDetails` property to `MessageBuilder`
- Added example to customize the message using `MessageWidget` (`customize_message_widget.dart`)

## 0.2.0-alpha+15

- Add background color in StreamChatTheme

## 0.2.0-alpha+13

- Handle channel deleted event

## 0.2.0-alpha+11

- Fix message builder and add messageList to it

## 0.2.0-alpha+10

- Add date divider builder

- Fix reply indicator tap

## 0.2.0-alpha+9

- Add `attachmentBuilders` to `MessageWidget` and `MessageListView`

## 0.2.0-alpha+7

- Update llc dependency

## 0.2.0-alpha+5

- Remove dependencies on notification service

- Expose some helping method for integrate offline storage with push notifications

## 0.2.0-alpha+3

- Fix overflow in mentions overlay

## 0.2.0-alpha+2

- Add better mime detection

## 0.2.0-alpha+1

- Fix video loading and error

## 0.2.0-alpha

- Offline storage

- Push notifications

- Minor bug fixes

## 0.1.20s

- Add message configuration properties to MessageListView

## 0.1.19

- Fix video aspect ratio

- Add property to decide whether to enable video fullscreen

- Add property to hide the attachment button

- Do not show send button if an attachment is still uploading

- Unfocus and disable the TextField before opening the camera (workaround for flutter/flutter#42417)

- Add gesture (vertical drag down) to close the keyboard

- Add keyboard type parameters (set it to TextInputType.text to show the submit button that will even close the keyboard)

The property showVideoFullScreen was added mainly because of this issue brianegan/chewie#261

## 0.1.18

- Add message list date separators

## 0.1.17

- Add dark theme

## 0.1.16

- Add possibility to show the other users username next to the message timestamp

## 0.1.15

- Fix MessageInput overflow

## 0.1.14

- Add automatic keep alive to streamchat

## 0.1.12

- Fix dependency error on iOS using flutter_form_builder

## 0.1.11

- Fix bug in ChannelPreview when list of messages is empty

## 0.1.10

- Do not automatically dispose Client object when disposing StreamChat widget

## 0.1.9

- Fix message ui overflow

## 0.1.8

- Bug fix

## 0.1.7

- Add chat commands

- Add edit message

## 0.1.6+4

- Add some documentation

## 0.1.5

- Fix channels pagination

## 0.1.4

- Fix message widget builder on reaction

## 0.1.3

- Fix upload attachment

## 0.1.2

- Fix avatar shape

## 0.1.1

- Add ThreadHeader

## 0.0.1

- First release<|MERGE_RESOLUTION|>--- conflicted
+++ resolved
@@ -1,10 +1,7 @@
-<<<<<<< HEAD
-=======
 ## 0.2.4
 
 - Update llc dependency
 
->>>>>>> 1fab8a79
 ## 0.2.3
 
 - Add `lockChannelsOrder` parameter to `ChannelsBloc`
