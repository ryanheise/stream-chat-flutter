name: CI

on:
  push:
#    branches:
#      - master
#  pull_request:
#    branches:
#      - master
#  release:
#    types:
#      - created

env:
  flutter_version: "1.17.5"

jobs:
  test:
    runs-on: [ubuntu-latest]
    steps:
      - uses: actions/checkout@v2
      - name: Cache Flutter dependencies
        id: cache
        uses: actions/cache@v1
        with:
          path: /opt/hostedtoolcache/flutter
          key: ${{ runner.OS }}-flutter-cache-${{ env.flutter_version }}
      - name: Flutter action
        uses: subosito/flutter-action@v1.3.2
        with:
          flutter-version: ${{ env.flutter_version }}
      - name: Get dependencies
        run: flutter pub get
      - name: Coverage fix
        run: |
          file=test/coverage_helper_test.dart
          echo "// Helper file to make coverage work for all dart files\n" > $file
          echo "// ignore_for_file: unused_import" >> $file
          find lib -name '*.dart' | grep -e '[^g]\.dart' | grep -v '_html.dart' | cut -c4- | awk -v package=stream_chat_flutter '{printf "import '\''package:%s%s'\'';\n", package, $1}' >> $file
          echo "" >> $file
          echo "void main(){}" >> $file
          cat $file
      - name: Run tests
        run: flutter test --coverage
      - name: Codecov
        run: bash <(curl -s https://codecov.io/bash) -c -t ${{ secrets.CODECOV_TOKEN }} -f coverage/lcov.info -F flutter_tool
<<<<<<< HEAD
  build_and_deploy_ios:
    steps:
      - uses: actions/checkout@v1
      - name: Cache RubyGems
        uses: actions/cache@v1
        id: rubygem-cache
        with:
          path: vendor/bundle
          key: ${{ runner.os }}-gem-${{ hashFiles('**/Gemfile.lock') }}
          restore-keys: ${{ runner.os }}-gem-
      - name: Install RubyGems
        if: steps.rubygem-cache.outputs.cache-hit != 'true'
        run: bundle install
      - uses: subosito/flutter-action@v1.3.2
        with:
          flutter-version: ${{ env.flutter_version }}
      - name: Flutter setup
        run: |
          flutter pub get
          flutter build ios --release --no-codesign
      - name: Build
        env:
          MATCH_PASSWORD: ${{ secrets.MATCH_PASSWORD }}
          MATCH_GIT_BASIC_AUTHORIZATION: ${{ secrets.MATCH_GIT_BASIC_AUTHORIZATION }}
          FIREBASE_TOKEN: ${{ secrets.FIREBASE_TOKEN }}
        run: |
          cd ios
          bundle exec fastlane deploy_to_firebase
  build_and_deploy_android:
    name: Build
=======
  build_ios:
    name: Build iOS
    runs-on: macOS-latest
    steps:
    - uses: actions/checkout@v1
    - uses: actions/setup-java@v1
      with:
        java-version: '12.x'
    - uses: subosito/flutter-action@v1.3.2
      with:
        flutter-version: ${{ env.flutter_version }}
    - run: |
        cd example
        flutter pub get
        flutter clean
        flutter build ios --release
        cd ios
        xcodebuild -workspace Runner.xcworkspace -scheme Runner -sdk iphoneos -configuration Release archive -archivePath $PWD/build/Runner.xcarchive
        xcodebuild -exportArchive -archivePath $PWD/build/Runner.xcarchive -exportOptionsPlist exportOptions.plist -exportPath $PWD/build/Runner.ipa
        cd ..

    - name: Upload iPA
      uses: actions/upload-artifact@v2.1.0
      with:
        name: ios-build
        path: ios/build/Runner.ipa/Runner.ipa

  deploy_ios:
    name: Upload iOS to Firebase App Distribution
    needs: [build_ios]
    runs-on: ubuntu-latest
    steps:
    - uses: actions/checkout@v1
    - name: set up JDK 1.8
      uses: actions/setup-java@v1
      with:
        java-version: 1.8
    - name: Download Artifact
      uses: actions/download-artifact@v2
      with:
        name: ios-build
    - run: |
        ls -l /home/runner/work/stream-chat-flutter/stream-chat-flutter
        ls -l .
    - name: Upload IPA
      uses: wzieba/Firebase-Distribution-Github-Action@v1.2.1
      with:
        appId: "1:674907137625:ios:cafb9fb076a453c4d7f348"
        token: ${{secrets.FIREBASE_TOKEN}}
        groups: ios-stream-testers
        file: Runner.ipa
        debug: true
  build_and_deploy_android:
    name: Build and deploy android
>>>>>>> 0aa25ec3
    runs-on: ubuntu-latest
    steps:
      - uses: actions/checkout@v2
      - uses: actions/checkout@v1
      - uses: actions/setup-java@v1
        with:
          java-version: '12.x'
      - uses: subosito/flutter-action@v1.3.2
        with:
          flutter-version: ${{ env.flutter_version }}
      - run: |
          cd example
          flutter pub get
      - name: Build
        run: |
          cd example
          flutter build apk
      - name: Upload
        uses: actions/upload-artifact@v2
        with:
          name: apk-build
          path: example/build/app/outputs/bundle/release
      - name: Deploy
        uses: wzieba/Firebase-Distribution-Github-Action@v1.2.1
        with:
          appId: ${{secrets.FIREBASE_ANDROID_APPID}}
          token: ${{secrets.FIREBASE_TOKEN}}
          groups: stream-testers
          file: example/build/app/outputs/apk/release/app-release.apk<|MERGE_RESOLUTION|>--- conflicted
+++ resolved
@@ -44,9 +44,9 @@
         run: flutter test --coverage
       - name: Codecov
         run: bash <(curl -s https://codecov.io/bash) -c -t ${{ secrets.CODECOV_TOKEN }} -f coverage/lcov.info -F flutter_tool
-<<<<<<< HEAD
   build_and_deploy_ios:
-    steps:
+    runs-on: [macos-latest]
+      steps:
       - uses: actions/checkout@v1
       - name: Cache RubyGems
         uses: actions/cache@v1
@@ -74,63 +74,6 @@
           cd ios
           bundle exec fastlane deploy_to_firebase
   build_and_deploy_android:
-    name: Build
-=======
-  build_ios:
-    name: Build iOS
-    runs-on: macOS-latest
-    steps:
-    - uses: actions/checkout@v1
-    - uses: actions/setup-java@v1
-      with:
-        java-version: '12.x'
-    - uses: subosito/flutter-action@v1.3.2
-      with:
-        flutter-version: ${{ env.flutter_version }}
-    - run: |
-        cd example
-        flutter pub get
-        flutter clean
-        flutter build ios --release
-        cd ios
-        xcodebuild -workspace Runner.xcworkspace -scheme Runner -sdk iphoneos -configuration Release archive -archivePath $PWD/build/Runner.xcarchive
-        xcodebuild -exportArchive -archivePath $PWD/build/Runner.xcarchive -exportOptionsPlist exportOptions.plist -exportPath $PWD/build/Runner.ipa
-        cd ..
-
-    - name: Upload iPA
-      uses: actions/upload-artifact@v2.1.0
-      with:
-        name: ios-build
-        path: ios/build/Runner.ipa/Runner.ipa
-
-  deploy_ios:
-    name: Upload iOS to Firebase App Distribution
-    needs: [build_ios]
-    runs-on: ubuntu-latest
-    steps:
-    - uses: actions/checkout@v1
-    - name: set up JDK 1.8
-      uses: actions/setup-java@v1
-      with:
-        java-version: 1.8
-    - name: Download Artifact
-      uses: actions/download-artifact@v2
-      with:
-        name: ios-build
-    - run: |
-        ls -l /home/runner/work/stream-chat-flutter/stream-chat-flutter
-        ls -l .
-    - name: Upload IPA
-      uses: wzieba/Firebase-Distribution-Github-Action@v1.2.1
-      with:
-        appId: "1:674907137625:ios:cafb9fb076a453c4d7f348"
-        token: ${{secrets.FIREBASE_TOKEN}}
-        groups: ios-stream-testers
-        file: Runner.ipa
-        debug: true
-  build_and_deploy_android:
-    name: Build and deploy android
->>>>>>> 0aa25ec3
     runs-on: ubuntu-latest
     steps:
       - uses: actions/checkout@v2
