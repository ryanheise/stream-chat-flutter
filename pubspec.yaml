--- conflicted
+++ resolved
@@ -27,11 +27,7 @@
   file_picker: ^2.0.12
   image_picker: ^0.6.7+2
   flutter_keyboard_visibility: ^3.3.0
-<<<<<<< HEAD
-  stream_chat: ^0.2.11+2
-=======
   stream_chat: ^0.2.13
->>>>>>> bb243d7c
   mime: ^0.9.6+3
   visibility_detector: ^0.1.5
   http_parser: ^3.1.4
