name: stream_chat_flutter
homepage: https://github.com/GetStream/stream-chat-flutter
description: Stream Chat official Flutter SDK. Build your own chat experience using Dart and Flutter.
version: 0.2.0-alpha+13

environment:
  sdk: ">=2.3.0 <3.0.0"

dependencies:
  flutter:
    sdk: flutter
  photo_view: ^0.9.2
  rxdart: ^0.24.0
  jiffy: ^3.0.1
  cached_network_image: ^2.1.0+1
  flutter_markdown: ^0.3.5
  url_launcher: ^5.4.2
  video_player: ^0.10.8+1
  chewie: ^0.9.10
  file_picker: ^1.6.3+2
  image_picker: ^0.6.5
  flutter_keyboard_visibility: ^2.0.0
<<<<<<< HEAD
  stream_chat: ^0.2.0-alpha+8
=======
  stream_chat: ^0.2.0-alpha+7
>>>>>>> cd1ae7d2
  mime: ^0.9.6+3
  visibility_detector: ^0.1.4
  http_parser: ^3.1.4

dev_dependencies:
  pedantic: ^1.9.0<|MERGE_RESOLUTION|>--- conflicted
+++ resolved
@@ -20,11 +20,7 @@
   file_picker: ^1.6.3+2
   image_picker: ^0.6.5
   flutter_keyboard_visibility: ^2.0.0
-<<<<<<< HEAD
   stream_chat: ^0.2.0-alpha+8
-=======
-  stream_chat: ^0.2.0-alpha+7
->>>>>>> cd1ae7d2
   mime: ^0.9.6+3
   visibility_detector: ^0.1.4
   http_parser: ^3.1.4
