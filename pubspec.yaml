--- conflicted
+++ resolved
@@ -26,11 +26,7 @@
   file_picker: ^2.0.8+1
   image_picker: ^0.6.7+2
   flutter_keyboard_visibility: ^3.2.1
-<<<<<<< HEAD
-  stream_chat: ^0.2.10+2
-=======
   stream_chat: ^0.2.11
->>>>>>> 10017099
   emojis: ^0.9.3
   mime: ^0.9.6+3
   visibility_detector: ^0.1.5
