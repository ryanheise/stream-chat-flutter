--- conflicted
+++ resolved
@@ -21,12 +21,8 @@
   file_picker: ^1.4.3+2
   image_picker: ^0.6.3+4
   keyboard_visibility: ^0.5.6
-<<<<<<< HEAD
   stream_chat:
     path: ../stream_chat_dart
-=======
-  stream_chat: ^0.1.19
->>>>>>> e54b96a3
 
 dev_dependencies:
   pedantic: ^1.9.0