name: stream_chat_flutter
homepage: https://github.com/GetStream/stream-chat-flutter
description: Stream Chat official Flutter SDK. Build your own chat experience using Dart and Flutter.
<<<<<<< HEAD
version: 0.2.18
=======
version: 0.2.19
>>>>>>> b8c67232
repository: https://github.com/GetStream/stream-chat-flutter
issue_tracker: https://github.com/GetStream/stream-chat-flutter/issues

environment:
  sdk: ">=2.3.0 <3.0.0"

dependencies:
  flutter:
    sdk: flutter
  photo_view: ^0.10.1
  rxdart: ^0.24.1
  jiffy: ^3.0.1
  flutter_portal: ^0.3.0
  cached_network_image: ^2.2.0+1
  flutter_markdown: ^0.5.0
  url_launcher: ^5.4.11
  video_player: ^1.0.0
  chewie: ^0.12.0
  file_picker: ^2.0.12
  image_picker: ^0.6.7+2
  flutter_keyboard_visibility: ^4.0.1
<<<<<<< HEAD
  stream_chat: ^0.2.19
=======
  stream_chat: ^0.2.21
>>>>>>> b8c67232
  mime: ^0.9.6+3
  visibility_detector: ^0.1.5
  http_parser: ^3.1.4

dev_dependencies:
  pedantic: ^1.9.0
  flutter_test:
    sdk: flutter
  mockito: ^4.1.1<|MERGE_RESOLUTION|>--- conflicted
+++ resolved
@@ -1,11 +1,7 @@
 name: stream_chat_flutter
 homepage: https://github.com/GetStream/stream-chat-flutter
 description: Stream Chat official Flutter SDK. Build your own chat experience using Dart and Flutter.
-<<<<<<< HEAD
-version: 0.2.18
-=======
-version: 0.2.19
->>>>>>> b8c67232
+version: 0.2.20
 repository: https://github.com/GetStream/stream-chat-flutter
 issue_tracker: https://github.com/GetStream/stream-chat-flutter/issues
 
@@ -27,11 +23,7 @@
   file_picker: ^2.0.12
   image_picker: ^0.6.7+2
   flutter_keyboard_visibility: ^4.0.1
-<<<<<<< HEAD
-  stream_chat: ^0.2.19
-=======
   stream_chat: ^0.2.21
->>>>>>> b8c67232
   mime: ^0.9.6+3
   visibility_detector: ^0.1.5
   http_parser: ^3.1.4
