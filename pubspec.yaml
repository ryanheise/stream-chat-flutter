name: stream_chat_flutter
homepage: https://github.com/GetStream/stream-chat-flutter
description: Stream Chat official Flutter SDK. Build your own chat experience using Dart and Flutter.
version: 0.1.11

environment:
  sdk: ">=2.3.0 <3.0.0"

dependencies:
  flutter:
    sdk: flutter
  photo_view: ^0.9.2
  rxdart: ^0.23.1
  jiffy: ^3.0.1
  cached_network_image: ^2.0.0
  flutter_markdown: ^0.3.4
  url_launcher: ^5.4.2
  video_player: ^0.10.8+1
  chewie: ^0.9.10
  file_picker: ^1.5.0
  image_picker: ^0.6.3+4
  keyboard_visibility: ^0.5.6
<<<<<<< HEAD
  stream_chat:
    path: ../stream_chat_dart
=======
  stream_chat: ^0.1.19
  visibility_detector: ^0.1.4
>>>>>>> ecaed59a

dev_dependencies:
  pedantic: ^1.9.0<|MERGE_RESOLUTION|>--- conflicted
+++ resolved
@@ -20,13 +20,9 @@
   file_picker: ^1.5.0
   image_picker: ^0.6.3+4
   keyboard_visibility: ^0.5.6
-<<<<<<< HEAD
   stream_chat:
     path: ../stream_chat_dart
-=======
-  stream_chat: ^0.1.19
   visibility_detector: ^0.1.4
->>>>>>> ecaed59a
 
 dev_dependencies:
   pedantic: ^1.9.0