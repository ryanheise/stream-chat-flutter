--- conflicted
+++ resolved
@@ -23,11 +23,7 @@
   file_picker: ^2.0.0
   image_picker: ^0.6.7+2
   flutter_keyboard_visibility: ^3.2.1
-<<<<<<< HEAD
-  stream_chat: ^0.2.8
-=======
   stream_chat: ^0.2.10
->>>>>>> d6fa0b9e
   mime: ^0.9.6+3
   visibility_detector: ^0.1.5
   http_parser: ^3.1.4
