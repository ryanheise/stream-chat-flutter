# Uncomment this line to define a global platform for your project
platform :ios, '11.0'

# CocoaPods analytics sends network stats synchronously affecting flutter build latency.
ENV['COCOAPODS_DISABLE_STATS'] = 'true'

project 'Runner', {
  'Debug' => :debug,
  'Profile' => :release,
  'Release' => :release,
}

def flutter_root
  generated_xcode_build_settings_path = File.expand_path(File.join('..', 'Flutter', 'Generated.xcconfig'), __FILE__)
  unless File.exist?(generated_xcode_build_settings_path)
    raise "#{generated_xcode_build_settings_path} must exist. If you're running pod install manually, make sure flutter pub get is executed first"
  end

  File.foreach(generated_xcode_build_settings_path) do |line|
    matches = line.match(/FLUTTER_ROOT\=(.*)/)
    return matches[1].strip if matches
  end
  raise "FLUTTER_ROOT not found in #{generated_xcode_build_settings_path}. Try deleting Generated.xcconfig, then run flutter pub get"
end

require File.expand_path(File.join('packages', 'flutter_tools', 'bin', 'podhelper'), flutter_root)

flutter_ios_podfile_setup

target 'Runner' do
  use_frameworks!
  use_modular_headers!

<<<<<<< HEAD
    unless File.exist?(copied_framework_path)
      FileUtils.cp_r(File.join(cached_framework_dir, 'Flutter.framework'), copied_flutter_dir)
    end
    unless File.exist?(copied_podspec_path)
      FileUtils.cp(File.join(cached_framework_dir, 'Flutter.podspec'), copied_flutter_dir)
    end
  end

  # Keep pod path relative so it can be checked into Podfile.lock.
  pod 'Flutter', :path => 'Flutter'
  pod 'StreamChatClient', '~> 2.0.0'
  # Plugin Pods

  # Prepare symlinks folder. We use symlinks to avoid having Podfile.lock
  # referring to absolute paths on developers' machines.
  system('rm -rf .symlinks')
  system('mkdir -p .symlinks/plugins')
  plugin_pods = parse_KV_file('../.flutter-plugins')
  plugin_pods.each do |name, path|
    symlink = File.join('.symlinks', 'plugins', name)
    File.symlink(path, symlink)
    pod name, :path => File.join(symlink, 'ios')
  end
=======
  flutter_install_all_ios_pods File.dirname(File.realpath(__FILE__))
>>>>>>> 6ddc7d8f
end

pod 'StreamChatClient'

post_install do |installer|
  installer.pods_project.targets.each do |target|
    flutter_additional_ios_build_settings(target)
  end
end<|MERGE_RESOLUTION|>--- conflicted
+++ resolved
@@ -31,33 +31,7 @@
   use_frameworks!
   use_modular_headers!
 
-<<<<<<< HEAD
-    unless File.exist?(copied_framework_path)
-      FileUtils.cp_r(File.join(cached_framework_dir, 'Flutter.framework'), copied_flutter_dir)
-    end
-    unless File.exist?(copied_podspec_path)
-      FileUtils.cp(File.join(cached_framework_dir, 'Flutter.podspec'), copied_flutter_dir)
-    end
-  end
-
-  # Keep pod path relative so it can be checked into Podfile.lock.
-  pod 'Flutter', :path => 'Flutter'
-  pod 'StreamChatClient', '~> 2.0.0'
-  # Plugin Pods
-
-  # Prepare symlinks folder. We use symlinks to avoid having Podfile.lock
-  # referring to absolute paths on developers' machines.
-  system('rm -rf .symlinks')
-  system('mkdir -p .symlinks/plugins')
-  plugin_pods = parse_KV_file('../.flutter-plugins')
-  plugin_pods.each do |name, path|
-    symlink = File.join('.symlinks', 'plugins', name)
-    File.symlink(path, symlink)
-    pod name, :path => File.join(symlink, 'ios')
-  end
-=======
   flutter_install_all_ios_pods File.dirname(File.realpath(__FILE__))
->>>>>>> 6ddc7d8f
 end
 
 pod 'StreamChatClient'
