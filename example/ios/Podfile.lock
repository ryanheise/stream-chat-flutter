--- conflicted
+++ resolved
@@ -33,50 +33,6 @@
   - file_picker (0.0.1):
     - DKImagePickerController/PhotoGallery
     - Flutter
-<<<<<<< HEAD
-  - Firebase/Core (6.28.1):
-    - Firebase/CoreOnly
-    - FirebaseAnalytics (= 6.6.2)
-  - Firebase/CoreOnly (6.28.1):
-    - FirebaseCore (= 6.9.1)
-  - Firebase/Messaging (6.28.1):
-    - Firebase/CoreOnly
-    - FirebaseMessaging (~> 4.6.0)
-  - firebase_messaging (0.0.1):
-    - Firebase/Core
-    - Firebase/Messaging
-    - Flutter
-  - FirebaseAnalytics (6.6.2):
-    - FirebaseCore (~> 6.8)
-    - FirebaseInstallations (~> 1.4)
-    - GoogleAppMeasurement (= 6.6.2)
-    - GoogleUtilities/AppDelegateSwizzler (~> 6.0)
-    - GoogleUtilities/MethodSwizzler (~> 6.0)
-    - GoogleUtilities/Network (~> 6.0)
-    - "GoogleUtilities/NSData+zlib (~> 6.0)"
-    - nanopb (~> 1.30905.0)
-  - FirebaseCore (6.9.1):
-    - FirebaseCoreDiagnostics (~> 1.3)
-    - GoogleUtilities/Environment (~> 6.7)
-    - GoogleUtilities/Logger (~> 6.7)
-  - FirebaseCoreDiagnostics (1.5.0):
-    - GoogleDataTransport (~> 7.0)
-    - GoogleUtilities/Environment (~> 6.7)
-    - GoogleUtilities/Logger (~> 6.7)
-    - nanopb (~> 1.30905.0)
-  - FirebaseInstallations (1.5.0):
-    - FirebaseCore (~> 6.8)
-    - GoogleUtilities/Environment (~> 6.7)
-    - GoogleUtilities/UserDefaults (~> 6.7)
-    - PromisesObjC (~> 1.2)
-  - FirebaseInstanceID (4.5.0):
-    - FirebaseCore (~> 6.8)
-    - FirebaseInstallations (~> 1.0)
-    - GoogleUtilities/Environment (~> 6.7)
-    - GoogleUtilities/UserDefaults (~> 6.7)
-  - FirebaseMessaging (4.6.0):
-    - FirebaseCore (~> 6.8)
-=======
   - Firebase/CoreOnly (6.26.0):
     - FirebaseCore (= 6.7.2)
   - Firebase/Messaging (6.26.0):
@@ -115,12 +71,11 @@
   - FirebaseMessaging (4.4.1):
     - FirebaseAnalyticsInterop (~> 1.5)
     - FirebaseCore (~> 6.6)
->>>>>>> 6ddc7d8f
     - FirebaseInstanceID (~> 4.3)
-    - GoogleUtilities/AppDelegateSwizzler (~> 6.7)
-    - GoogleUtilities/Environment (~> 6.7)
-    - GoogleUtilities/Reachability (~> 6.7)
-    - GoogleUtilities/UserDefaults (~> 6.7)
+    - GoogleUtilities/AppDelegateSwizzler (~> 6.5)
+    - GoogleUtilities/Environment (~> 6.5)
+    - GoogleUtilities/Reachability (~> 6.5)
+    - GoogleUtilities/UserDefaults (~> 6.5)
     - Protobuf (>= 3.9.2, ~> 3.9)
   - Flutter (1.0.0)
   - flutter_apns (0.0.1):
@@ -132,34 +87,6 @@
   - FMDB (2.7.5):
     - FMDB/standard (= 2.7.5)
   - FMDB/standard (2.7.5)
-<<<<<<< HEAD
-  - GoogleAppMeasurement (6.6.2):
-    - GoogleUtilities/AppDelegateSwizzler (~> 6.0)
-    - GoogleUtilities/MethodSwizzler (~> 6.0)
-    - GoogleUtilities/Network (~> 6.0)
-    - "GoogleUtilities/NSData+zlib (~> 6.0)"
-    - nanopb (~> 1.30905.0)
-  - GoogleDataTransport (7.0.0):
-    - nanopb (~> 1.30905.0)
-  - GoogleUtilities/AppDelegateSwizzler (6.7.1):
-    - GoogleUtilities/Environment
-    - GoogleUtilities/Logger
-    - GoogleUtilities/Network
-  - GoogleUtilities/Environment (6.7.1):
-    - PromisesObjC (~> 1.2)
-  - GoogleUtilities/Logger (6.7.1):
-    - GoogleUtilities/Environment
-  - GoogleUtilities/MethodSwizzler (6.7.1):
-    - GoogleUtilities/Logger
-  - GoogleUtilities/Network (6.7.1):
-    - GoogleUtilities/Logger
-    - "GoogleUtilities/NSData+zlib"
-    - GoogleUtilities/Reachability
-  - "GoogleUtilities/NSData+zlib (6.7.1)"
-  - GoogleUtilities/Reachability (6.7.1):
-    - GoogleUtilities/Logger
-  - GoogleUtilities/UserDefaults (6.7.1):
-=======
   - GoogleDataTransport (7.4.0):
     - nanopb (~> 1.30906.0)
   - GoogleUtilities/AppDelegateSwizzler (6.7.2):
@@ -178,53 +105,9 @@
   - GoogleUtilities/Reachability (6.7.2):
     - GoogleUtilities/Logger
   - GoogleUtilities/UserDefaults (6.7.2):
->>>>>>> 6ddc7d8f
     - GoogleUtilities/Logger
   - image_picker (0.0.1):
     - Flutter
-<<<<<<< HEAD
-  - moor_ffi (0.0.1):
-    - Flutter
-  - nanopb (1.30905.0):
-    - nanopb/decode (= 1.30905.0)
-    - nanopb/encode (= 1.30905.0)
-  - nanopb/decode (1.30905.0)
-  - nanopb/encode (1.30905.0)
-  - path_provider (0.0.1):
-    - Flutter
-  - path_provider_linux (0.0.1):
-    - Flutter
-  - path_provider_macos (0.0.1):
-    - Flutter
-  - PromisesObjC (1.2.9)
-  - Protobuf (3.12.0)
-  - ReachabilitySwift (5.0.0)
-  - SDWebImage (5.8.4):
-    - SDWebImage/Core (= 5.8.4)
-  - SDWebImage/Core (5.8.4)
-  - shared_preferences (0.0.1):
-    - Flutter
-  - shared_preferences_linux (0.0.1):
-    - Flutter
-  - shared_preferences_macos (0.0.1):
-    - Flutter
-  - shared_preferences_web (0.0.1):
-    - Flutter
-  - sqflite (0.0.1):
-    - Flutter
-    - FMDB (~> 2.7.2)
-  - Starscream (3.1.1)
-  - StreamChatClient (2.0.1):
-    - GzipSwift (~> 5.1)
-    - ReachabilitySwift (~> 5.0)
-    - Starscream (~> 3.1)
-  - SwiftyGif (5.3.0)
-  - url_launcher (0.0.1):
-    - Flutter
-  - url_launcher_linux (0.0.1):
-    - Flutter
-  - url_launcher_macos (0.0.1):
-=======
   - nanopb (1.30906.0):
     - nanopb/decode (= 1.30906.0)
     - nanopb/encode (= 1.30906.0)
@@ -254,7 +137,6 @@
   - sqlite3/rtree (3.32.3):
     - sqlite3/common
   - sqlite3_flutter_libs (0.0.1):
->>>>>>> 6ddc7d8f
     - Flutter
     - sqlite3 (~> 3.32.3)
     - sqlite3/fts5
@@ -282,26 +164,11 @@
   - flutter_local_notifications (from `.symlinks/plugins/flutter_local_notifications/ios`)
   - image_picker (from `.symlinks/plugins/image_picker/ios`)
   - path_provider (from `.symlinks/plugins/path_provider/ios`)
-<<<<<<< HEAD
-  - path_provider_linux (from `.symlinks/plugins/path_provider_linux/ios`)
-  - path_provider_macos (from `.symlinks/plugins/path_provider_macos/ios`)
-  - shared_preferences (from `.symlinks/plugins/shared_preferences/ios`)
-  - shared_preferences_linux (from `.symlinks/plugins/shared_preferences_linux/ios`)
-  - shared_preferences_macos (from `.symlinks/plugins/shared_preferences_macos/ios`)
-  - shared_preferences_web (from `.symlinks/plugins/shared_preferences_web/ios`)
-  - sqflite (from `.symlinks/plugins/sqflite/ios`)
-  - StreamChatClient (~> 2.0.0)
-  - url_launcher (from `.symlinks/plugins/url_launcher/ios`)
-  - url_launcher_linux (from `.symlinks/plugins/url_launcher_linux/ios`)
-  - url_launcher_macos (from `.symlinks/plugins/url_launcher_macos/ios`)
-  - url_launcher_web (from `.symlinks/plugins/url_launcher_web/ios`)
-=======
   - shared_preferences (from `.symlinks/plugins/shared_preferences/ios`)
   - sqflite (from `.symlinks/plugins/sqflite/ios`)
   - sqlite3_flutter_libs (from `.symlinks/plugins/sqlite3_flutter_libs/ios`)
   - StreamChatClient
   - url_launcher (from `.symlinks/plugins/url_launcher/ios`)
->>>>>>> 6ddc7d8f
   - video_player (from `.symlinks/plugins/video_player/ios`)
   - wakelock (from `.symlinks/plugins/wakelock/ios`)
 
@@ -310,13 +177,10 @@
     - DKImagePickerController
     - DKPhotoGallery
     - Firebase
-<<<<<<< HEAD
-    - FirebaseAnalytics
-=======
     - FirebaseAnalyticsInterop
->>>>>>> 6ddc7d8f
     - FirebaseCore
     - FirebaseCoreDiagnostics
+    - FirebaseCoreDiagnosticsInterop
     - FirebaseInstallations
     - FirebaseInstanceID
     - FirebaseMessaging
@@ -327,10 +191,7 @@
     - PromisesObjC
     - Protobuf
     - SDWebImage
-<<<<<<< HEAD
-=======
     - sqlite3
->>>>>>> 6ddc7d8f
     - Starscream
     - StreamChatClient
     - SwiftyGif
@@ -354,38 +215,14 @@
     :path: ".symlinks/plugins/image_picker/ios"
   path_provider:
     :path: ".symlinks/plugins/path_provider/ios"
-<<<<<<< HEAD
-  path_provider_linux:
-    :path: ".symlinks/plugins/path_provider_linux/ios"
-  path_provider_macos:
-    :path: ".symlinks/plugins/path_provider_macos/ios"
   shared_preferences:
     :path: ".symlinks/plugins/shared_preferences/ios"
-  shared_preferences_linux:
-    :path: ".symlinks/plugins/shared_preferences_linux/ios"
-  shared_preferences_macos:
-    :path: ".symlinks/plugins/shared_preferences_macos/ios"
-  shared_preferences_web:
-    :path: ".symlinks/plugins/shared_preferences_web/ios"
-=======
-  shared_preferences:
-    :path: ".symlinks/plugins/shared_preferences/ios"
->>>>>>> 6ddc7d8f
   sqflite:
     :path: ".symlinks/plugins/sqflite/ios"
   sqlite3_flutter_libs:
     :path: ".symlinks/plugins/sqlite3_flutter_libs/ios"
   url_launcher:
     :path: ".symlinks/plugins/url_launcher/ios"
-<<<<<<< HEAD
-  url_launcher_linux:
-    :path: ".symlinks/plugins/url_launcher_linux/ios"
-  url_launcher_macos:
-    :path: ".symlinks/plugins/url_launcher_macos/ios"
-  url_launcher_web:
-    :path: ".symlinks/plugins/url_launcher_web/ios"
-=======
->>>>>>> 6ddc7d8f
   video_player:
     :path: ".symlinks/plugins/video_player/ios"
   wakelock:
@@ -395,16 +232,6 @@
   DKImagePickerController: b5eb7f7a388e4643264105d648d01f727110fc3d
   DKPhotoGallery: fdfad5125a9fdda9cc57df834d49df790dbb4179
   file_picker: 3e6c3790de664ccf9b882732d9db5eaf6b8d4eb1
-<<<<<<< HEAD
-  Firebase: ed042590caa0029392257529a8003c25ee82bc18
-  firebase_messaging: 21344b3b3a7d9d325d63a70e3750c0c798fe1e03
-  FirebaseAnalytics: 5fa308e1b13f838d0f6dc74719ac2a72e8c5afc4
-  FirebaseCore: 687b8e6a0a4337b898a6326d68254c2f80c143af
-  FirebaseCoreDiagnostics: 7535fe695737f8c5b350584292a70b7f8ff0357b
-  FirebaseInstallations: 3c520c951305cbf9ca54eb891ff9e6d1fd384881
-  FirebaseInstanceID: 358d5cb393d2750a745569ede06827c35aea530b
-  FirebaseMessaging: bdd4d573eab37ebee29bad4e7c4b0ef18fa1a952
-=======
   Firebase: 7cf5f9c67f03cb3b606d1d6535286e1080e57eb6
   firebase_core: 3134fe79d257d430f163b558caf52a10a87efe8a
   firebase_messaging: 2844c37f9ce87c0904b38fe435223161b1a71528
@@ -415,40 +242,11 @@
   FirebaseInstallations: 6f5f680e65dc374397a483c32d1799ba822a395b
   FirebaseInstanceID: cef67c4967c7cecb56ea65d8acbb4834825c587b
   FirebaseMessaging: 29543feb343b09546ab3aa04d008ee8595b43c44
->>>>>>> 6ddc7d8f
   Flutter: 0e3d915762c693b495b44d77113d4970485de6ec
   flutter_apns: f516b118e423fe7c0a38771180549c4d6cb67c2f
   flutter_keyboard_visibility: 0339d06371254c3eb25eeb90ba8d17dca8f9c069
   flutter_local_notifications: 9e4738ce2471c5af910d961a6b7eadcf57c50186
   FMDB: 2ce00b547f966261cd18927a3ddb07cb6f3db82a
-<<<<<<< HEAD
-  GoogleAppMeasurement: 8cd1f289d60e629cf16ab03363b9e89c776b9651
-  GoogleDataTransport: 8a40cb194ad242b6f6dfe72c14fe40fc67c4dcd7
-  GoogleUtilities: e121a3867449ce16b0e35ddf1797ea7a389ffdf2
-  GzipSwift: 893f3e48e597a1a4f62fafcb6514220fcf8287fa
-  image_picker: 9c3312491f862b28d21ecd8fdf0ee14e601b3f09
-  moor_ffi: d66c9470c18e9cb333423bbcb493c105c6c774c6
-  nanopb: c43f40fadfe79e8b8db116583945847910cbabc9
-  path_provider: abfe2b5c733d04e238b0d8691db0cfd63a27a93c
-  path_provider_linux: 4d630dc393e1f20364f3e3b4a2ff41d9674a84e4
-  path_provider_macos: f760a3c5b04357c380e2fddb6f9db6f3015897e0
-  PromisesObjC: b48e0338dbbac2207e611750777895f7a5811b75
-  Protobuf: 2793fcd0622a00b546c60e7cbbcc493e043e9bb9
-  ReachabilitySwift: 985039c6f7b23a1da463388634119492ff86c825
-  SDWebImage: cf6922231e95550934da2ada0f20f2becf2ceba9
-  shared_preferences: af6bfa751691cdc24be3045c43ec037377ada40d
-  shared_preferences_linux: afefbfe8d921e207f01ede8b60373d9e3b566b78
-  shared_preferences_macos: f3f29b71ccbb56bf40c9dd6396c9acf15e214087
-  shared_preferences_web: 141cce0c3ed1a1c5bf2a0e44f52d31eeb66e5ea9
-  sqflite: 4001a31ff81d210346b500c55b17f4d6c7589dd0
-  Starscream: 4bb2f9942274833f7b4d296a55504dcfc7edb7b0
-  StreamChatClient: 91b0f585e7dc92ade58e657daffafb16d485b2a6
-  SwiftyGif: e466e86c660d343357ab944a819a101c4127cb40
-  url_launcher: 6fef411d543ceb26efce54b05a0a40bfd74cbbef
-  url_launcher_linux: ac237cb7a8058736e4aae38bdbcc748a4b394cc0
-  url_launcher_macos: fd7894421cd39320dce5f292fc99ea9270b2a313
-  url_launcher_web: e5527357f037c87560776e36436bf2b0288b965c
-=======
   GoogleDataTransport: b7f406340a291370045a270c599e53c6fa6ec20f
   GoogleUtilities: 7f2f5a07f888cdb145101d6042bc4422f57e70b3
   image_picker: 9c3312491f862b28d21ecd8fdf0ee14e601b3f09
@@ -465,14 +263,9 @@
   StreamChatClient: 8c83a141e753e45fa096ff56d4b782d59e46f251
   SwiftyGif: e466e86c660d343357ab944a819a101c4127cb40
   url_launcher: 6fef411d543ceb26efce54b05a0a40bfd74cbbef
->>>>>>> 6ddc7d8f
   video_player: 9cc823b1d9da7e8427ee591e8438bfbcde500e6e
   wakelock: 0d4a70faf8950410735e3f61fb15d517c8a6efc4
 
-<<<<<<< HEAD
-PODFILE CHECKSUM: aaaddd91b568e9a010ff3278737eb06bc017bd6e
-=======
 PODFILE CHECKSUM: eb001256612a59f8f9e4d083ad8b9671e69dd184
->>>>>>> 6ddc7d8f
 
 COCOAPODS: 1.8.4