--- conflicted
+++ resolved
@@ -367,19 +367,4 @@
       ),
     );
   }
-<<<<<<< HEAD
-
-  void _updateChannelAndNavigate(BuildContext context) {
-    channel.update({
-      'draft': false,
-    });
-    Navigator.pushNamedAndRemoveUntil(
-      context,
-      Routes.CHANNEL_PAGE,
-      ModalRoute.withName(Routes.HOME),
-      arguments: ChannelPageArgs(channel: channel),
-    );
-  }
-=======
->>>>>>> 5e7e5aaa
 }