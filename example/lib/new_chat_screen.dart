import 'dart:async';

import 'package:flutter/material.dart';
import 'package:stream_chat_flutter/stream_chat_flutter.dart';

import 'chips_input_text_field.dart';
import 'main.dart';
import 'new_group_chat_screen.dart';

class NewChatScreen extends StatefulWidget {
  @override
  _NewChatScreenState createState() => _NewChatScreenState();
}

class _NewChatScreenState extends State<NewChatScreen> {
  final _chipInputTextFieldStateKey =
      GlobalKey<ChipInputTextFieldState<User>>();

  TextEditingController _controller;

  ChipInputTextFieldState get _chipInputTextFieldState =>
      _chipInputTextFieldStateKey.currentState;

  String _userNameQuery = '';

  final _selectedUsers = <User>{};

  final _searchFocusNode = FocusNode();
  final _messageInputFocusNode = FocusNode();

  bool _isSearchActive = false;

  Channel channel;

  Timer _debounce;

  bool _showUserList = true;

  void _userNameListener() {
    if (_debounce?.isActive ?? false) _debounce.cancel();
    _debounce = Timer(const Duration(milliseconds: 350), () {
      if (mounted)
        setState(() {
          _userNameQuery = _controller.text;
          _isSearchActive = _userNameQuery.isNotEmpty;
        });
    });
  }

  @override
  void initState() {
    super.initState();
    channel = StreamChat.of(context).client.channel('messaging');
    _controller = TextEditingController()..addListener(_userNameListener);

    _searchFocusNode.addListener(() async {
      if (_searchFocusNode.hasFocus && !_showUserList) {
        if (channel.extraData['draft'] == true) {
          await channel.stopWatching();
          channel.dispose();
          channel.client.state.channels.remove(channel.cid);
        }
        setState(() {
          _showUserList = true;
        });
      }
    });

    _messageInputFocusNode.addListener(() async {
      if (_messageInputFocusNode.hasFocus && _selectedUsers.isNotEmpty) {
        final chatState = StreamChat.of(context);

        channel = chatState.client.channel(
          'messaging',
          extraData: {
            'members': [
              ..._selectedUsers.map((e) => e.id),
              chatState.user.id,
            ],
            'draft': true,
          },
        );

        if (!chatState.client.state.channels.containsKey(channel.cid)) {
          await channel.watch();
        }

        setState(() {
          _showUserList = false;
        });
      }
    });
  }

  @override
  void dispose() {
    _searchFocusNode.dispose();
    _messageInputFocusNode.dispose();
    _controller?.clear();
    _controller?.removeListener(_userNameListener);
    _controller?.dispose();
    super.dispose();
  }

  @override
  Widget build(BuildContext context) {
    return Scaffold(
      backgroundColor: Color.fromRGBO(252, 252, 252, 1),
      appBar: AppBar(
        elevation: 0,
        backgroundColor: Colors.white,
        leading: const StreamBackButton(),
        title: Text(
          'New Chat',
          style: TextStyle(
            color: Colors.black,
            fontSize: 16,
          ),
        ),
        centerTitle: true,
      ),
      body: StreamChannel(
        showLoading: false,
        channel: channel,
        child: Column(
          crossAxisAlignment: CrossAxisAlignment.start,
          children: [
            ChipsInputTextField<User>(
              key: _chipInputTextFieldStateKey,
              controller: _controller,
              focusNode: _searchFocusNode,
              chipBuilder: (context, user) {
                return GestureDetector(
                  onTap: () {
                    _chipInputTextFieldState.removeItem(user);
                  },
                  child: Stack(
                    alignment: AlignmentDirectional.centerStart,
                    children: [
                      Container(
                        decoration: BoxDecoration(
                          color: Colors.black.withOpacity(0.05),
                          borderRadius: BorderRadius.circular(12),
                        ),
                        padding: const EdgeInsets.only(left: 24),
                        child: Padding(
                          padding: const EdgeInsets.fromLTRB(8, 4, 12, 4),
                          child: Text(
                            user.name,
                            style: TextStyle(color: Colors.black),
                          ),
                        ),
                      ),
                      Opacity(
                        opacity: .8,
                        child: UserAvatar(
                          showOnlineStatus: false,
                          user: user,
                          constraints: BoxConstraints.tightFor(
                            height: 24,
                            width: 24,
                          ),
                        ),
                      ),
                      Positioned(
                        child: StreamSvgIcon(
                          assetName: 'Icon_close.svg',
                          color: Colors.white,
                        ),
                      ),
                    ],
                  ),
                );
              },
              onChipAdded: (user) {
                setState(() => _selectedUsers.add(user));
              },
              onChipRemoved: (user) {
                setState(() => _selectedUsers.remove(user));
              },
            ),
            if (!_isSearchActive && !_selectedUsers.isNotEmpty)
              Container(
                child: InkWell(
                  onTap: () {
                    Navigator.push(
                      context,
                      MaterialPageRoute(builder: (_) => NewGroupChatScreen()),
                    );
                  },
                  child: Padding(
                    padding: const EdgeInsets.symmetric(vertical: 8),
                    child: Row(
                      children: [
<<<<<<< HEAD
                        NeumorphicButton(
                          child: StreamSvgIcon(
                            assetName: 'Icon_contacts.svg',
=======
                        StreamNeumorphicButton(
                          child: Icon(
                            StreamIcons.group,
>>>>>>> 642db9a7
                            color: Color(0xFF006CFF),
                          ),
                        ),
                        SizedBox(width: 8),
                        Text(
                          'Create a Group',
                          style: TextStyle(
                            fontWeight: FontWeight.bold,
                            fontSize: 16,
                          ),
                        ),
                      ],
                    ),
                  ),
                ),
              ),
            if (_showUserList)
              Container(
                width: double.maxFinite,
                decoration: BoxDecoration(
                  gradient: LinearGradient(
                    begin: Alignment.centerLeft,
                    end: Alignment.centerRight,
                    colors: [
                      Colors.black.withOpacity(0.02),
                      Colors.white.withOpacity(0.05),
                    ],
                    stops: [0, 1],
                  ),
                ),
                child: Padding(
                  padding: const EdgeInsets.symmetric(
                    vertical: 8,
                    horizontal: 8,
                  ),
                  child: Text(
                    _isSearchActive
                        ? "Matches for \"$_userNameQuery\""
                        : 'On the platform',
                    style: TextStyle(
                      color: Colors.black.withOpacity(0.5),
                    ),
                  ),
                ),
              ),
            Expanded(
              child: _showUserList
                  ? UsersBloc(
                      child: UserListView(
                        selectedUsers: _selectedUsers,
                        groupAlphabetically: _isSearchActive ? false : true,
                        onUserTap: (user, _) {
                          _controller.clear();
                          if (!_selectedUsers.contains(user)) {
                            _chipInputTextFieldState
                              ..addItem(user)
                              ..pauseItemAddition();
                          } else {
                            _chipInputTextFieldState.removeItem(user);
                          }
                        },
                        pagination: PaginationParams(
                          limit: 25,
                        ),
                        filter: {
                          if (_userNameQuery.isNotEmpty)
                            'name': {
                              r'$autocomplete': _userNameQuery,
                            },
                          'id': {
                            r'$ne': StreamChat.of(context).user.id,
                          },
                        },
                        sort: [
                          SortOption(
                            'name',
                            direction: 1,
                          ),
                        ],
                        emptyBuilder: (_) {
                          return LayoutBuilder(
                            builder: (context, viewportConstraints) {
                              return SingleChildScrollView(
                                physics: AlwaysScrollableScrollPhysics(),
                                child: ConstrainedBox(
                                  constraints: BoxConstraints(
                                    minHeight: viewportConstraints.maxHeight,
                                  ),
                                  child: Center(
                                    child: Column(
                                      children: [
                                        Padding(
                                          padding: const EdgeInsets.all(24),
                                          child: StreamSvgIcon(
                                            assetName: 'Icon_search.svg',
                                            height: 96,
                                            width: 96,
                                            color: Colors.grey,
                                          ),
                                        ),
                                        Text(
                                            'No user matches these keywords...'),
                                      ],
                                    ),
                                  ),
                                ),
                              );
                            },
                          );
                        },
                      ),
                    )
                  : MessageListView(),
            ),
            MessageInput(
              focusNode: _messageInputFocusNode,
              onMessageSent: (m) {
                if (!m.isEphemeral) {
                  _updateChannelAndNavigate(context);
                } else {
                  channel.on('message.new').first.then((_) {
                    _updateChannelAndNavigate(context);
                  });
                }
              },
            ),
          ],
        ),
      ),
    );
  }

  void _updateChannelAndNavigate(BuildContext context) {
    channel.update({
      'draft': false,
    });
    Navigator.pushReplacement(
      context,
      MaterialPageRoute(
        builder: (context) {
          return StreamChannel(
            child: ChannelPage(),
            channel: channel,
          );
        },
      ),
    );
  }
}<|MERGE_RESOLUTION|>--- conflicted
+++ resolved
@@ -192,15 +192,9 @@
                     padding: const EdgeInsets.symmetric(vertical: 8),
                     child: Row(
                       children: [
-<<<<<<< HEAD
-                        NeumorphicButton(
+                        StreamNeumorphicButton(
                           child: StreamSvgIcon(
                             assetName: 'Icon_contacts.svg',
-=======
-                        StreamNeumorphicButton(
-                          child: Icon(
-                            StreamIcons.group,
->>>>>>> 642db9a7
                             color: Color(0xFF006CFF),
                           ),
                         ),
