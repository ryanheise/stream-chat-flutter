import 'dart:io';

import 'package:example/choose_user_page.dart';
import 'package:flutter/cupertino.dart';
import 'package:flutter/foundation.dart';
import 'package:flutter/material.dart';
import 'package:flutter_secure_storage/flutter_secure_storage.dart';
import 'package:stream_chat_flutter/stream_chat_flutter.dart';

import 'new_chat_screen.dart';
import 'new_group_chat_screen.dart';
import 'notifications_service.dart';

void main() async {
  WidgetsFlutterBinding.ensureInitialized();
  final secureStorage = FlutterSecureStorage();

  final apiKey = await secureStorage.read(key: kStreamApiKey);
  final userId = await secureStorage.read(key: kStreamUserId);

  final client = Client(
    apiKey ?? kDefaultStreamApiKey,
    logLevel: Level.INFO,
    showLocalNotification:
        (!kIsWeb && Platform.isAndroid) ? showLocalNotification : null,
    persistenceEnabled: true,
  );

  if (userId != null) {
    final token = await secureStorage.read(key: kStreamToken);
    await client.setUser(
      User(id: userId),
      token,
    );
    if (!kIsWeb) {
      initNotifications(client);
    }
  }

  runApp(MyApp(client));
}

class MyApp extends StatelessWidget {
  final Client client;

  MyApp(this.client);

  @override
  Widget build(BuildContext context) {
    return MaterialApp(
      debugShowCheckedModeBanner: false,
      theme: ThemeData.light(),
      darkTheme: ThemeData.dark(),
      //TODO change to system once dark theme is implemented
      themeMode: ThemeMode.light,
      builder: (context, widget) {
        return StreamChat(
          child: widget,
          client: client,
        );
      },
      home: client.state.user == null ? ChooseUserPage() : ChannelListPage(),
    );
  }
}

class ChannelListPage extends StatelessWidget {
  @override
  Widget build(BuildContext context) {
    final user = StreamChat.of(context).user;
    return Scaffold(
<<<<<<< HEAD
      appBar: AppBar(
        backgroundColor: Colors.white,
        title: Text(
          'Stream Chat',
          style: TextStyle(color: Colors.black),
        ),
      ),
      drawer: Drawer(
        child: SafeArea(
          child: Padding(
            padding: EdgeInsets.only(
              top: MediaQuery.of(context).viewPadding.top + 8,
            ),
            child: Column(
              children: [
                Padding(
                  padding: const EdgeInsets.only(
                    bottom: 20.0,
                    left: 8,
                  ),
                  child: Row(
                    children: [
                      UserAvatar(
                        user: user,
                        showOnlineStatus: false,
                        constraints: BoxConstraints.tight(Size.fromRadius(20)),
                      ),
                      Padding(
                        padding: const EdgeInsets.only(left: 16.0),
                        child: Text(
                          user.name,
                          style: TextStyle(
                            fontSize: 16,
                            fontWeight: FontWeight.bold,
                          ),
                        ),
                      ),
                    ],
                  ),
                ),
                ListTile(
                  onTap: () {
                    Navigator.pop(context);
                    Navigator.push(
                      context,
                      MaterialPageRoute(builder: (_) => NewChatScreen()),
                    );
                  },
                  leading: Icon(StreamIcons.edit),
                  title: Text(
                    'New direct message',
                    style: TextStyle(
                      fontSize: 14.5,
                    ),
                  ),
                ),
                ListTile(
                  onTap: () {
                    Navigator.pop(context);
                    Navigator.push(
                      context,
                      MaterialPageRoute(builder: (_) => NewGroupChatScreen()),
                    );
                  },
                  leading: Icon(StreamIcons.group),
                  title: Text(
                    'New group',
                    style: TextStyle(
                      fontSize: 14.5,
                    ),
                  ),
                ),
                Expanded(
                  child: Container(
                    alignment: Alignment.bottomCenter,
                    child: ListTile(
                      onTap: () async {
                        await StreamChat.of(context).client.disconnect();

                        final secureStorage = FlutterSecureStorage();
                        await secureStorage.deleteAll();
                        Navigator.pop(context);
                        await Navigator.pushReplacement(
                          context,
                          MaterialPageRoute(
                            builder: (context) => ChooseUserPage(),
                          ),
                        );
                      },
                      leading: Icon(StreamIcons.user),
                      title: Text(
                        'Sign out',
                        style: TextStyle(
                          fontSize: 14.5,
                        ),
                      ),
                    ),
                  ),
                ),
              ],
            ),
          ),
        ),
=======
      drawerEnableOpenDragGesture: true,
      drawerEdgeDragWidth: 50,
      drawer: _buildDrawer(context, user),
      floatingActionButton: FloatingActionButton(
        child: Icon(Icons.add),
        onPressed: () {
          Navigator.of(context).push(MaterialPageRoute(builder: (context) {
            return CreateChannelPage();
          }));
        },
>>>>>>> 55e27d91
      ),
      body: ChannelsBloc(
        child: ChannelListView(
          onStartChatPressed: () {
            Navigator.of(context).push(MaterialPageRoute(builder: (context) {
              return CreateChannelPage();
            }));
          },
          swipeToAction: true,
          filter: {
            'members': {
              '\$in': [user.id],
            },
            'draft': {
              r'$ne': true,
            },
          },
          options: {
            'presence': true,
          },
          pagination: PaginationParams(
            limit: 20,
          ),
          channelWidget: ChannelPage(),
        ),
      ),
    );
  }

  Drawer _buildDrawer(BuildContext context, User user) {
    return Drawer(
      child: SafeArea(
        child: Padding(
          padding: EdgeInsets.only(
            top: MediaQuery.of(context).viewPadding.top + 8,
          ),
          child: Column(
            children: [
              Padding(
                padding: const EdgeInsets.only(
                  bottom: 20.0,
                  left: 8,
                ),
                child: Row(
                  children: [
                    UserAvatar(
                      user: user,
                      showOnlineStatus: false,
                      constraints: BoxConstraints.tight(Size.fromRadius(20)),
                    ),
                    Padding(
                      padding: const EdgeInsets.only(left: 16.0),
                      child: Text(
                        user.name,
                        style: TextStyle(
                          fontSize: 16,
                          fontWeight: FontWeight.bold,
                        ),
                      ),
                    ),
                  ],
                ),
              ),
              ListTile(
                leading: Icon(StreamIcons.edit),
                title: Text(
                  'New direct message',
                  style: TextStyle(
                    fontSize: 14.5,
                  ),
                ),
              ),
              ListTile(
                leading: Icon(StreamIcons.group),
                title: Text(
                  'New group',
                  style: TextStyle(
                    fontSize: 14.5,
                  ),
                ),
              ),
              Expanded(
                child: Container(
                  alignment: Alignment.bottomCenter,
                  child: ListTile(
                    onTap: () async {
                      await StreamChat.of(context).client.disconnect();

                      final secureStorage = FlutterSecureStorage();
                      await secureStorage.deleteAll();
                      Navigator.pop(context);
                      await Navigator.pushReplacement(
                        context,
                        MaterialPageRoute(
                          builder: (context) => ChooseUserPage(),
                        ),
                      );
                    },
                    leading: Icon(StreamIcons.user),
                    title: Text(
                      'Sign out',
                      style: TextStyle(
                        fontSize: 14.5,
                      ),
                    ),
                  ),
                ),
              ),
            ],
          ),
        ),
      ),
    );
  }
}

class ChannelPage extends StatelessWidget {
  const ChannelPage({
    Key key,
  }) : super(key: key);

  @override
  Widget build(BuildContext context) {
    return Scaffold(
      appBar: ChannelHeader(),
      body: Column(
        children: <Widget>[
          Expanded(
            child: Stack(
              children: <Widget>[
                MessageListView(
                  threadBuilder: (_, parentMessage) {
                    return ThreadPage(
                      parent: parentMessage,
                    );
                  },
                ),
                Positioned.fill(
                  child: Padding(
                    padding: const EdgeInsets.symmetric(
                      horizontal: 8.0,
                      vertical: 4,
                    ),
                    child: TypingIndicator(
                      alignment: Alignment.bottomRight,
                    ),
                  ),
                ),
              ],
            ),
          ),
          MessageInput(),
        ],
      ),
    );
  }
}

class ThreadPage extends StatelessWidget {
  final Message parent;

  ThreadPage({
    Key key,
    this.parent,
  }) : super(key: key);

  @override
  Widget build(BuildContext context) {
    return Scaffold(
      appBar: ThreadHeader(
        parent: parent,
      ),
      body: Column(
        children: <Widget>[
          Expanded(
            child: MessageListView(
              parentMessage: parent,
            ),
          ),
          if (parent.type != 'deleted')
            MessageInput(
              parentMessage: parent,
            ),
        ],
      ),
    );
  }
<<<<<<< HEAD
=======
}

class CreateChannelPage extends StatefulWidget {
  @override
  _CreateChannelPageState createState() => _CreateChannelPageState();
}

class _CreateChannelPageState extends State<CreateChannelPage> {
  final ScrollController _scrollController = ScrollController();
  Client client;
  List<User> users = [];
  List<User> selectedUsers = [];
  int offset = 0;
  bool loading = false;

  @override
  Widget build(BuildContext context) {
    return Scaffold(
      appBar: AppBar(
        elevation: 0,
        backgroundColor: Colors.transparent,
        title: Text(
          'Create a channel',
          style: Theme.of(context).textTheme.headline6,
        ),
      ),
      floatingActionButton:
          selectedUsers.isNotEmpty ? _buildFAB(context) : SizedBox(),
      body: _buildListView(),
    );
  }

  ListView _buildListView() {
    return ListView.builder(
      controller: _scrollController,
      itemBuilder: _itemBuilder,
      itemCount: users.length,
    );
  }

  Widget _itemBuilder(context, i) {
    final user = users[i];
    return ListTile(
      onLongPress: () {
        _selectUser(user);
      },
      selected: selectedUsers.contains(user),
      onTap: () {
        if (selectedUsers.isNotEmpty) {
          return _selectUser(user);
        }
        _createChannel(context, [user]);
      },
      leading: UserAvatar(
        user: user,
      ),
      title: Text(user.name),
    );
  }

  Widget _buildFAB(BuildContext context) {
    return FloatingActionButton(
      child: Icon(Icons.done),
      onPressed: () async {
        String name;
        if (selectedUsers.length > 1) {
          name = await _showEnterNameDialog(context);
          if (name?.isNotEmpty != true) {
            return;
          }
        }

        _createChannel(context, selectedUsers, name);
      },
    );
  }

  Future<String> _showEnterNameDialog(BuildContext context) {
    final controller = TextEditingController();
    return showDialog(
      context: context,
      builder: (context) => SimpleDialog(
        contentPadding: const EdgeInsets.all(16),
        title: Text('Enter a name for the channel'),
        children: [
          TextField(
            controller: controller,
            decoration: InputDecoration(
              border: OutlineInputBorder(),
            ),
          ),
          ButtonBar(
            children: [
              FlatButton(
                onPressed: () => Navigator.pop(context),
                child: Text('Cancel'),
              ),
              FlatButton(
                onPressed: () => Navigator.pop(context, controller.text),
                child: Text('Ok'),
              ),
            ],
          ),
        ],
      ),
    );
  }

  Future _createChannel(
    BuildContext context,
    List<User> users, [
    String name,
  ]) async {
    final channel = client.channel('messaging', extraData: {
      'members': [
        client.state.user.id,
        ...users.map((e) => e.id),
      ],
      if (name != null) 'name': name,
    });
    await channel.watch();
    Navigator.pushReplacement(
      context,
      MaterialPageRoute(
        builder: (context) {
          return StreamChannel(
            child: ChannelPage(),
            channel: channel,
          );
        },
      ),
    );
  }

  void _selectUser(User user) {
    if (!selectedUsers.contains(user)) {
      setState(() {
        selectedUsers.add(user);
      });
    } else {
      setState(() {
        selectedUsers.remove(user);
      });
    }
  }

  @override
  void initState() {
    super.initState();

    client = StreamChat.of(context).client;

    _scrollController.addListener(() async {
      if (!loading &&
          _scrollController.offset >=
              _scrollController.position.maxScrollExtent - 100) {
        offset += 25;
        await _queryUsers();
      }
    });

    _queryUsers();
  }

  Future<void> _queryUsers() {
    loading = true;
    return client.queryUsers(
      pagination: PaginationParams(
        limit: 25,
        offset: offset,
      ),
      filter: {
        'id': {
          r'$ne': client.state.user.id,
        }
      },
      sort: [
        SortOption(
          'name',
          direction: SortOption.ASC,
        ),
      ],
    ).then((value) {
      setState(() {
        users = [
          ...users,
          ...value.users,
        ];
      });
    }).whenComplete(() => loading = false);
  }
>>>>>>> 55e27d91
}<|MERGE_RESOLUTION|>--- conflicted
+++ resolved
@@ -1,14 +1,14 @@
 import 'dart:io';
 
 import 'package:example/choose_user_page.dart';
+import 'package:example/new_chat_screen.dart';
+import 'package:example/new_group_chat_screen.dart';
 import 'package:flutter/cupertino.dart';
 import 'package:flutter/foundation.dart';
 import 'package:flutter/material.dart';
 import 'package:flutter_secure_storage/flutter_secure_storage.dart';
 import 'package:stream_chat_flutter/stream_chat_flutter.dart';
 
-import 'new_chat_screen.dart';
-import 'new_group_chat_screen.dart';
 import 'notifications_service.dart';
 
 void main() async {
@@ -69,7 +69,6 @@
   Widget build(BuildContext context) {
     final user = StreamChat.of(context).user;
     return Scaffold(
-<<<<<<< HEAD
       appBar: AppBar(
         backgroundColor: Colors.white,
         title: Text(
@@ -77,120 +76,13 @@
           style: TextStyle(color: Colors.black),
         ),
       ),
-      drawer: Drawer(
-        child: SafeArea(
-          child: Padding(
-            padding: EdgeInsets.only(
-              top: MediaQuery.of(context).viewPadding.top + 8,
-            ),
-            child: Column(
-              children: [
-                Padding(
-                  padding: const EdgeInsets.only(
-                    bottom: 20.0,
-                    left: 8,
-                  ),
-                  child: Row(
-                    children: [
-                      UserAvatar(
-                        user: user,
-                        showOnlineStatus: false,
-                        constraints: BoxConstraints.tight(Size.fromRadius(20)),
-                      ),
-                      Padding(
-                        padding: const EdgeInsets.only(left: 16.0),
-                        child: Text(
-                          user.name,
-                          style: TextStyle(
-                            fontSize: 16,
-                            fontWeight: FontWeight.bold,
-                          ),
-                        ),
-                      ),
-                    ],
-                  ),
-                ),
-                ListTile(
-                  onTap: () {
-                    Navigator.pop(context);
-                    Navigator.push(
-                      context,
-                      MaterialPageRoute(builder: (_) => NewChatScreen()),
-                    );
-                  },
-                  leading: Icon(StreamIcons.edit),
-                  title: Text(
-                    'New direct message',
-                    style: TextStyle(
-                      fontSize: 14.5,
-                    ),
-                  ),
-                ),
-                ListTile(
-                  onTap: () {
-                    Navigator.pop(context);
-                    Navigator.push(
-                      context,
-                      MaterialPageRoute(builder: (_) => NewGroupChatScreen()),
-                    );
-                  },
-                  leading: Icon(StreamIcons.group),
-                  title: Text(
-                    'New group',
-                    style: TextStyle(
-                      fontSize: 14.5,
-                    ),
-                  ),
-                ),
-                Expanded(
-                  child: Container(
-                    alignment: Alignment.bottomCenter,
-                    child: ListTile(
-                      onTap: () async {
-                        await StreamChat.of(context).client.disconnect();
-
-                        final secureStorage = FlutterSecureStorage();
-                        await secureStorage.deleteAll();
-                        Navigator.pop(context);
-                        await Navigator.pushReplacement(
-                          context,
-                          MaterialPageRoute(
-                            builder: (context) => ChooseUserPage(),
-                          ),
-                        );
-                      },
-                      leading: Icon(StreamIcons.user),
-                      title: Text(
-                        'Sign out',
-                        style: TextStyle(
-                          fontSize: 14.5,
-                        ),
-                      ),
-                    ),
-                  ),
-                ),
-              ],
-            ),
-          ),
-        ),
-=======
-      drawerEnableOpenDragGesture: true,
+      drawer: _buildDrawer(context, user),
       drawerEdgeDragWidth: 50,
-      drawer: _buildDrawer(context, user),
-      floatingActionButton: FloatingActionButton(
-        child: Icon(Icons.add),
-        onPressed: () {
-          Navigator.of(context).push(MaterialPageRoute(builder: (context) {
-            return CreateChannelPage();
-          }));
-        },
->>>>>>> 55e27d91
-      ),
       body: ChannelsBloc(
         child: ChannelListView(
           onStartChatPressed: () {
             Navigator.of(context).push(MaterialPageRoute(builder: (context) {
-              return CreateChannelPage();
+              return NewChatScreen();
             }));
           },
           swipeToAction: true,
@@ -250,6 +142,13 @@
               ),
               ListTile(
                 leading: Icon(StreamIcons.edit),
+                onTap: () {
+                  Navigator.of(context)
+                    ..pop()
+                    ..push(MaterialPageRoute(builder: (context) {
+                      return NewChatScreen();
+                    }));
+                },
                 title: Text(
                   'New direct message',
                   style: TextStyle(
@@ -259,6 +158,13 @@
               ),
               ListTile(
                 leading: Icon(StreamIcons.group),
+                onTap: () {
+                  Navigator.of(context)
+                    ..pop()
+                    ..push(MaterialPageRoute(builder: (context) {
+                      return NewGroupChatScreen();
+                    }));
+                },
                 title: Text(
                   'New group',
                   style: TextStyle(
@@ -372,198 +278,4 @@
       ),
     );
   }
-<<<<<<< HEAD
-=======
-}
-
-class CreateChannelPage extends StatefulWidget {
-  @override
-  _CreateChannelPageState createState() => _CreateChannelPageState();
-}
-
-class _CreateChannelPageState extends State<CreateChannelPage> {
-  final ScrollController _scrollController = ScrollController();
-  Client client;
-  List<User> users = [];
-  List<User> selectedUsers = [];
-  int offset = 0;
-  bool loading = false;
-
-  @override
-  Widget build(BuildContext context) {
-    return Scaffold(
-      appBar: AppBar(
-        elevation: 0,
-        backgroundColor: Colors.transparent,
-        title: Text(
-          'Create a channel',
-          style: Theme.of(context).textTheme.headline6,
-        ),
-      ),
-      floatingActionButton:
-          selectedUsers.isNotEmpty ? _buildFAB(context) : SizedBox(),
-      body: _buildListView(),
-    );
-  }
-
-  ListView _buildListView() {
-    return ListView.builder(
-      controller: _scrollController,
-      itemBuilder: _itemBuilder,
-      itemCount: users.length,
-    );
-  }
-
-  Widget _itemBuilder(context, i) {
-    final user = users[i];
-    return ListTile(
-      onLongPress: () {
-        _selectUser(user);
-      },
-      selected: selectedUsers.contains(user),
-      onTap: () {
-        if (selectedUsers.isNotEmpty) {
-          return _selectUser(user);
-        }
-        _createChannel(context, [user]);
-      },
-      leading: UserAvatar(
-        user: user,
-      ),
-      title: Text(user.name),
-    );
-  }
-
-  Widget _buildFAB(BuildContext context) {
-    return FloatingActionButton(
-      child: Icon(Icons.done),
-      onPressed: () async {
-        String name;
-        if (selectedUsers.length > 1) {
-          name = await _showEnterNameDialog(context);
-          if (name?.isNotEmpty != true) {
-            return;
-          }
-        }
-
-        _createChannel(context, selectedUsers, name);
-      },
-    );
-  }
-
-  Future<String> _showEnterNameDialog(BuildContext context) {
-    final controller = TextEditingController();
-    return showDialog(
-      context: context,
-      builder: (context) => SimpleDialog(
-        contentPadding: const EdgeInsets.all(16),
-        title: Text('Enter a name for the channel'),
-        children: [
-          TextField(
-            controller: controller,
-            decoration: InputDecoration(
-              border: OutlineInputBorder(),
-            ),
-          ),
-          ButtonBar(
-            children: [
-              FlatButton(
-                onPressed: () => Navigator.pop(context),
-                child: Text('Cancel'),
-              ),
-              FlatButton(
-                onPressed: () => Navigator.pop(context, controller.text),
-                child: Text('Ok'),
-              ),
-            ],
-          ),
-        ],
-      ),
-    );
-  }
-
-  Future _createChannel(
-    BuildContext context,
-    List<User> users, [
-    String name,
-  ]) async {
-    final channel = client.channel('messaging', extraData: {
-      'members': [
-        client.state.user.id,
-        ...users.map((e) => e.id),
-      ],
-      if (name != null) 'name': name,
-    });
-    await channel.watch();
-    Navigator.pushReplacement(
-      context,
-      MaterialPageRoute(
-        builder: (context) {
-          return StreamChannel(
-            child: ChannelPage(),
-            channel: channel,
-          );
-        },
-      ),
-    );
-  }
-
-  void _selectUser(User user) {
-    if (!selectedUsers.contains(user)) {
-      setState(() {
-        selectedUsers.add(user);
-      });
-    } else {
-      setState(() {
-        selectedUsers.remove(user);
-      });
-    }
-  }
-
-  @override
-  void initState() {
-    super.initState();
-
-    client = StreamChat.of(context).client;
-
-    _scrollController.addListener(() async {
-      if (!loading &&
-          _scrollController.offset >=
-              _scrollController.position.maxScrollExtent - 100) {
-        offset += 25;
-        await _queryUsers();
-      }
-    });
-
-    _queryUsers();
-  }
-
-  Future<void> _queryUsers() {
-    loading = true;
-    return client.queryUsers(
-      pagination: PaginationParams(
-        limit: 25,
-        offset: offset,
-      ),
-      filter: {
-        'id': {
-          r'$ne': client.state.user.id,
-        }
-      },
-      sort: [
-        SortOption(
-          'name',
-          direction: SortOption.ASC,
-        ),
-      ],
-    ).then((value) {
-      setState(() {
-        users = [
-          ...users,
-          ...value.users,
-        ];
-      });
-    }).whenComplete(() => loading = false);
-  }
->>>>>>> 55e27d91
 }