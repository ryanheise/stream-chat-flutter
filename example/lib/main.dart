import 'dart:async';
import 'dart:io';

import 'package:example/choose_user_page.dart';
import 'package:flutter/cupertino.dart';
import 'package:flutter/foundation.dart';
import 'package:flutter/material.dart';
import 'package:flutter_secure_storage/flutter_secure_storage.dart';
import 'package:stream_chat_flutter/stream_chat_flutter.dart';

import 'notifications_service.dart';
import 'routes/app_routes.dart';
import 'routes/routes.dart';
import 'search_text_field.dart';

void main() async {
  WidgetsFlutterBinding.ensureInitialized();
  final secureStorage = FlutterSecureStorage();

  final apiKey = await secureStorage.read(key: kStreamApiKey);
  final userId = await secureStorage.read(key: kStreamUserId);

  final client = Client(
    apiKey ?? kDefaultStreamApiKey,
    baseURL: 'https://chat-proxy-oregon.stream-io-api.com',
    logLevel: Level.INFO,
    showLocalNotification:
        (!kIsWeb && Platform.isAndroid) ? showLocalNotification : null,
    persistenceEnabled: false,
  );

  if (userId != null) {
    final token = await secureStorage.read(key: kStreamToken);
    await client.setUser(
      User(id: userId),
      token,
    );
    if (!kIsWeb) {
      initNotifications(client);
    }
  }

  runApp(MyApp(client));
}

class MyApp extends StatelessWidget {
  final Client client;

  MyApp(this.client);

  @override
  Widget build(BuildContext context) {
<<<<<<< HEAD
    return StreamChat(
      client: client,
      child: MaterialApp(
        debugShowCheckedModeBanner: false,
        theme: ThemeData.light(),
        darkTheme: ThemeData.dark(),
        //TODO change to system once dark theme is implemented
        themeMode: ThemeMode.light,
        onGenerateRoute: AppRoutes.generateRoute,
        initialRoute:
            client.state.user == null ? Routes.CHOOSE_USER : Routes.HOME,
      ),
=======
    return MaterialApp(
      builder: (context, child) {
        return StreamChat(
          client: client,
          child: child,
        );
      },
      debugShowCheckedModeBanner: false,
      theme: ThemeData.light(),
      darkTheme: ThemeData.dark(),
      themeMode: ThemeMode.dark,
      onGenerateRoute: AppRoutes.generateRoute,
      initialRoute:
          client.state.user == null ? Routes.CHOOSE_USER : Routes.HOME,
>>>>>>> 71776abc
    );
  }
}

class HomePage extends StatefulWidget {
  @override
  _HomePageState createState() => _HomePageState();
}

class _HomePageState extends State<HomePage> {
  int _currentIndex = 0;

  bool _isSelected(int index) => _currentIndex == index;

  List<BottomNavigationBarItem> get _navBarItems {
    return <BottomNavigationBarItem>[
      BottomNavigationBarItem(
        icon: Stack(
          overflow: Overflow.visible,
          children: [
            StreamSvgIcon.message(
              color: _isSelected(0)
                  ? StreamChatTheme.of(context).colorTheme.black
                  : Colors.grey,
            ),
            Positioned(
              top: -3,
              right: -16,
              child: UnreadIndicator(),
            ),
          ],
        ),
        label: 'Chats',
      ),
      BottomNavigationBarItem(
        icon: Stack(
          overflow: Overflow.visible,
          children: [
            StreamSvgIcon.mentions(
              color: _isSelected(1)
                  ? StreamChatTheme.of(context).colorTheme.black
                  : Colors.grey,
            ),
          ],
        ),
        label: 'Mentions',
      ),
    ];
  }

  @override
  Widget build(BuildContext context) {
    final user = StreamChat.of(context).user;
    return Scaffold(
      backgroundColor: StreamChatTheme.of(context).colorTheme.whiteSnow,
      appBar: ChannelListHeader(
        onNewChatButtonTap: () {
          Navigator.pushNamed(context, Routes.NEW_CHAT);
        },
      ),
      drawer: _buildDrawer(context, user),
      drawerEdgeDragWidth: 50,
      bottomNavigationBar: BottomNavigationBar(
        backgroundColor: StreamChatTheme.of(context).colorTheme.white,
        currentIndex: _currentIndex,
        items: _navBarItems,
        selectedLabelStyle: StreamChatTheme.of(context).textTheme.footnoteBold,
        unselectedLabelStyle:
            StreamChatTheme.of(context).textTheme.footnoteBold,
        type: BottomNavigationBarType.fixed,
        selectedItemColor: StreamChatTheme.of(context).colorTheme.black,
        unselectedItemColor: Colors.grey,
        onTap: (index) {
          setState(() => _currentIndex = index);
        },
      ),
      body: IndexedStack(
        index: _currentIndex,
        children: [
          ChannelListPage(),
          UserMentionPage(),
        ],
      ),
    );
  }

  Drawer _buildDrawer(BuildContext context, User user) {
    return Drawer(
      child: Container(
        color: StreamChatTheme.of(context).colorTheme.white,
        child: SafeArea(
          child: Padding(
            padding: EdgeInsets.only(
              top: MediaQuery.of(context).viewPadding.top + 8,
            ),
            child: Column(
              children: [
                Padding(
                  padding: const EdgeInsets.only(
                    bottom: 20.0,
                    left: 8,
                  ),
                  child: Row(
                    children: [
                      UserAvatar(
                        user: user,
                        showOnlineStatus: false,
                        constraints: BoxConstraints.tight(Size.fromRadius(20)),
                      ),
                      Padding(
                        padding: const EdgeInsets.only(left: 16.0),
                        child: Text(
                          user.name,
                          style: TextStyle(
                            fontSize: 16,
                            fontWeight: FontWeight.bold,
                          ),
                        ),
                      ),
                    ],
                  ),
                ),
                ListTile(
                  leading: StreamSvgIcon.penWrite(
                    color: StreamChatTheme.of(context)
                        .colorTheme
                        .black
                        .withOpacity(.5),
                  ),
                  onTap: () {
                    Navigator.popAndPushNamed(
                      context,
                      Routes.NEW_CHAT,
                    );
                  },
                  title: Text(
                    'New direct message',
                    style: TextStyle(
                      fontSize: 14.5,
                    ),
                  ),
                ),
                ListTile(
                  leading: StreamSvgIcon.contacts(
                    color: StreamChatTheme.of(context)
                        .colorTheme
                        .black
                        .withOpacity(.5),
                  ),
                  onTap: () {
                    Navigator.popAndPushNamed(
                      context,
                      Routes.NEW_GROUP_CHAT,
                    );
                  },
                  title: Text(
                    'New group',
                    style: TextStyle(
                      fontSize: 14.5,
                    ),
                  ),
                ),
                Expanded(
                  child: Container(
                    alignment: Alignment.bottomCenter,
                    child: ListTile(
                      onTap: () async {
                        Navigator.pop(context);

                        final secureStorage = FlutterSecureStorage();
                        await secureStorage.deleteAll();

                        StreamChat.of(context).client.disconnect(
                              clearUser: true,
                            );

                        await Navigator.pushReplacementNamed(
                          context,
                          Routes.CHOOSE_USER,
                        );
                      },
                      leading: StreamSvgIcon.user(
                        color: StreamChatTheme.of(context)
                            .colorTheme
                            .black
                            .withOpacity(.5),
                      ),
                      title: Text(
                        'Sign out',
                        style: TextStyle(
                          fontSize: 14.5,
                        ),
                      ),
                    ),
                  ),
                ),
              ],
            ),
          ),
        ),
      ),
    );
  }
}

class UserMentionPage extends StatelessWidget {
  @override
  Widget build(BuildContext context) {
    return Center(
      child: Text('On Pause Right Now!'),
    );
  }
}

class ChannelListPage extends StatefulWidget {
  @override
  _ChannelListPageState createState() => _ChannelListPageState();
}

class _ChannelListPageState extends State<ChannelListPage> {
  TextEditingController _controller;

  String _channelQuery = '';

  bool _isSearchActive = false;

  Timer _debounce;

  void _channelQueryListener() {
    if (_debounce?.isActive ?? false) _debounce.cancel();
    _debounce = Timer(const Duration(milliseconds: 350), () {
      if (mounted) {
        setState(() {
          _channelQuery = _controller.text;
          _isSearchActive = _channelQuery.isNotEmpty;
        });
      }
    });
  }

  @override
  void initState() {
    super.initState();
    _controller = TextEditingController()..addListener(_channelQueryListener);
  }

  @override
  void dispose() {
    _controller?.removeListener(_channelQueryListener);
    _controller?.dispose();
    super.dispose();
  }

  @override
  Widget build(BuildContext context) {
    final user = StreamChat.of(context).user;
    return WillPopScope(
      onWillPop: () async {
        if (_isSearchActive) {
          _controller.clear();
          setState(() => _isSearchActive = false);
          return false;
        }
        return true;
      },
      child: ChannelsBloc(
        child: MessageSearchBloc(
          child: Column(
            children: [
              SearchTextField(
                controller: _controller,
                showCloseButton: _isSearchActive,
              ),
              Expanded(
                child: AnimatedSwitcher(
                  duration: const Duration(milliseconds: 350),
                  child: GestureDetector(
                    behavior: HitTestBehavior.opaque,
                    onPanDown: (_) => FocusScope.of(context).unfocus(),
                    child: _isSearchActive
                        ? MessageSearchListView(
                            messageQuery: _channelQuery,
                            filters: {
                              'members': {
                                r'$in': [user.id]
                              }
                            },
                            sortOptions: [
                              SortOption(
                                'created_at',
                                direction: SortOption.ASC,
                              ),
                            ],
                            paginationParams: PaginationParams(limit: 20),
                            onItemTap: (messageResponse) async {
                              final client = StreamChat.of(context).client;
                              final message = messageResponse.message;
                              final channel = client.channel(
                                messageResponse.channel.type,
                                id: messageResponse.channel.id,
                              );
                              if (channel.state == null) {
                                await channel.watch();
                              }
                              Navigator.pushNamed(
                                context,
                                Routes.CHANNEL_PAGE,
                                arguments: ChannelPageArgs(
                                  channel: channel,
                                  initialMessage: message,
                                ),
                              );
                            },
                          )
                        : ChannelListView(
                            onStartChatPressed: () {
                              Navigator.pushNamed(context, Routes.NEW_CHAT);
                            },
                            swipeToAction: true,
                            filter: {
                              'members': {
                                r'$in': [user.id],
                              },
                            },
                            options: {
                              'presence': true,
                            },
                            pagination: PaginationParams(
                              limit: 20,
                            ),
                            channelWidget: ChannelPage(),
                          ),
                  ),
                ),
              ),
            ],
          ),
        ),
      ),
    );
  }
}

class ChannelPageArgs {
  final Channel channel;
  final Message initialMessage;

  const ChannelPageArgs({
    this.channel,
    this.initialMessage,
  });
}

class ChannelPage extends StatefulWidget {
  final int initialScrollIndex;
  final double initialAlignment;
  final bool highlightInitialMessage;

  const ChannelPage({
    Key key,
    this.initialScrollIndex,
    this.initialAlignment,
    this.highlightInitialMessage = false,
  }) : super(key: key);

  @override
  _ChannelPageState createState() => _ChannelPageState();
}

class _ChannelPageState extends State<ChannelPage> {
  Message _replyMessage;
  FocusNode _focusNode;

  @override
  void initState() {
    super.initState();
    _focusNode = FocusNode();
  }

  @override
  void dispose() {
    _focusNode.dispose();
    super.dispose();
  }

  void _reply(Message message) {
    setState(() => _replyMessage = message);
    _focusNode.requestFocus();
  }

  @override
  Widget build(BuildContext context) {
    return Scaffold(
      backgroundColor: StreamChatTheme.of(context).colorTheme.whiteSnow,
      appBar: ChannelHeader(
        showTypingIndicator: false,
      ),
      body: Column(
        children: <Widget>[
          Expanded(
            child: Stack(
              children: <Widget>[
                MessageListView(
                  initialScrollIndex: widget.initialScrollIndex,
                  initialAlignment: widget.initialAlignment,
                  highlightInitialMessage: widget.highlightInitialMessage,
                  onMessageSwiped: _reply,
                  onReplyTap: _reply,
                  threadBuilder: (_, parentMessage) {
                    return ThreadPage(
                      parent: parentMessage,
                    );
                  },
                ),
                Positioned(
                  bottom: 0,
                  left: 0,
                  right: 0,
                  child: Container(
                    alignment: Alignment.centerLeft,
                    color: StreamChatTheme.of(context)
                        .colorTheme
                        .whiteSnow
                        .withOpacity(.9),
                    child: TypingIndicator(
                      alignment: Alignment.centerLeft,
                      padding: const EdgeInsets.symmetric(
                        horizontal: 8,
                        vertical: 4,
                      ),
                    ),
                  ),
                ),
              ],
            ),
          ),
          MessageInput(
            focusNode: _focusNode,
            replyToMessage: _replyMessage,
          ),
        ],
      ),
    );
  }
}

class ThreadPage extends StatelessWidget {
  final Message parent;
  final int initialScrollIndex;
  final double initialAlignment;

  ThreadPage({
    Key key,
    this.parent,
    this.initialScrollIndex,
    this.initialAlignment,
  }) : super(key: key);

  @override
  Widget build(BuildContext context) {
    return Scaffold(
      backgroundColor: StreamChatTheme.of(context).colorTheme.whiteSnow,
      appBar: ThreadHeader(
        parent: parent,
      ),
      body: Column(
        children: <Widget>[
          Expanded(
            child: MessageListView(
              parentMessage: parent,
              initialScrollIndex: initialScrollIndex,
              initialAlignment: initialAlignment,
            ),
          ),
          if (parent.type != 'deleted')
            MessageInput(
              parentMessage: parent,
            ),
        ],
      ),
    );
  }
}<|MERGE_RESOLUTION|>--- conflicted
+++ resolved
@@ -50,20 +50,6 @@
 
   @override
   Widget build(BuildContext context) {
-<<<<<<< HEAD
-    return StreamChat(
-      client: client,
-      child: MaterialApp(
-        debugShowCheckedModeBanner: false,
-        theme: ThemeData.light(),
-        darkTheme: ThemeData.dark(),
-        //TODO change to system once dark theme is implemented
-        themeMode: ThemeMode.light,
-        onGenerateRoute: AppRoutes.generateRoute,
-        initialRoute:
-            client.state.user == null ? Routes.CHOOSE_USER : Routes.HOME,
-      ),
-=======
     return MaterialApp(
       builder: (context, child) {
         return StreamChat(
@@ -78,7 +64,6 @@
       onGenerateRoute: AppRoutes.generateRoute,
       initialRoute:
           client.state.user == null ? Routes.CHOOSE_USER : Routes.HOME,
->>>>>>> 71776abc
     );
   }
 }
