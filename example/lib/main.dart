--- conflicted
+++ resolved
@@ -57,7 +57,7 @@
         debugShowCheckedModeBanner: false,
         theme: ThemeData.light(),
         darkTheme: ThemeData.dark(),
-        //TODO change to system once dark  theme is implemented
+        //TODO change to system once dark theme is implemented
         themeMode: ThemeMode.light,
         onGenerateRoute: AppRoutes.generateRoute,
         initialRoute:
@@ -395,34 +395,7 @@
   });
 }
 
-<<<<<<< HEAD
 class ChannelPage extends StatefulWidget {
-  @override
-  _ChannelPageState createState() => _ChannelPageState();
-}
-
-class _ChannelPageState extends State<ChannelPage> {
-  Message _replyMessage;
-  FocusNode _focusNode;
-
-  @override
-  void initState() {
-    super.initState();
-    _focusNode = FocusNode();
-  }
-
-  @override
-  void dispose() {
-    _focusNode.dispose();
-    super.dispose();
-  }
-
-  void _reply(Message message) {
-    setState(() => _replyMessage = message);
-    _focusNode.requestFocus();
-  }
-=======
-class ChannelPage extends StatelessWidget {
   final int initialScrollIndex;
   final double initialAlignment;
   final bool highlightInitialMessage;
@@ -433,7 +406,31 @@
     this.initialAlignment,
     this.highlightInitialMessage = false,
   }) : super(key: key);
->>>>>>> 6339d370
+
+  @override
+  _ChannelPageState createState() => _ChannelPageState();
+}
+
+class _ChannelPageState extends State<ChannelPage> {
+  Message _replyMessage;
+  FocusNode _focusNode;
+
+  @override
+  void initState() {
+    super.initState();
+    _focusNode = FocusNode();
+  }
+
+  @override
+  void dispose() {
+    _focusNode.dispose();
+    super.dispose();
+  }
+
+  void _reply(Message message) {
+    setState(() => _replyMessage = message);
+    _focusNode.requestFocus();
+  }
 
   @override
   Widget build(BuildContext context) {
@@ -448,14 +445,11 @@
             child: Stack(
               children: <Widget>[
                 MessageListView(
-<<<<<<< HEAD
+                  initialScrollIndex: widget.initialScrollIndex,
+                  initialAlignment: widget.initialAlignment,
+                  highlightInitialMessage: widget.highlightInitialMessage,
                   onMessageSwiped: _reply,
                   onReplyTap: _reply,
-=======
-                  initialScrollIndex: initialScrollIndex,
-                  initialAlignment: initialAlignment,
-                  highlightInitialMessage: highlightInitialMessage,
->>>>>>> 6339d370
                   threadBuilder: (_, parentMessage) {
                     return ThreadPage(
                       parent: parentMessage,
