name: example
description: A new Flutter project.
<<<<<<< HEAD
version: 1.0.37+39
=======
version: 1.0.39+41
>>>>>>> a1f556ca

environment:
  sdk: ">=2.2.2 <3.0.0"

dependencies:
  flutter:
    sdk: flutter
  stream_chat_flutter:
    path: ../
  flutter_apns: ^1.3.1
  flutter_local_notifications: ^2.0.0

dev_dependencies:
  flutter_test:
    sdk: flutter
  flutter_driver:
    sdk: flutter
  test: any

flutter:
  uses-material-design: true<|MERGE_RESOLUTION|>--- conflicted
+++ resolved
@@ -1,10 +1,6 @@
 name: example
 description: A new Flutter project.
-<<<<<<< HEAD
-version: 1.0.37+39
-=======
 version: 1.0.39+41
->>>>>>> a1f556ca
 
 environment:
   sdk: ">=2.2.2 <3.0.0"
