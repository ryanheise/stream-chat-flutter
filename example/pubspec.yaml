name: example
description: A new Flutter project.

<<<<<<< HEAD
version: 1.0.12+14
=======
version: 1.0.1+2
>>>>>>> 1fab8a79

environment:
  sdk: ">=2.2.2 <3.0.0"

dependencies:
  flutter:
    sdk: flutter
  stream_chat_flutter:
    path: ../
  flutter_apns: ^1.1.0
  flutter_local_notifications: ^1.4.3

dev_dependencies:
  flutter_test:
    sdk: flutter
  flutter_driver:
    sdk: flutter
  test: any

flutter:
  uses-material-design: true<|MERGE_RESOLUTION|>--- conflicted
+++ resolved
@@ -1,11 +1,7 @@
 name: example
 description: A new Flutter project.
 
-<<<<<<< HEAD
-version: 1.0.12+14
-=======
-version: 1.0.1+2
->>>>>>> 1fab8a79
+version: 1.0.13+15
 
 environment:
   sdk: ">=2.2.2 <3.0.0"
@@ -16,7 +12,7 @@
   stream_chat_flutter:
     path: ../
   flutter_apns: ^1.1.0
-  flutter_local_notifications: ^1.4.3
+  flutter_local_notifications: ^1.4.4+4
 
 dev_dependencies:
   flutter_test:
