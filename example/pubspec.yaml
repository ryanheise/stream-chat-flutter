--- conflicted
+++ resolved
@@ -1,10 +1,6 @@
 name: example
 description: A new Flutter project.
-<<<<<<< HEAD
-version: 1.0.65+67
-=======
-version: 1.0.62+64
->>>>>>> 55e27d91
+version: 1.0.66+68
 
 environment:
   sdk: ">=2.2.2 <3.0.0"
