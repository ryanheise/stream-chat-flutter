--- conflicted
+++ resolved
@@ -1,11 +1,7 @@
 name: example
 description: A new Flutter project.
 
-<<<<<<< HEAD
-version: 1.0.44+46
-=======
-version: 1.0.43+45
->>>>>>> 89fdb47e
+version: 1.0.45+47
 
 environment:
   sdk: ">=2.2.2 <3.0.0"
