--- conflicted
+++ resolved
@@ -1,11 +1,7 @@
 name: example
 description: A new Flutter project.
 
-<<<<<<< HEAD
-version: 1.0.14+16
-=======
-version: 1.0.8+9
->>>>>>> 04bcd07b
+version: 1.0.15+17
 
 environment:
   sdk: ">=2.2.2 <3.0.0"
@@ -15,13 +11,8 @@
     sdk: flutter
   stream_chat_flutter:
     path: ../
-<<<<<<< HEAD
-  flutter_apns: ^1.1.0
-  flutter_local_notifications: ^1.4.4+4
-=======
   flutter_apns: ^1.3.1
   flutter_local_notifications: ^2.0.0
->>>>>>> 04bcd07b
 
 dev_dependencies:
   flutter_test:
