--- conflicted
+++ resolved
@@ -1,11 +1,6 @@
 name: example
 description: A new Flutter project.
-<<<<<<< HEAD
-
-version: 1.0.30+32
-=======
-version: 1.0.22+23
->>>>>>> d6fa0b9e
+version: 1.0.31+33
 
 environment:
   sdk: ">=2.2.2 <3.0.0"
