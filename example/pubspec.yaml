name: example
description: A new Flutter project.
<<<<<<< HEAD

version: 1.0.46+48
=======
version: 1.0.44+46
>>>>>>> 10017099

environment:
  sdk: ">=2.2.2 <3.0.0"

dependencies:
  flutter:
    sdk: flutter
  stream_chat_flutter:
    path: ../
  flutter_apns: ^1.3.1
  flutter_local_notifications: ^2.0.0
  flutter_svg: ^0.19.1

dev_dependencies:
  flutter_test:
    sdk: flutter
  flutter_driver:
    sdk: flutter
  flutter_launcher_icons: ^0.8.0
  test: any

flutter:
  assets:
    - assets/
  uses-material-design: true

flutter_icons:
  android: true
  ios: true
  image_path: "assets/icon.png"<|MERGE_RESOLUTION|>--- conflicted
+++ resolved
@@ -1,11 +1,6 @@
 name: example
 description: A new Flutter project.
-<<<<<<< HEAD
-
-version: 1.0.46+48
-=======
-version: 1.0.44+46
->>>>>>> 10017099
+version: 1.0.47+49
 
 environment:
   sdk: ">=2.2.2 <3.0.0"
