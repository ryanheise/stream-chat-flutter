name: example
description: A new Flutter project.
<<<<<<< HEAD
version: 1.0.62+64
=======
version: 1.0.61+63
>>>>>>> 09fd54a6

environment:
  sdk: ">=2.2.2 <3.0.0"

dependencies:
  flutter:
    sdk: flutter
  stream_chat_flutter:
    path: ../
  flutter_apns: ^1.3.1
  flutter_local_notifications: ^2.0.0
  flutter_svg: ^0.19.1
  flutter_secure_storage: ^3.3.5
  yaml: ^2.2.1

dev_dependencies:
  flutter_test:
    sdk: flutter
  flutter_driver:
    sdk: flutter
  flutter_launcher_icons: ^0.8.0
  test: any

flutter:
  assets:
    - assets/
    - pubspec.lock
  uses-material-design: true

flutter_icons:
  android: true
  ios: true
  image_path: "assets/icon.png"<|MERGE_RESOLUTION|>--- conflicted
+++ resolved
@@ -1,10 +1,6 @@
 name: example
 description: A new Flutter project.
-<<<<<<< HEAD
-version: 1.0.62+64
-=======
 version: 1.0.61+63
->>>>>>> 09fd54a6
 
 environment:
   sdk: ">=2.2.2 <3.0.0"
