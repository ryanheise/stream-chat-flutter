--- conflicted
+++ resolved
@@ -1,10 +1,7 @@
 name: example
 description: A new Flutter project.
-<<<<<<< HEAD
-version: 1.0.40+42
-=======
+
 version: 1.0.41+43
->>>>>>> 7d45feaf
 
 environment:
   sdk: ">=2.2.2 <3.0.0"
