name: example
description: A new Flutter project.
<<<<<<< HEAD

version: 1.0.43+45
=======
version: 1.0.26+27
>>>>>>> c8f80210

environment:
  sdk: ">=2.2.2 <3.0.0"

dependencies:
  flutter:
    sdk: flutter
  stream_chat_flutter:
    path: ../
  flutter_apns: ^1.3.1
  flutter_local_notifications: ^2.0.0

dev_dependencies:
  flutter_test:
    sdk: flutter
  flutter_driver:
    sdk: flutter
  flutter_launcher_icons: ^0.8.0
  test: any

flutter:
  uses-material-design: true

flutter_icons:
  android: true
  ios: true
  image_path: "assets/icon.png"<|MERGE_RESOLUTION|>--- conflicted
+++ resolved
@@ -1,11 +1,6 @@
 name: example
 description: A new Flutter project.
-<<<<<<< HEAD
-
-version: 1.0.43+45
-=======
-version: 1.0.26+27
->>>>>>> c8f80210
+version: 1.0.44+46
 
 environment:
   sdk: ">=2.2.2 <3.0.0"
